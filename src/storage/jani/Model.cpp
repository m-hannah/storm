--- conflicted
+++ resolved
@@ -13,12 +13,8 @@
 namespace storm {
     namespace jani {
         
-<<<<<<< HEAD
         const std::string Model::SILENT_ACTION_NAME = "";
-=======
-        static const std::string SILENT_ACTION_NAME = "";
-        const uint64_t Model::silentActionIndex = 0;
->>>>>>> 09ea2d68
+        const uint64_t Model::SILENT_ACTION_INDEX = 0;
         
         Model::Model() {
             // Intentionally left empty.
@@ -37,7 +33,7 @@
             
             // Add a prefined action that represents the silent action.
             uint64_t actionIndex = addAction(storm::jani::Action(SILENT_ACTION_NAME));
-            assert(actionIndex == silentActionIndex);
+            STORM_LOG_ASSERT(actionIndex == SILENT_ACTION_INDEX, "Illegal silent action index.");
         }
         
         storm::expressions::ExpressionManager& Model::getManager() const {
@@ -232,7 +228,7 @@
             std::vector<std::shared_ptr<Composition>> subcompositions;
             for (auto const& automaton : automata) {
                 automatonActionIndices.push_back(automaton.getActionIndices());
-                automatonActionIndices.back().erase(silentActionIndex);
+                automatonActionIndices.back().erase(SILENT_ACTION_INDEX);
                 allActionIndices.insert(automatonActionIndices.back().begin(), automatonActionIndices.back().end());
                 subcompositions.push_back(std::make_shared<AutomatonComposition>(automaton.getName()));
             }
@@ -279,17 +275,14 @@
         std::set<std::string> Model::getActionNames(bool includeSilent) const {
             std::set<std::string> result;
             for (auto const& entry : actionToIndex) {
-                if (includeSilent || entry.second != silentActionIndex) {
+                if (includeSilent || entry.second != SILENT_ACTION_INDEX) {
                     result.insert(entry.first);
                 }
             }
             return result;
         }
-<<<<<<< HEAD
-                
-=======
-        
-        std::map<uint64_t, std::string> Model::buildActionToNameMap() const {
+
+        std::map<uint64_t, std::string> Model::getActionIndexToNameMap() const {
             std::map<uint64_t, std::string> mapping;
             uint64_t i = 0;
             for(auto const& act : actions) {
@@ -297,15 +290,6 @@
                 ++i;
             }
             return mapping;
-        }
-        
-        std::string const& Model::getSilentActionName() const {
-            return actions[silentActionIndex].getName();
-        }
-        
->>>>>>> 09ea2d68
-        uint64_t Model::getSilentActionIndex() const {
-            return SILENT_ACTION_INDEX;
         }
         
         Model Model::defineUndefinedConstants(std::map<storm::expressions::Variable, storm::expressions::Expression> const& constantDefinitions) const {
@@ -472,8 +456,8 @@
         }
         
         bool Model::hasStandardComposition() const {
-            CompositionInformationVisitor visitor;
-            CompositionInformation info = visitor.getInformation(this->getSystemComposition(), *this);
+            CompositionInformationVisitor visitor(*this, this->getSystemComposition());
+            CompositionInformation info = visitor.getInformation();
             if (info.containsNonStandardParallelComposition()) {
                 return false;
             }
@@ -527,13 +511,5 @@
             return true;
         }
         
-        std::string const& Model::getSilentActionName() {
-            return Model::SILENT_ACTION_NAME;
-        }
-        
-        bool Model::isSilentAction(std::string const& name) {
-            return name == Model::SILENT_ACTION_NAME;
-        }
-
     }
 }