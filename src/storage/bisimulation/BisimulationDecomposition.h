#ifndef STORM_STORAGE_BISIMULATIONDECOMPOSITION_H_
#define STORM_STORAGE_BISIMULATIONDECOMPOSITION_H_

<<<<<<< HEAD
#include <vector>

=======
>>>>>>> cb97da88
#include "src/settings/SettingsManager.h"
#include "src/settings/modules/BisimulationSettings.h"
#include "src/storage/sparse/StateType.h"
#include "src/storage/Decomposition.h"
#include "src/storage/StateBlock.h"
#include "src/storage/bisimulation/Partition.h"
#include "src/solver/OptimizationDirection.h"

#include "src/logic/Formulas.h"

#include "src/utility/constants.h"
#include "src/utility/ConstantsComparator.h"

namespace storm {
    namespace utility {
        template <typename ValueType> class ConstantsComparator;
    }

    namespace logic {
        class Formula;
    }
    
    namespace storage {

        enum class BisimulationType { Strong, Weak };
        enum class BisimulationTypeChoice { Strong, Weak, FromSettings };
        
        inline BisimulationType resolveBisimulationTypeChoice(BisimulationTypeChoice c) {
            switch(c) {
                case BisimulationTypeChoice::Strong:
                    return BisimulationType::Strong;
                case BisimulationTypeChoice::Weak:
                    return BisimulationType::Weak;
                case BisimulationTypeChoice::FromSettings:
                    if (storm::settings::getModule<storm::settings::modules::BisimulationSettings>().isWeakBisimulationSet()) {
                        return BisimulationType::Weak;
                    } else {
                        return BisimulationType::Strong;
                    }
                    
            }
        }
        
        /*!
         * This class is the superclass of all decompositions of a sparse model into its bisimulation quotient.
         */
        template <typename ModelType, typename BlockDataType>
        class BisimulationDecomposition : public Decomposition<StateBlock> {
        public:
            typedef typename ModelType::ValueType ValueType;
            typedef typename ModelType::RewardModelType RewardModelType;
            
            // A class that offers the possibility to customize the bisimulation.
            struct Options {
                
                
                // Creates an object representing the default values for all options.
                Options();
                
                /*!
                 * Creates an object representing the options necessary to obtain the quotient while still preserving
                 * the given formula.
                 *
                 * @param The model for which the quotient model shall be computed. This needs to be given in order to
                 * derive a suitable initial partition.
                 * @param formula The formula that is to be preserved.
                 */
                Options(ModelType const& model, storm::logic::Formula const& formula);
                
                /*!
                 * Creates an object representing the options necessary to obtain the smallest quotient while still
                 * preserving the given formulas.
                 *
                 * @param The model for which the quotient model shall be computed. This needs to be given in order to
                 * derive a suitable initial partition.
                 * @param formulas The formulas that need to be preserved.
                 */
                Options(ModelType const& model, std::vector<std::shared_ptr<storm::logic::Formula const>> const& formulas);
                
                /*!
                 * Changes the options in a way that the given formula is preserved.
                 *
                 * @param model The model for which to preserve the formula.
                 * @param formula The only formula to check.
                 */
                void preserveFormula(ModelType const& model, storm::logic::Formula const& formula);
                
                
                /**
                 * Sets the bisimulation type. If the bisimulation type is set to weak,
                 * we also change the bounded flag (as bounded properties are not preserved under 
                 * weak bisimulation).
                 */
                void setType(BisimulationType t) {
                    if(t == BisimulationType::Weak) {
                        bounded = false;
                    }
                    type = t;
                }
                
                BisimulationType getType() const {
                    return this->type;
                }
                
                bool getBounded() const {
                    return this->bounded;
                }
                
                bool getKeepRewards() const {
                    return this->keepRewards;
                }
                
                bool isOptimizationDirectionSet() const {
                    return static_cast<bool>(optimalityType);
                }
                
                OptimizationDirection getOptimizationDirection() const {
                    STORM_LOG_ASSERT(optimalityType, "Optimality type not set.");
                    return optimalityType.get();
                }
                // A flag that indicates whether a measure driven initial partition is to be used. If this flag is set
                // to true, the two optional pairs phiStatesAndLabel and psiStatesAndLabel must be set. Then, the
                // measure driven initial partition wrt. to the states phi and psi is taken.
                bool measureDrivenInitialPartition;
                boost::optional<storm::storage::BitVector> phiStates;
                boost::optional<storm::storage::BitVector> psiStates;
                
                /// An optional set of strings that indicate which of the atomic propositions of the model are to be
                /// respected and which may be ignored. If not given, all atomic propositions of the model are respected.
                boost::optional<std::set<std::string>> respectedAtomicPropositions;
                
                /// A flag that governs whether the quotient model is actually built or only the decomposition is computed.
                bool buildQuotient;
                
            private:
                
                boost::optional<OptimizationDirection> optimalityType;

                /// A flag that indicates whether or not the state-rewards of the model are to be respected (and should
                /// be kept in the quotient model, if one is built).
                bool keepRewards;
                
                /// A flag that indicates whether a strong or a weak bisimulation is to be computed.
                BisimulationType type;
                
                /// A flag that indicates whether step-bounded properties are to be preserved. This may only be set to tru
                /// when computing strong bisimulation equivalence.
                bool bounded;
                
                /*!
                 * Sets the options under the assumption that the given formula is the only one that is to be checked.
                 *
                 * @param model The model for which to preserve the formula.
                 * @param formula The only formula to check.
                 */
                void preserveSingleFormula(ModelType const& model, storm::logic::Formula const& formula);

                /*!
                 * Adds the given expressions and labels to the set of respected atomic propositions.
                 *
                 * @param expressions The expressions to respect.
                 * @param labels The labels to respect.
                 */
                void addToRespectedAtomicPropositions(std::vector<std::shared_ptr<storm::logic::AtomicExpressionFormula const>> const& expressions, std::vector<std::shared_ptr<storm::logic::AtomicLabelFormula const>> const& labels);
                
                /*
                 * Checks whether a measure driven partition is possible with the given formula and sets the necessary
                 * data if this is the case.
                 *
                 * @param model The model for which to derive the data.
                 * @param formula The formula for which to derive the data for the measure driven initial partition (if
                 * applicable).
                 */
                void checkAndSetMeasureDrivenInitialPartition(ModelType const& model, storm::logic::Formula const& formula);
            };
            
            /*!
             * Decomposes the given model into equivalance classes of a bisimulation.
             *
             * @param model The model to decompose.
             * @param options The options to use during for the decomposition.
             */
            BisimulationDecomposition(ModelType const& model, Options const& options);
            
            /*!
             * Retrieves the quotient of the model under the computed bisimulation.
             *
             * @return The quotient model.
             */
            std::shared_ptr<ModelType> getQuotient() const;

            /*!
             * Computes the decomposition of the model into bisimulation equivalence classes. If requested, a quotient
             * model is built.
             */
            void computeBisimulationDecomposition();
            
        protected:
            /*!
             * Decomposes the given model into equivalance classes of a bisimulation.
             *
             * @param model The model to decompose.
             * @param backwardTransition The backward transitions of the model.
             * @param options The options to use during for the decomposition.
             */
            BisimulationDecomposition(ModelType const& model, storm::storage::SparseMatrix<ValueType> const& backwardTransitions, Options const& options);
            
            /*!
             * Performs the partition refinement on the model and thereby computes the equivalence classes under strong
             * bisimulation equivalence. If required, the quotient model is built and may be retrieved using
             * getQuotient().
             */
            void performPartitionRefinement();
            
            /*!
             * Refines the partition by considering the given splitter. All blocks that become potential splitters
             * because of this refinement, are marked as splitters and inserted into the splitter vector.
             *
             * @param splitter The splitter to use.
             * @param splitterVector The vector into which to insert the newly discovered potential splitters.
             */
<<<<<<< HEAD
            virtual void refinePartitionBasedOnSplitter(bisimulation::Block<BlockDataType>& splitter, std::vector<bisimulation::Block<BlockDataType>*>& splitterVector) = 0;
=======
            virtual void refinePartitionBasedOnSplitter(bisimulation::Block<BlockDataType>& splitter, std::vector<bisimulation::Block<BlockDataType>*>& splitterQueue) = 0;
>>>>>>> cb97da88
            
            /*!
             * Builds the quotient model based on the previously computed equivalence classes (stored in the blocks
             * of the decomposition.
             */
            virtual void buildQuotient() = 0;
            
            /*!
             * Initializes the initial partition based on all respected labels.
             */
            virtual void initializeLabelBasedPartition();
            
            /*!
             * Creates the measure-driven initial partition for reaching psi states from phi states.
             */
            virtual void initializeMeasureDrivenPartition();
            
            /*!
             * A function that can initialize auxiliary data structures. It is called after initializing the initial partition.
             */
            virtual void initialize();
            
            /*!
             * Computes the set of states with probability 0/1 for satisfying phi until psi. This is used for the measure
             * driven initial partition.
             *
             * @return The states with probability 0 and 1.
             */
            virtual std::pair<storm::storage::BitVector, storm::storage::BitVector> getStatesWithProbability01() = 0;
            
            /*!
             * Splits the initial partition based on the (unique) state reward vector of the model.
             */
            virtual void splitInitialPartitionBasedOnStateRewards();
            
            /*!
             * Constructs the blocks of the decomposition object based on the current partition.
             */
            void extractDecompositionBlocks();
            
            // The model to decompose.
            ModelType const& model;

            // The backward transitions of the model.
            storm::storage::SparseMatrix<ValueType> backwardTransitions;
            
            // The options used during construction.
            Options options;
            
            // The current partition (used by partition refinement).
            storm::storage::bisimulation::Partition<BlockDataType> partition;
            
            // A comparator used for comparing the distances of constants.
            storm::utility::ConstantsComparator<ValueType> comparator;
            
            // The quotient, if it was build. Otherwhise a null pointer.
            std::shared_ptr<ModelType> quotient;
        };
    }
}


#endif /* STORM_STORAGE_BISIMULATIONDECOMPOSITION_H_ */<|MERGE_RESOLUTION|>--- conflicted
+++ resolved
@@ -1,11 +1,6 @@
 #ifndef STORM_STORAGE_BISIMULATIONDECOMPOSITION_H_
 #define STORM_STORAGE_BISIMULATIONDECOMPOSITION_H_
 
-<<<<<<< HEAD
-#include <vector>
-
-=======
->>>>>>> cb97da88
 #include "src/settings/SettingsManager.h"
 #include "src/settings/modules/BisimulationSettings.h"
 #include "src/storage/sparse/StateType.h"
@@ -227,11 +222,7 @@
              * @param splitter The splitter to use.
              * @param splitterVector The vector into which to insert the newly discovered potential splitters.
              */
-<<<<<<< HEAD
-            virtual void refinePartitionBasedOnSplitter(bisimulation::Block<BlockDataType>& splitter, std::vector<bisimulation::Block<BlockDataType>*>& splitterVector) = 0;
-=======
             virtual void refinePartitionBasedOnSplitter(bisimulation::Block<BlockDataType>& splitter, std::vector<bisimulation::Block<BlockDataType>*>& splitterQueue) = 0;
->>>>>>> cb97da88
             
             /*!
              * Builds the quotient model based on the previously computed equivalence classes (stored in the blocks
