#include "src/storage/DeterministicModelBisimulationDecomposition.h"

#include <algorithm>
#include <unordered_map>
#include <chrono>
#include <iomanip>
#include <boost/iterator/transform_iterator.hpp>

<<<<<<< HEAD
#include "src/storage/parameters.h"
=======
#include "src/modelchecker/propositional/SparsePropositionalModelChecker.h"
#include "src/modelchecker/results/ExplicitQualitativeCheckResult.h"

>>>>>>> ed4f1bb7
#include "src/utility/graph.h"
#include "src/exceptions/IllegalFunctionCallException.h"
#include "src/exceptions/InvalidOptionException.h"

namespace storm {
    namespace storage {
        
        template<typename ValueType>
        DeterministicModelBisimulationDecomposition<ValueType>::Block::Block(storm::storage::sparse::state_type begin, storm::storage::sparse::state_type end, Block* prev, Block* next, std::size_t id) : next(next), prev(prev), begin(begin), end(end), markedAsSplitter(false), markedAsPredecessorBlock(false), markedPosition(begin), absorbing(false), id(id) {
            if (next != nullptr) {
                next->prev = this;
            }
            if (prev != nullptr) {
                prev->next = this;
            }
            STORM_LOG_ASSERT(begin < end, "Unable to create block of illegal size.");
        }
        
        template<typename ValueType>
        void DeterministicModelBisimulationDecomposition<ValueType>::Block::print(Partition const& partition) const {
            std::cout << "block " << this->getId() << " with marked position " << this->getMarkedPosition() << " and original begin " << this->getOriginalBegin() << std::endl;
            std::cout << "begin: " << this->begin << " and end: " << this->end << " (number of states: " << this->getNumberOfStates() << ")" << std::endl;
            std::cout << "states:" << std::endl;
            for (storm::storage::sparse::state_type index = this->begin; index < this->end; ++index) {
                std::cout << partition.statesAndValues[index].first << " ";
            }
            std::cout << std::endl << "original: " << std::endl;
            for (storm::storage::sparse::state_type index = this->getOriginalBegin(); index < this->end; ++index) {
                std::cout << partition.statesAndValues[index].first << " ";
            }
            std::cout << std::endl << "values:" << std::endl;
            for (storm::storage::sparse::state_type index = this->begin; index < this->end; ++index) {
                std::cout << std::setprecision(3) << partition.statesAndValues[index].second << " ";
            }
            if (partition.keepSilentProbabilities) {
                std::cout << std::endl << "silent:" << std::endl;
                for (storm::storage::sparse::state_type index = this->begin; index < this->end; ++index) {
                    std::cout << std::setprecision(3) << partition.silentProbabilities[partition.statesAndValues[index].first] << " ";
                }
            }
            std::cout << std::endl;
        }
        
        template<typename ValueType>
        void DeterministicModelBisimulationDecomposition<ValueType>::Block::setBegin(storm::storage::sparse::state_type begin) {
            this->begin = begin;
            this->markedPosition = begin;
            STORM_LOG_ASSERT(begin < end, "Unable to resize block to illegal size.");
        }
        
        template<typename ValueType>
        void DeterministicModelBisimulationDecomposition<ValueType>::Block::setEnd(storm::storage::sparse::state_type end) {
            this->end = end;
            STORM_LOG_ASSERT(begin < end, "Unable to resize block to illegal size.");
        }
        
        template<typename ValueType>
        void DeterministicModelBisimulationDecomposition<ValueType>::Block::incrementBegin() {
            ++this->begin;
            STORM_LOG_ASSERT(begin <= end, "Unable to resize block to illegal size.");
        }
        
        template<typename ValueType>
        storm::storage::sparse::state_type DeterministicModelBisimulationDecomposition<ValueType>::Block::getBegin() const {
            return this->begin;
        }
        
        template<typename ValueType>
        storm::storage::sparse::state_type DeterministicModelBisimulationDecomposition<ValueType>::Block::getOriginalBegin() const {
            if (this->hasPreviousBlock()) {
                return this->getPreviousBlock().getEnd();
            } else {
                return 0;
            }
        }
        
        template<typename ValueType>
        storm::storage::sparse::state_type DeterministicModelBisimulationDecomposition<ValueType>::Block::getEnd() const {
            return this->end;
        }
        
        template<typename ValueType>
        void DeterministicModelBisimulationDecomposition<ValueType>::Block::setIterator(iterator it) {
            this->selfIt = it;
        }
        
        template<typename ValueType>
        typename DeterministicModelBisimulationDecomposition<ValueType>::Block::iterator DeterministicModelBisimulationDecomposition<ValueType>::Block::getIterator() const {
            return this->selfIt;
        }
        
        template<typename ValueType>
        typename DeterministicModelBisimulationDecomposition<ValueType>::Block::iterator DeterministicModelBisimulationDecomposition<ValueType>::Block::getNextIterator() const {
            return this->getNextBlock().getIterator();
        }
        
        template<typename ValueType>
        typename DeterministicModelBisimulationDecomposition<ValueType>::Block::iterator DeterministicModelBisimulationDecomposition<ValueType>::Block::getPreviousIterator() const {
            return this->getPreviousBlock().getIterator();
        }
        
        template<typename ValueType>
        typename DeterministicModelBisimulationDecomposition<ValueType>::Block& DeterministicModelBisimulationDecomposition<ValueType>::Block::getNextBlock() {
            return *this->next;
        }
        
        template<typename ValueType>
        typename DeterministicModelBisimulationDecomposition<ValueType>::Block const& DeterministicModelBisimulationDecomposition<ValueType>::Block::getNextBlock() const {
            return *this->next;
        }
        
        template<typename ValueType>
        bool DeterministicModelBisimulationDecomposition<ValueType>::Block::hasNextBlock() const {
            return this->next != nullptr;
        }
        
        template<typename ValueType>
        typename DeterministicModelBisimulationDecomposition<ValueType>::Block& DeterministicModelBisimulationDecomposition<ValueType>::Block::getPreviousBlock() {
            return *this->prev;
        }
        
        template<typename ValueType>
        typename DeterministicModelBisimulationDecomposition<ValueType>::Block* DeterministicModelBisimulationDecomposition<ValueType>::Block::getPreviousBlockPointer() {
            return this->prev;
        }
        
        template<typename ValueType>
        typename DeterministicModelBisimulationDecomposition<ValueType>::Block* DeterministicModelBisimulationDecomposition<ValueType>::Block::getNextBlockPointer() {
            return this->next;
        }
        
        template<typename ValueType>
        typename DeterministicModelBisimulationDecomposition<ValueType>::Block const& DeterministicModelBisimulationDecomposition<ValueType>::Block::getPreviousBlock() const {
            return *this->prev;
        }
        
        template<typename ValueType>
        bool DeterministicModelBisimulationDecomposition<ValueType>::Block::hasPreviousBlock() const {
            return this->prev != nullptr;
        }
        
        template<typename ValueType>
        bool DeterministicModelBisimulationDecomposition<ValueType>::Block::check() const {
            assert(this->begin < this->end);
            assert(this->prev == nullptr || this->prev->next == this);
            assert(this->next == nullptr || this->next->prev == this);
            return true;
        }
        
        template<typename ValueType>
        std::size_t DeterministicModelBisimulationDecomposition<ValueType>::Block::getNumberOfStates() const {
            // We need to take the original begin here, because the begin is temporarily moved.
            return (this->end - this->getOriginalBegin());
        }
        
        template<typename ValueType>
        bool DeterministicModelBisimulationDecomposition<ValueType>::Block::isMarkedAsSplitter() const {
            return this->markedAsSplitter;
        }
        
        template<typename ValueType>
        void DeterministicModelBisimulationDecomposition<ValueType>::Block::markAsSplitter() {
            this->markedAsSplitter = true;
        }
        
        template<typename ValueType>
        void DeterministicModelBisimulationDecomposition<ValueType>::Block::unmarkAsSplitter() {
            this->markedAsSplitter = false;
        }
        
        template<typename ValueType>
        std::size_t DeterministicModelBisimulationDecomposition<ValueType>::Block::getId() const {
            return this->id;
        }
        
        template<typename ValueType>
        void DeterministicModelBisimulationDecomposition<ValueType>::Block::setAbsorbing(bool absorbing) {
            this->absorbing = absorbing;
        }
        
        template<typename ValueType>
        bool DeterministicModelBisimulationDecomposition<ValueType>::Block::isAbsorbing() const {
            return this->absorbing;
        }
        
        template<typename ValueType>
        void DeterministicModelBisimulationDecomposition<ValueType>::Block::setRepresentativeState(storm::storage::sparse::state_type representativeState) {
            this->representativeState = representativeState;
        }
        
        template<typename ValueType>
        bool DeterministicModelBisimulationDecomposition<ValueType>::Block::hasRepresentativeState() const {
            return static_cast<bool>(representativeState);
        }
        
        template<typename ValueType>
        storm::storage::sparse::state_type DeterministicModelBisimulationDecomposition<ValueType>::Block::getRepresentativeState() const {
            STORM_LOG_THROW(representativeState, storm::exceptions::InvalidOperationException, "Unable to retrieve representative state for block.");
            return representativeState.get();
        }
        
        template<typename ValueType>
        storm::storage::sparse::state_type DeterministicModelBisimulationDecomposition<ValueType>::Block::getMarkedPosition() const {
            return this->markedPosition;
        }
        
        template<typename ValueType>
        void DeterministicModelBisimulationDecomposition<ValueType>::Block::setMarkedPosition(storm::storage::sparse::state_type position) {
            this->markedPosition = position;
        }
        
        template<typename ValueType>
        void DeterministicModelBisimulationDecomposition<ValueType>::Block::resetMarkedPosition() {
            this->markedPosition = this->begin;
        }
        
        template<typename ValueType>
        void DeterministicModelBisimulationDecomposition<ValueType>::Block::incrementMarkedPosition() {
            ++this->markedPosition;
        }
        
        template<typename ValueType>
        void DeterministicModelBisimulationDecomposition<ValueType>::Block::markAsPredecessorBlock() {
            this->markedAsPredecessorBlock = true;
        }
        
        template<typename ValueType>
        void DeterministicModelBisimulationDecomposition<ValueType>::Block::unmarkAsPredecessorBlock() {
            this->markedAsPredecessorBlock = false;
        }
        
        template<typename ValueType>
        bool DeterministicModelBisimulationDecomposition<ValueType>::Block::isMarkedAsPredecessor() const {
            return markedAsPredecessorBlock;
        }
        
        template<typename ValueType>
        DeterministicModelBisimulationDecomposition<ValueType>::Partition::Partition(std::size_t numberOfStates, bool keepSilentProbabilities) : numberOfBlocks(0), stateToBlockMapping(numberOfStates), statesAndValues(numberOfStates), positions(numberOfStates), keepSilentProbabilities(keepSilentProbabilities), silentProbabilities() {
            // Create the block and give it an iterator to itself.
            typename std::list<Block>::iterator it = blocks.emplace(this->blocks.end(), 0, numberOfStates, nullptr, nullptr, numberOfBlocks++);
            it->setIterator(it);
            
            // Set up the different parts of the internal structure.
            for (storm::storage::sparse::state_type state = 0; state < numberOfStates; ++state) {
                statesAndValues[state] = std::make_pair(state, storm::utility::zero<ValueType>());
                positions[state] = state;
                stateToBlockMapping[state] = &blocks.back();
            }
            
            // If we are requested to store silent probabilities, we need to prepare the vector.
            if (this->keepSilentProbabilities) {
                silentProbabilities = std::vector<ValueType>(numberOfStates);
            }
        }
        
        template<typename ValueType>
        DeterministicModelBisimulationDecomposition<ValueType>::Partition::Partition(std::size_t numberOfStates, storm::storage::BitVector const& prob0States, storm::storage::BitVector const& prob1States, boost::optional<storm::storage::sparse::state_type> representativeProb1State, bool keepSilentProbabilities) : numberOfBlocks(0), stateToBlockMapping(numberOfStates), statesAndValues(numberOfStates), positions(numberOfStates), keepSilentProbabilities(keepSilentProbabilities), silentProbabilities() {
            storm::storage::sparse::state_type position = 0;
            Block* firstBlock = nullptr;
            Block* secondBlock = nullptr;
            Block* thirdBlock = nullptr;
            if (!prob0States.empty()) {
                typename std::list<Block>::iterator firstIt = blocks.emplace(this->blocks.end(), 0, prob0States.getNumberOfSetBits(), nullptr, nullptr, numberOfBlocks++);
                firstBlock = &(*firstIt);
                firstBlock->setIterator(firstIt);
                
                for (auto state : prob0States) {
                    statesAndValues[position] = std::make_pair(state, storm::utility::zero<ValueType>());
                    positions[state] = position;
                    stateToBlockMapping[state] = firstBlock;
                    ++position;
                }
                firstBlock->setAbsorbing(true);
            }
            
            if (!prob1States.empty()) {
                typename std::list<Block>::iterator secondIt = blocks.emplace(this->blocks.end(), position, position + prob1States.getNumberOfSetBits(), firstBlock, nullptr, numberOfBlocks++);
                secondBlock = &(*secondIt);
                secondBlock->setIterator(secondIt);
                
                for (auto state : prob1States) {
                    statesAndValues[position] = std::make_pair(state, storm::utility::zero<ValueType>());
                    positions[state] = position;
                    stateToBlockMapping[state] = secondBlock;
                    ++position;
                }
                secondBlock->setAbsorbing(true);
                secondBlock->setRepresentativeState(representativeProb1State.get());
            }
            
            storm::storage::BitVector otherStates = ~(prob0States | prob1States);
            if (!otherStates.empty()) {
                typename std::list<Block>::iterator thirdIt = blocks.emplace(this->blocks.end(), position, numberOfStates, secondBlock, nullptr, numberOfBlocks++);
                thirdBlock = &(*thirdIt);
                thirdBlock->setIterator(thirdIt);
                
                for (auto state : otherStates) {
                    statesAndValues[position] = std::make_pair(state, storm::utility::zero<ValueType>());
                    positions[state] = position;
                    stateToBlockMapping[state] = thirdBlock;
                    ++position;
                }
            }
            
            // If we are requested to store silent probabilities, we need to prepare the vector.
            if (this->keepSilentProbabilities) {
                silentProbabilities = std::vector<ValueType>(numberOfStates);
            }
        }
        
        template<typename ValueType>
        void DeterministicModelBisimulationDecomposition<ValueType>::Partition::swapStates(storm::storage::sparse::state_type state1, storm::storage::sparse::state_type state2) {
            std::swap(this->statesAndValues[this->positions[state1]], this->statesAndValues[this->positions[state2]]);
            std::swap(this->positions[state1], this->positions[state2]);
        }
        
        template<typename ValueType>
        void DeterministicModelBisimulationDecomposition<ValueType>::Partition::swapStatesAtPositions(storm::storage::sparse::state_type position1, storm::storage::sparse::state_type position2) {
            storm::storage::sparse::state_type state1 = this->statesAndValues[position1].first;
            storm::storage::sparse::state_type state2 = this->statesAndValues[position2].first;
            
            std::swap(this->statesAndValues[position1], this->statesAndValues[position2]);
            
            this->positions[state1] = position2;
            this->positions[state2] = position1;
        }
        
        template<typename ValueType>
        storm::storage::sparse::state_type const& DeterministicModelBisimulationDecomposition<ValueType>::Partition::getPosition(storm::storage::sparse::state_type state) const {
            return this->positions[state];
        }
        
        template<typename ValueType>
        void DeterministicModelBisimulationDecomposition<ValueType>::Partition::setPosition(storm::storage::sparse::state_type state, storm::storage::sparse::state_type position) {
            this->positions[state] = position;
        }
        
        template<typename ValueType>
        storm::storage::sparse::state_type const& DeterministicModelBisimulationDecomposition<ValueType>::Partition::getState(storm::storage::sparse::state_type position) const {
            return this->statesAndValues[position].first;
        }
        
        template<typename ValueType>
        ValueType const& DeterministicModelBisimulationDecomposition<ValueType>::Partition::getValue(storm::storage::sparse::state_type state) const {
            return this->statesAndValues[this->positions[state]].second;
        }
        
        template<typename ValueType>
        ValueType const& DeterministicModelBisimulationDecomposition<ValueType>::Partition::getValueAtPosition(storm::storage::sparse::state_type position) const {
            return this->statesAndValues[position].second;
        }
        
        template<typename ValueType>
        void DeterministicModelBisimulationDecomposition<ValueType>::Partition::setValue(storm::storage::sparse::state_type state, ValueType value) {
            this->statesAndValues[this->positions[state]].second = value;
        }
        
        template<typename ValueType>
        void DeterministicModelBisimulationDecomposition<ValueType>::Partition::increaseValue(storm::storage::sparse::state_type state, ValueType value) {
            this->statesAndValues[this->positions[state]].second += value;
        }
        
        template<typename ValueType>
        void DeterministicModelBisimulationDecomposition<ValueType>::Partition::updateBlockMapping(Block& block, typename std::vector<std::pair<storm::storage::sparse::state_type, ValueType>>::iterator first, typename std::vector<std::pair<storm::storage::sparse::state_type, ValueType>>::iterator last) {
            for (; first != last; ++first) {
                this->stateToBlockMapping[first->first] = &block;
            }
        }
        
        template<typename ValueType>
        typename DeterministicModelBisimulationDecomposition<ValueType>::Block& DeterministicModelBisimulationDecomposition<ValueType>::Partition::getFirstBlock() {
            return *this->blocks.begin();
        }
        
        template<typename ValueType>
        typename DeterministicModelBisimulationDecomposition<ValueType>::Block& DeterministicModelBisimulationDecomposition<ValueType>::Partition::getBlock(storm::storage::sparse::state_type state) {
            return *this->stateToBlockMapping[state];
        }
        
        template<typename ValueType>
        typename DeterministicModelBisimulationDecomposition<ValueType>::Block const& DeterministicModelBisimulationDecomposition<ValueType>::Partition::getBlock(storm::storage::sparse::state_type state) const {
            return *this->stateToBlockMapping[state];
        }
        
        template<typename ValueType>
        typename std::vector<std::pair<storm::storage::sparse::state_type, ValueType>>::iterator DeterministicModelBisimulationDecomposition<ValueType>::Partition::getBegin(Block const& block) {
            return this->statesAndValues.begin() + block.getBegin();
        }
        
        template<typename ValueType>
        typename std::vector<std::pair<storm::storage::sparse::state_type, ValueType>>::iterator DeterministicModelBisimulationDecomposition<ValueType>::Partition::getEnd(Block const& block) {
            return this->statesAndValues.begin() + block.getEnd();
        }
        
        template<typename ValueType>
        typename std::vector<std::pair<storm::storage::sparse::state_type, ValueType>>::const_iterator DeterministicModelBisimulationDecomposition<ValueType>::Partition::getBegin(Block const& block) const {
            return this->statesAndValues.begin() + block.getBegin();
        }
        
        template<typename ValueType>
        typename std::vector<std::pair<storm::storage::sparse::state_type, ValueType>>::const_iterator DeterministicModelBisimulationDecomposition<ValueType>::Partition::getEnd(Block const& block) const {
            return this->statesAndValues.begin() + block.getEnd();
        }
        
        template<typename ValueType>
        typename DeterministicModelBisimulationDecomposition<ValueType>::Block& DeterministicModelBisimulationDecomposition<ValueType>::Partition::splitBlock(Block& block, storm::storage::sparse::state_type position) {
            // In case one of the resulting blocks would be empty, we simply return the current block and do not create
            // a new one.
            if (position == block.getBegin() || position == block.getEnd()) {
                return block;
            }
            
            // Actually create the new block and insert it at the correct position.
            typename std::list<Block>::iterator selfIt = this->blocks.emplace(block.getIterator(), block.getBegin(), position, block.getPreviousBlockPointer(), &block, numberOfBlocks++);
            selfIt->setIterator(selfIt);
            Block& newBlock = *selfIt;
            
            // Resize the current block appropriately.
            block.setBegin(position);
            
            // Update the mapping of the states in the newly created block.
            this->updateBlockMapping(newBlock, this->getBegin(newBlock), this->getEnd(newBlock));
            
            return newBlock;
        }

        template<typename ValueType>
        typename DeterministicModelBisimulationDecomposition<ValueType>::Block& DeterministicModelBisimulationDecomposition<ValueType>::Partition::insertBlock(Block& block) {
            // Find the beginning of the new block.
            storm::storage::sparse::state_type begin;
            if (block.hasPreviousBlock()) {
                begin = block.getPreviousBlock().getEnd();
            } else {
                begin = 0;
            }
            
            // Actually insert the new block.
            typename std::list<Block>::iterator it = this->blocks.emplace(block.getIterator(), begin, block.getBegin(), block.getPreviousBlockPointer(), &block, numberOfBlocks++);
            Block& newBlock = *it;
            newBlock.setIterator(it);
            
            // Update the mapping of the states in the newly created block.
            for (auto it = this->getBegin(newBlock), ite = this->getEnd(newBlock); it != ite; ++it) {
                stateToBlockMapping[it->first] = &newBlock;
            }
            
            return *it;
        }
        
        template<typename ValueType>
        void DeterministicModelBisimulationDecomposition<ValueType>::Partition::splitLabel(storm::storage::BitVector const& statesWithLabel) {
            for (auto blockIterator = this->blocks.begin(), ite = this->blocks.end(); blockIterator != ite; ) { // The update of the loop was intentionally moved to the bottom of the loop.
                Block& block = *blockIterator;
                
                // Sort the range of the block such that all states that have the label are moved to the front.
                std::sort(this->getBegin(block), this->getEnd(block), [&statesWithLabel] (std::pair<storm::storage::sparse::state_type, ValueType> const& a, std::pair<storm::storage::sparse::state_type, ValueType> const& b) { return statesWithLabel.get(a.first) && !statesWithLabel.get(b.first); } );
                
                // Update the positions vector.
                storm::storage::sparse::state_type position = block.getBegin();
                for (auto stateIt = this->getBegin(block), stateIte = this->getEnd(block); stateIt != stateIte; ++stateIt, ++position) {
                    this->positions[stateIt->first] = position;
                }
                
                // Now we can find the first position in the block that does not have the label and create new blocks.
                typename std::vector<std::pair<storm::storage::sparse::state_type, ValueType>>::iterator it = std::find_if(this->getBegin(block), this->getEnd(block), [&] (std::pair<storm::storage::sparse::state_type, ValueType> const& a) { return !statesWithLabel.get(a.first); });
                
                // If not all the states agreed on the validity of the label, we need to split the block.
                if (it != this->getBegin(block) && it != this->getEnd(block)) {
                    auto cutPoint = std::distance(this->statesAndValues.begin(), it);
                    this->splitBlock(block, cutPoint);
                } else {
                    // Otherwise, we simply proceed to the next block.
                    ++blockIterator;
                }
            }
        }
        
        template<typename ValueType>
        bool DeterministicModelBisimulationDecomposition<ValueType>::Partition::isSilent(storm::storage::sparse::state_type state, storm::utility::ConstantsComparator<ValueType> const& comparator) const {
            STORM_LOG_ASSERT(this->keepSilentProbabilities, "Unable to retrieve silentness of state, because silent probabilities are not tracked.");
            return comparator.isOne(this->silentProbabilities[state]);
        }
        
        template<typename ValueType>
        bool DeterministicModelBisimulationDecomposition<ValueType>::Partition::hasSilentProbability(storm::storage::sparse::state_type state, storm::utility::ConstantsComparator<ValueType> const& comparator) const {
            STORM_LOG_ASSERT(this->keepSilentProbabilities, "Unable to retrieve silentness of state, because silent probabilities are not tracked.");
            return !comparator.isZero(this->silentProbabilities[state]);
        }
        
        template<typename ValueType>
        ValueType const& DeterministicModelBisimulationDecomposition<ValueType>::Partition::getSilentProbability(storm::storage::sparse::state_type state) const {
            STORM_LOG_ASSERT(this->keepSilentProbabilities, "Unable to retrieve silent probability of state, because silent probabilities are not tracked.");
            return this->silentProbabilities[state];
        }
        
        template<typename ValueType>
        void DeterministicModelBisimulationDecomposition<ValueType>::Partition::setSilentProbabilities(typename std::vector<std::pair<storm::storage::sparse::state_type, ValueType>>::iterator first, typename std::vector<std::pair<storm::storage::sparse::state_type, ValueType>>::iterator last) {
            STORM_LOG_ASSERT(this->keepSilentProbabilities, "Unable to set silent probability of state, because silent probabilities are not tracked.");
            for (; first != last; ++first) {
                this->silentProbabilities[first->first] = first->second;
            }
        }
        
        template<typename ValueType>
        void DeterministicModelBisimulationDecomposition<ValueType>::Partition::setSilentProbabilitiesToZero(typename std::vector<std::pair<storm::storage::sparse::state_type, ValueType>>::iterator first, typename std::vector<std::pair<storm::storage::sparse::state_type, ValueType>>::iterator last) {
            STORM_LOG_ASSERT(this->keepSilentProbabilities, "Unable to set silent probability of state, because silent probabilities are not tracked.");
            for (; first != last; ++first) {
                this->silentProbabilities[first->first] = storm::utility::zero<ValueType>();
            }
        }
        
        template<typename ValueType>
        void DeterministicModelBisimulationDecomposition<ValueType>::Partition::setSilentProbability(storm::storage::sparse::state_type state, ValueType const& value) {
            STORM_LOG_ASSERT(this->keepSilentProbabilities, "Unable to set silent probability of state, because silent probabilities are not tracked.");
            this->silentProbabilities[state] = value;
        }
        
        template<typename ValueType>
        std::list<typename DeterministicModelBisimulationDecomposition<ValueType>::Block> const& DeterministicModelBisimulationDecomposition<ValueType>::Partition::getBlocks() const {
            return this->blocks;
        }
        
        template<typename ValueType>
        std::vector<std::pair<storm::storage::sparse::state_type, ValueType>>& DeterministicModelBisimulationDecomposition<ValueType>::Partition::getStatesAndValues() {
            return this->statesAndValues;
        }
        
        template<typename ValueType>
        std::list<typename DeterministicModelBisimulationDecomposition<ValueType>::Block>& DeterministicModelBisimulationDecomposition<ValueType>::Partition::getBlocks() {
            return this->blocks;
        }
        
        template<typename ValueType>
        bool DeterministicModelBisimulationDecomposition<ValueType>::Partition::check() const {
            for (uint_fast64_t state = 0; state < this->positions.size(); ++state) {
                if (this->statesAndValues[this->positions[state]].first != state) {
                    assert(false);
                }
            }
            for (auto const& block : this->blocks) {
                assert(block.check());
                for (auto stateIt = this->getBegin(block), stateIte = this->getEnd(block); stateIt != stateIte; ++stateIt) {
                    if (this->stateToBlockMapping[stateIt->first] != &block) {
                        assert(false);
                    }
                }
            }
            return true;
        }
        
        template<typename ValueType>
        void DeterministicModelBisimulationDecomposition<ValueType>::Partition::print() const {
            for (auto const& block : this->blocks) {
                block.print(*this);
            }
            std::cout << "states in partition" << std::endl;
            for (auto const& stateValue : statesAndValues) {
                std::cout << stateValue.first << " ";
            }
            std::cout << std::endl << "positions: " << std::endl;
            for (auto const& index : positions) {
                std::cout << index << " ";
            }
            std::cout << std::endl << "state to block mapping: " << std::endl;
            for (auto const& block : stateToBlockMapping) {
                std::cout << block << "[" << block->getId() <<"] ";
            }
            std::cout << std::endl;
            if (this->keepSilentProbabilities) {
                std::cout << "silent probabilities" << std::endl;
                for (auto const& prob : silentProbabilities) {
                    std::cout << prob << " ";
                }
                std::cout << std::endl;
            }
            std::cout << "size: " << numberOfBlocks << std::endl;
            assert(this->check());
        }
        
        template<typename ValueType>
        std::size_t DeterministicModelBisimulationDecomposition<ValueType>::Partition::size() const {
            return numberOfBlocks;
        }
        
        template<typename ValueType>
        DeterministicModelBisimulationDecomposition<ValueType>::Options::Options(storm::models::AbstractModel<ValueType> const& model, storm::logic::Formula const& formula) : Options() {
            if (!formula.containsRewardOperator()) {
                this->keepRewards = false;
            }
            
            // As a tradeoff, we compute a strong bisimulation, because that is typically much faster. If the number of
            // states is to be minimized, this should be set to weak by the calling site.
            weak = false;
            
            // We need to preserve bounded properties iff the formula contains a bounded until or a next subformula.
            bounded = formula.containsBoundedUntilFormula() || formula.containsNextFormula();
            
            std::vector<std::shared_ptr<storm::logic::AtomicExpressionFormula const>> atomicExpressionFormulas = formula.getAtomicExpressionFormulas();
            std::vector<std::shared_ptr<storm::logic::AtomicLabelFormula const>> atomicLabelFormulas = formula.getAtomicLabelFormulas();
            
            std::set<std::string> labelsToRespect;
            for (auto const& labelFormula : atomicLabelFormulas) {
                labelsToRespect.insert(labelFormula->getLabel());
            }
            for (auto const& expressionFormula : atomicExpressionFormulas) {
                std::stringstream stream;
                stream << expressionFormula;
                labelsToRespect.insert(stream.str());
            }
            respectedAtomicPropositions = labelsToRespect;
            
            std::shared_ptr<storm::logic::Formula const> newFormula = formula.asSharedPointer();
            
            if (formula.isProbabilityOperatorFormula()) {
                newFormula = formula.asProbabilityOperatorFormula().getSubformula().asSharedPointer();
            } else if (formula.isRewardOperatorFormula()) {
                newFormula = formula.asRewardOperatorFormula().getSubformula().asSharedPointer();
            }
            
            std::shared_ptr<storm::logic::Formula const> leftSubformula = std::make_shared<storm::logic::BooleanLiteralFormula>(true);
            std::shared_ptr<storm::logic::Formula const> rightSubformula;
            if (newFormula->isUntilFormula()) {
                leftSubformula = newFormula->asUntilFormula().getLeftSubformula().asSharedPointer();
                rightSubformula = newFormula->asUntilFormula().getRightSubformula().asSharedPointer();
                if (leftSubformula->isPropositionalFormula() && rightSubformula->isPropositionalFormula()) {
                    measureDrivenInitialPartition = true;
                }
            } else if (newFormula->isEventuallyFormula()) {
                rightSubformula = newFormula->asEventuallyFormula().getSubformula().asSharedPointer();
                if (rightSubformula->isPropositionalFormula()) {
                    measureDrivenInitialPartition = true;
                }
            } else if (newFormula->isReachabilityRewardFormula()) {
                rightSubformula = newFormula->asEventuallyFormula().getSubformula().asSharedPointer();
                if (rightSubformula->isPropositionalFormula()) {
                    measureDrivenInitialPartition = true;
                }
            }
            
            if (measureDrivenInitialPartition) {
                storm::modelchecker::SparsePropositionalModelChecker<ValueType> checker(model);
                std::unique_ptr<storm::modelchecker::CheckResult> phiStatesCheckResult = checker.check(*leftSubformula);
                std::unique_ptr<storm::modelchecker::CheckResult> psiStatesCheckResult = checker.check(*rightSubformula);
                phiStates = phiStatesCheckResult->asExplicitQualitativeCheckResult().getTruthValuesVector();
                psiStates = psiStatesCheckResult->asExplicitQualitativeCheckResult().getTruthValuesVector();
            }
        }
        
        template<typename ValueType>
        DeterministicModelBisimulationDecomposition<ValueType>::Options::Options() : measureDrivenInitialPartition(false), phiStates(), psiStates(), respectedAtomicPropositions(), keepRewards(true), weak(false), bounded(true), buildQuotient(true) {
            // Intentionally left empty.
        }
        
        template<typename ValueType>
        DeterministicModelBisimulationDecomposition<ValueType>::DeterministicModelBisimulationDecomposition(storm::models::Dtmc<ValueType> const& model, Options const& options) {
            STORM_LOG_THROW(!model.hasTransitionRewards(), storm::exceptions::IllegalFunctionCallException, "Bisimulation is currently only supported for models without transition rewards. Consider converting the transition rewards to state rewards (via suitable function calls).");
            STORM_LOG_THROW(!options.weak || !options.bounded, storm::exceptions::IllegalFunctionCallException, "Weak bisimulation cannot preserve bounded properties.");
            storm::storage::SparseMatrix<ValueType> backwardTransitions = model.getBackwardTransitions();
<<<<<<< HEAD
            BisimulationType bisimulationType = weak ? BisimulationType::WeakDtmc : BisimulationType::Strong;
            Partition initialPartition = getMeasureDrivenInitialPartition(model, backwardTransitions, phiLabel, psiLabel, bisimulationType, keepRewards, bounded);
            std::set<std::string> atomicPropositions;
            if (phiLabel != "true" && phiLabel != "false") {
                atomicPropositions.insert(phiLabel);
            }
            if (psiLabel != "true" && phiLabel != "false") {
                atomicPropositions.insert(psiLabel);
            }
            partitionRefinement(model, std::set<std::string>({phiLabel, psiLabel}), model.getBackwardTransitions(), initialPartition, bisimulationType, keepRewards, buildQuotient);
=======
            BisimulationType bisimulationType = options.weak ? BisimulationType::WeakDtmc : BisimulationType::Strong;
            
            std::set<std::string> atomicPropositions;
            if (options.respectedAtomicPropositions) {
                atomicPropositions = options.respectedAtomicPropositions.get();
            } else {
                atomicPropositions = model.getStateLabeling().getAtomicPropositions();
            }
            
            Partition initialPartition;
            if (options.measureDrivenInitialPartition) {
                STORM_LOG_THROW(options.phiStates, storm::exceptions::InvalidOptionException, "Unable to compute measure-driven initial partition without phi and psi states.");
                STORM_LOG_THROW(options.psiStates, storm::exceptions::InvalidOptionException, "Unable to compute measure-driven initial partition without phi and psi states.");
                initialPartition = getMeasureDrivenInitialPartition(model, backwardTransitions, options.phiStates.get(), options.psiStates.get(), bisimulationType, options.keepRewards, options.bounded);
            } else {
                initialPartition = getLabelBasedInitialPartition(model, backwardTransitions, bisimulationType, atomicPropositions, options.keepRewards);
            }
            
            partitionRefinement(model, atomicPropositions, backwardTransitions, initialPartition, bisimulationType, options.keepRewards, options.buildQuotient);
>>>>>>> ed4f1bb7
        }
        
        template<typename ValueType>
        DeterministicModelBisimulationDecomposition<ValueType>::DeterministicModelBisimulationDecomposition(storm::models::Ctmc<ValueType> const& model, Options const& options) {
            STORM_LOG_THROW(!model.hasTransitionRewards(), storm::exceptions::IllegalFunctionCallException, "Bisimulation is currently only supported for models without transition rewards. Consider converting the transition rewards to state rewards (via suitable function calls).");
            STORM_LOG_THROW(!options.weak || !options.bounded, storm::exceptions::IllegalFunctionCallException, "Weak bisimulation cannot preserve bounded properties.");
            storm::storage::SparseMatrix<ValueType> backwardTransitions = model.getBackwardTransitions();
            BisimulationType bisimulationType = options.weak ? BisimulationType::WeakCtmc : BisimulationType::Strong;
            
            std::set<std::string> atomicPropositions;
            if (options.respectedAtomicPropositions) {
                atomicPropositions = options.respectedAtomicPropositions.get();
            } else {
                atomicPropositions = model.getStateLabeling().getAtomicPropositions();
            }
            
            Partition initialPartition;
            if (options.measureDrivenInitialPartition) {
                STORM_LOG_THROW(options.phiStates, storm::exceptions::InvalidOptionException, "Unable to compute measure-driven initial partition without phi and psi states.");
                STORM_LOG_THROW(options.psiStates, storm::exceptions::InvalidOptionException, "Unable to compute measure-driven initial partition without phi and psi states.");
                initialPartition = getMeasureDrivenInitialPartition(model, backwardTransitions, options.phiStates.get(), options.psiStates.get(), bisimulationType, options.keepRewards, options.bounded);
            } else {
                initialPartition = getLabelBasedInitialPartition(model, backwardTransitions, bisimulationType, atomicPropositions, options.keepRewards);
            }
            
            partitionRefinement(model, atomicPropositions, backwardTransitions, initialPartition, bisimulationType, options.keepRewards, options.buildQuotient);
        }
        
        template<typename ValueType>
        std::shared_ptr<storm::models::AbstractDeterministicModel<ValueType>> DeterministicModelBisimulationDecomposition<ValueType>::getQuotient() const {
            STORM_LOG_THROW(this->quotient != nullptr, storm::exceptions::IllegalFunctionCallException, "Unable to retrieve quotient model from bisimulation decomposition, because it was not built.");
            return this->quotient;
        }
        
        template<typename ValueType>
        template<typename ModelType>
        void DeterministicModelBisimulationDecomposition<ValueType>::buildQuotient(ModelType const& model, boost::optional<std::set<std::string>> const& selectedAtomicPropositions, Partition const& partition, BisimulationType bisimulationType, bool keepRewards) {
            // In order to create the quotient model, we need to construct
            // (a) the new transition matrix,
            // (b) the new labeling,
            // (c) the new reward structures.
            
            // Prepare a matrix builder for (a).
            storm::storage::SparseMatrixBuilder<ValueType> builder(this->size(), this->size());
            
            // Prepare the new state labeling for (b).
            storm::models::AtomicPropositionsLabeling newLabeling(this->size(), model.getStateLabeling().getNumberOfAtomicPropositions());
            std::set<std::string> atomicPropositionsSet = selectedAtomicPropositions ? selectedAtomicPropositions.get() : model.getStateLabeling().getAtomicPropositions();
            atomicPropositionsSet.insert("init");
            std::vector<std::string> atomicPropositions = std::vector<std::string>(atomicPropositionsSet.begin(), atomicPropositionsSet.end());
            for (auto const& ap : atomicPropositions) {
                newLabeling.addAtomicProposition(ap);
            }
            
            // If the model had state rewards, we need to build the state rewards for the quotient as well.
            boost::optional<std::vector<ValueType>> stateRewards;
            if (keepRewards && model.hasStateRewards()) {
                stateRewards = std::vector<ValueType>(this->blocks.size());
            }
            
            // Now build (a) and (b) by traversing all blocks.
            for (uint_fast64_t blockIndex = 0; blockIndex < this->blocks.size(); ++blockIndex) {
                auto const& block = this->blocks[blockIndex];
                
                // Pick one representative state. For strong bisimulation it doesn't matter which state it is, because
                // they all behave equally.
                storm::storage::sparse::state_type representativeState = *block.begin();
                
                // However, for weak bisimulation, we need to make sure the representative state is a non-silent one (if
                // there is any such state).
                if (bisimulationType == BisimulationType::WeakDtmc) {
                    for (auto const& state : block) {
                        if (!partition.isSilent(state, comparator)) {
                            representativeState = state;
                            break;
                        }
                    }
                }
                
                Block const& oldBlock = partition.getBlock(representativeState);
                
                // If the block is absorbing, we simply add a self-loop.
                if (oldBlock.isAbsorbing()) {
                    builder.addNextValue(blockIndex, blockIndex, storm::utility::constantOne<ValueType>());
                    
                    // If the block has a special representative state, we retrieve it now.
                    if (oldBlock.hasRepresentativeState()) {
                        representativeState = oldBlock.getRepresentativeState();
                    }

                    // Add all of the selected atomic propositions that hold in the representative state to the state
                    // representing the block.
                    for (auto const& ap : atomicPropositions) {
                        if (model.getStateLabeling().getStateHasAtomicProposition(ap, representativeState)) {
                            newLabeling.addAtomicPropositionToState(ap, blockIndex);
                        }
                    }
                } else {
                    // Compute the outgoing transitions of the block.
                    std::map<storm::storage::sparse::state_type, ValueType> blockProbability;
                    for (auto const& entry : model.getTransitionMatrix().getRow(representativeState)) {
                        storm::storage::sparse::state_type targetBlock = partition.getBlock(entry.getColumn()).getId();
                        
                        // If we are computing a weak bisimulation quotient, there is no need to add self-loops.
                        if ((bisimulationType == BisimulationType::WeakDtmc || bisimulationType == BisimulationType::WeakCtmc) && targetBlock == blockIndex) {
                            continue;
                        }
                        
                        auto probIterator = blockProbability.find(targetBlock);
                        if (probIterator != blockProbability.end()) {
                            probIterator->second += entry.getValue();
                        } else {
                            blockProbability[targetBlock] = entry.getValue();
                        }
                    }
                    
                    // Now add them to the actual matrix.
                    for (auto const& probabilityEntry : blockProbability) {
                        if (bisimulationType == BisimulationType::WeakDtmc) {
                            builder.addNextValue(blockIndex, probabilityEntry.first, probabilityEntry.second / (storm::utility::one<ValueType>() - partition.getSilentProbability(representativeState)));
                        } else {
                            builder.addNextValue(blockIndex, probabilityEntry.first, probabilityEntry.second);
                        }
                    }
                    
                    // Otherwise add all atomic propositions to the equivalence class that the representative state
                    // satisfies.
                    for (auto const& ap : atomicPropositions) {
                        if (model.getStateLabeling().getStateHasAtomicProposition(ap, representativeState)) {
                            newLabeling.addAtomicPropositionToState(ap, blockIndex);
                        }
                    }
                }
                
                // If the model has state rewards, we simply copy the state reward of the representative state, because
                // all states in a block are guaranteed to have the same state reward.
                if (keepRewards && model.hasStateRewards()) {
                    stateRewards.get()[blockIndex] = model.getStateRewardVector()[representativeState];
                }
            }
            
            // Now check which of the blocks of the partition contain at least one initial state.
            for (auto initialState : model.getInitialStates()) {
                Block const& initialBlock = partition.getBlock(initialState);
                newLabeling.addAtomicPropositionToState("init", initialBlock.getId());
            }
            
            // Finally construct the quotient model.
            this->quotient = std::shared_ptr<storm::models::AbstractDeterministicModel<ValueType>>(new ModelType(builder.build(), std::move(newLabeling), std::move(stateRewards)));
        }
        
        template<typename ValueType>
        template<typename ModelType>
        void DeterministicModelBisimulationDecomposition<ValueType>::partitionRefinement(ModelType const& model, boost::optional<std::set<std::string>> const& atomicPropositions, storm::storage::SparseMatrix<ValueType> const& backwardTransitions, Partition& partition, BisimulationType bisimulationType, bool keepRewards, bool buildQuotient) {
            std::chrono::high_resolution_clock::time_point totalStart = std::chrono::high_resolution_clock::now();
            
            // Initially, all blocks are potential splitter, so we insert them in the splitterQueue.
            std::chrono::high_resolution_clock::time_point refinementStart = std::chrono::high_resolution_clock::now();
            std::deque<Block*> splitterQueue;
            std::for_each(partition.getBlocks().begin(), partition.getBlocks().end(), [&] (Block& a) { splitterQueue.push_back(&a); a.markAsSplitter(); });
            
            // Then perform the actual splitting until there are no more splitters.
            while (!splitterQueue.empty()) {
                // Optionally: sort the splitter queue according to some criterion (here: prefer small splitters).
<<<<<<< HEAD
                std::sort(splitterQueue.begin(), splitterQueue.end(), [] (Block const* b1, Block const* b2) { return b1->getNumberOfStates() < b2->getNumberOfStates() || (b1->getNumberOfStates() == b2->getNumberOfStates() && b1->getId() < b2->getId()); } );

=======
                std::sort(splitterQueue.begin(), splitterQueue.end(), [] (Block const* b1, Block const* b2) { return b1->getNumberOfStates() < b2->getNumberOfStates(); } );
                
>>>>>>> ed4f1bb7
                // Get and prepare the next splitter.
                Block* splitter = splitterQueue.front();
                splitterQueue.pop_front();
                splitter->unmarkAsSplitter();
                
                // Now refine the partition using the current splitter.
                refinePartition(model.getTransitionMatrix(), backwardTransitions, *splitter, partition, bisimulationType, splitterQueue);
            }
            std::chrono::high_resolution_clock::duration refinementTime = std::chrono::high_resolution_clock::now() - refinementStart;
            
            // Now move the states from the internal partition into their final place in the decomposition. We do so in
            // a way that maintains the block IDs as indices.
            std::chrono::high_resolution_clock::time_point extractionStart = std::chrono::high_resolution_clock::now();
            this->blocks.resize(partition.size());
            for (auto const& block : partition.getBlocks()) {
                // We need to sort the states to allow for rapid construction of the blocks.
                std::sort(partition.getBegin(block), partition.getEnd(block), [] (std::pair<storm::storage::sparse::state_type, ValueType> const& a, std::pair<storm::storage::sparse::state_type, ValueType> const& b) { return a.first < b.first; });
                
                // Convert the state-value-pairs to states only.
				std::function<storm::storage::sparse::state_type (std::pair<storm::storage::sparse::state_type, ValueType> const&)> projection = [] (std::pair<storm::storage::sparse::state_type, ValueType> const& a) -> storm::storage::sparse::state_type { return a.first; };
				this->blocks[block.getId()] = block_type(boost::make_transform_iterator(partition.getBegin(block), projection), boost::make_transform_iterator(partition.getEnd(block), projection), true);
            }
            
            // If we are required to build the quotient model, do so now.
            if (buildQuotient) {
                this->buildQuotient(model, atomicPropositions, partition, bisimulationType, keepRewards);
            }
            
            std::chrono::high_resolution_clock::duration extractionTime = std::chrono::high_resolution_clock::now() - extractionStart;
            std::chrono::high_resolution_clock::duration totalTime = std::chrono::high_resolution_clock::now() - totalStart;
            
            if (storm::settings::generalSettings().isShowStatisticsSet()) {
                std::chrono::milliseconds refinementTimeInMilliseconds = std::chrono::duration_cast<std::chrono::milliseconds>(refinementTime);
                std::chrono::milliseconds extractionTimeInMilliseconds = std::chrono::duration_cast<std::chrono::milliseconds>(extractionTime);
                std::chrono::milliseconds totalTimeInMilliseconds = std::chrono::duration_cast<std::chrono::milliseconds>(totalTime);
                std::cout << std::endl;
                std::cout << "Time breakdown:" << std::endl;
                std::cout << "    * time for partitioning: " << refinementTimeInMilliseconds.count() << "ms" << std::endl;
                std::cout << "    * time for extraction: " << extractionTimeInMilliseconds.count() << "ms" << std::endl;
                std::cout << "------------------------------------------" << std::endl;
                std::cout << "    * total time: " << totalTimeInMilliseconds.count() << "ms" << std::endl;
                std::cout << std::endl;
            }
        }
        
        template<typename ValueType>
        void DeterministicModelBisimulationDecomposition<ValueType>::refineBlockProbabilities(Block& block, Partition& partition, BisimulationType bisimulationType, std::deque<Block*>& splitterQueue) {
            // Sort the states in the block based on their probabilities.
            std::sort(partition.getBegin(block), partition.getEnd(block), [&partition] (std::pair<storm::storage::sparse::state_type, ValueType> const& a, std::pair<storm::storage::sparse::state_type, ValueType> const& b) { return a.second < b.second; } );
            
            // Update the positions vector.
            storm::storage::sparse::state_type position = block.getBegin();
            for (auto stateIt = partition.getBegin(block), stateIte = partition.getEnd(block); stateIt != stateIte; ++stateIt, ++position) {
                partition.setPosition(stateIt->first, position);
            }
            
            // Finally, we need to scan the ranges of states that agree on the probability.
            typename std::vector<std::pair<storm::storage::sparse::state_type, ValueType>>::const_iterator begin = partition.getBegin(block);
            typename std::vector<std::pair<storm::storage::sparse::state_type, ValueType>>::const_iterator current = begin;
            typename std::vector<std::pair<storm::storage::sparse::state_type, ValueType>>::const_iterator end = partition.getEnd(block) - 1;
            storm::storage::sparse::state_type currentIndex = block.getBegin();
            
            // Now we can check whether the block needs to be split, which is the case iff the probabilities for the
            // first and the last state are different.
            bool blockSplit = !comparator.isEqual(begin->second, end->second);
            while (!comparator.isEqual(begin->second, end->second)) {
                // Now we scan for the first state in the block that disagrees on the probability value.
                // Note that we do not have to check currentIndex for staying within bounds, because we know the matching
                // state is within bounds.
                ValueType const& currentValue = begin->second;
                
                ++begin;
                ++currentIndex;
                while (begin != end && comparator.isEqual(begin->second, currentValue)) {
                    ++begin;
                    ++currentIndex;
                }
                
                // Now we split the block and mark it as a potential splitter.
                Block& newBlock = partition.splitBlock(block, currentIndex);
                if (!newBlock.isMarkedAsSplitter()) {
                    splitterQueue.push_back(&newBlock);
                    newBlock.markAsSplitter();
                }
            }
            
            // If the block was split, we also need to insert itself into the splitter queue.
            if (blockSplit) {
                if (!block.isMarkedAsSplitter()) {
                    splitterQueue.push_back(&block);
                    block.markAsSplitter();
                }
            }
        }
        
        template<typename ValueType>
        void DeterministicModelBisimulationDecomposition<ValueType>::refineBlockWeak(Block& block, Partition& partition, storm::storage::SparseMatrix<ValueType> const& forwardTransitions, storm::storage::SparseMatrix<ValueType> const& backwardTransitions, std::deque<Block*>& splitterQueue) {
            std::vector<uint_fast64_t> splitPoints = getSplitPointsWeak(block, partition);
            
            // Restore the original begin of the block.
            block.setBegin(block.getOriginalBegin());
            
            // Now that we have the split points of the non-silent states, we perform a backward search from
            // each non-silent state and label the predecessors with the class of the non-silent state.
            std::vector<storm::storage::BitVector> stateLabels(block.getEnd() - block.getBegin(), storm::storage::BitVector(splitPoints.size() - 1));
            
            std::vector<storm::storage::sparse::state_type> stateStack;
            stateStack.reserve(block.getEnd() - block.getBegin());
            for (uint_fast64_t stateClassIndex = 0; stateClassIndex < splitPoints.size() - 1; ++stateClassIndex) {
                for (auto stateIt = partition.getStatesAndValues().begin() + splitPoints[stateClassIndex], stateIte = partition.getStatesAndValues().begin() + splitPoints[stateClassIndex + 1]; stateIt != stateIte; ++stateIt) {
                    
                    stateStack.push_back(stateIt->first);
                    stateLabels[partition.getPosition(stateIt->first) - block.getBegin()].set(stateClassIndex);
                    while (!stateStack.empty()) {
                        storm::storage::sparse::state_type currentState = stateStack.back();
                        stateStack.pop_back();
                        
                        for (auto const& predecessorEntry : backwardTransitions.getRow(currentState)) {
                            if (comparator.isZero(predecessorEntry.getValue())) {
                                continue;
                            }
                            
                            storm::storage::sparse::state_type predecessor = predecessorEntry.getColumn();
                            
                            // Only if the state is in the same block, is a silent state and it has not yet been
                            // labeled with the current label.
                            if (&partition.getBlock(predecessor) == &block && partition.isSilent(predecessor, comparator) && !stateLabels[partition.getPosition(predecessor) - block.getBegin()].get(stateClassIndex)) {
                                stateStack.push_back(predecessor);
                                stateLabels[partition.getPosition(predecessor) - block.getBegin()].set(stateClassIndex);
                            }
                        }
                    }
                }
            }
            
            // Now that all states were appropriately labeled, we can sort the states according to their labels and then
            // scan for ranges that agree on the label.
            std::sort(partition.getBegin(block), partition.getEnd(block), [&] (std::pair<storm::storage::sparse::state_type, ValueType> const& a, std::pair<storm::storage::sparse::state_type, ValueType> const& b) { return stateLabels[partition.getPosition(a.first) - block.getBegin()] < stateLabels[partition.getPosition(b.first) - block.getBegin()]; });
            
            // Note that we do not yet repair the positions vector, but for the sake of efficiency temporariliy keep the
            // data structure in an inconsistent state.
            
            // Now we have everything in place to actually split the block by just scanning for ranges of equal label.
            typename std::vector<std::pair<storm::storage::sparse::state_type, ValueType>>::const_iterator begin = partition.getBegin(block);
            typename std::vector<std::pair<storm::storage::sparse::state_type, ValueType>>::const_iterator current = begin;
            typename std::vector<std::pair<storm::storage::sparse::state_type, ValueType>>::const_iterator end = partition.getEnd(block) - 1;
            storm::storage::sparse::state_type currentIndex = block.getBegin();
            
            // Now we can check whether the block needs to be split, which is the case iff the labels for the first and
            // the last state are different. Store the offset of the block seperately, because it will potentially
            // modified by splits.
            storm::storage::sparse::state_type blockOffset = block.getBegin();
            bool blockSplit = stateLabels[partition.getPosition(begin->first) - blockOffset] != stateLabels[partition.getPosition(end->first) - blockOffset];
            while (stateLabels[partition.getPosition(begin->first) - blockOffset] != stateLabels[partition.getPosition(end->first) - blockOffset]) {
                // Now we scan for the first state in the block that disagrees on the labeling value.
                // Note that we do not have to check currentIndex for staying within bounds, because we know the matching
                // state is within bounds.
                storm::storage::BitVector const& currentValue = stateLabels[partition.getPosition(begin->first) - blockOffset];
                
                ++begin;
                ++currentIndex;
                while (begin != end && stateLabels[partition.getPosition(begin->first) - blockOffset] == currentValue) {
                    ++begin;
                    ++currentIndex;
                }
                
                // Now we split the block and mark it as a potential splitter.
                Block& newBlock = partition.splitBlock(block, currentIndex);
                
                // Update the silent probabilities for all the states in the new block.
                for (auto stateIt = partition.getBegin(newBlock), stateIte = partition.getEnd(newBlock); stateIt != stateIte; ++stateIt) {
                    if (partition.hasSilentProbability(stateIt->first, comparator)) {
                        ValueType newSilentProbability = storm::utility::zero<ValueType>();
                        for (auto const& successorEntry : forwardTransitions.getRow(stateIt->first)) {
                            if (&partition.getBlock(successorEntry.getColumn()) == &newBlock) {
                                newSilentProbability += successorEntry.getValue();
                            }
                        }
                        partition.setSilentProbability(stateIt->first, newSilentProbability);
                    }
                }
                
                if (!newBlock.isMarkedAsSplitter()) {
                    splitterQueue.push_back(&newBlock);
                    newBlock.markAsSplitter();
                }
            }
            
            // If the block was split, we also need to insert itself into the splitter queue.
            if (blockSplit) {
                if (!block.isMarkedAsSplitter()) {
                    splitterQueue.push_back(&block);
                    block.markAsSplitter();
                }
                
                // Update the silent probabilities for all the states in the old block.
                for (auto stateIt = partition.getBegin(block), stateIte = partition.getEnd(block); stateIt != stateIte; ++stateIt) {
                    if (partition.hasSilentProbability(stateIt->first, comparator)) {
                        ValueType newSilentProbability = storm::utility::zero<ValueType>();
                        for (auto const& successorEntry : forwardTransitions.getRow(stateIt->first)) {
                            if (&partition.getBlock(successorEntry.getColumn()) == &block) {
                                newSilentProbability += successorEntry.getValue();
                            }
                        }
                        partition.setSilentProbability(stateIt->first, newSilentProbability);
                    }
                }
            }
            
            // Finally update the positions vector.
            storm::storage::sparse::state_type position = blockOffset;
            for (auto stateIt = partition.getStatesAndValues().begin() + blockOffset, stateIte = partition.getEnd(block); stateIt != stateIte; ++stateIt, ++position) {
                partition.setPosition(stateIt->first, position);
            }
        }
        
        template<typename ValueType>
        std::vector<uint_fast64_t> DeterministicModelBisimulationDecomposition<ValueType>::getSplitPointsWeak(Block& block, Partition& partition) {
            std::vector<uint_fast64_t> result;
            // We first scale all probabilities with (1-p[s]) where p[s] is the silent probability of state s.
            std::for_each(partition.getStatesAndValues().begin() + block.getOriginalBegin(), partition.getStatesAndValues().begin() + block.getBegin(), [&] (std::pair<storm::storage::sparse::state_type, ValueType>& stateValuePair) {
                ValueType const& silentProbability = partition.getSilentProbability(stateValuePair.first);
                if (!comparator.isOne(silentProbability) && !comparator.isZero(silentProbability)) {
                    stateValuePair.second /= storm::utility::one<ValueType>() - silentProbability;
                }
            });
            
            // Now sort the states based on their probabilities.
            std::sort(partition.getStatesAndValues().begin() + block.getOriginalBegin(), partition.getStatesAndValues().begin() + block.getBegin(), [&partition] (std::pair<storm::storage::sparse::state_type, ValueType> const& a, std::pair<storm::storage::sparse::state_type, ValueType> const& b) { return a.second < b.second; } );
            
            // Update the positions vector.
            storm::storage::sparse::state_type position = block.getOriginalBegin();
            for (auto stateIt = partition.getStatesAndValues().begin() + block.getOriginalBegin(), stateIte = partition.getStatesAndValues().begin() + block.getBegin(); stateIt != stateIte; ++stateIt, ++position) {
                partition.setPosition(stateIt->first, position);
            }
            
            // Then, we scan for the ranges of states that agree on the probability.
            typename std::vector<std::pair<storm::storage::sparse::state_type, ValueType>>::const_iterator begin = partition.getStatesAndValues().begin() + block.getOriginalBegin();
            typename std::vector<std::pair<storm::storage::sparse::state_type, ValueType>>::const_iterator current = begin;
            typename std::vector<std::pair<storm::storage::sparse::state_type, ValueType>>::const_iterator end = partition.getStatesAndValues().begin() + block.getBegin() - 1;
            storm::storage::sparse::state_type currentIndex = block.getOriginalBegin();
            result.push_back(currentIndex);
            
            // Now we can check whether the block needs to be split, which is the case iff the probabilities for the
            // first and the last state are different.
            while (!comparator.isEqual(begin->second, end->second)) {
                // Now we scan for the first state in the block that disagrees on the probability value.
                // Note that we do not have to check currentIndex for staying within bounds, because we know the matching
                // state is within bounds.
                ValueType const& currentValue = begin->second;
                
                ++begin;
                ++currentIndex;
                while (begin != end && comparator.isEqual(begin->second, currentValue)) {
                    ++begin;
                    ++currentIndex;
                }
                
                // Remember the index at which the probabilities were different.
                result.push_back(currentIndex);
            }
            
            // Push a sentinel element and return result.
            result.push_back(block.getBegin());
            return result;
        }
        
        template<typename ValueType>
        void DeterministicModelBisimulationDecomposition<ValueType>::refinePartition(storm::storage::SparseMatrix<ValueType> const& forwardTransitions, storm::storage::SparseMatrix<ValueType> const& backwardTransitions, Block& splitter, Partition& partition, BisimulationType bisimulationType, std::deque<Block*>& splitterQueue) {
            std::list<Block*> predecessorBlocks;
            
            // Iterate over all states of the splitter and check its predecessors.
            bool splitterIsPredecessor = false;
            storm::storage::sparse::state_type currentPosition = splitter.getBegin();
            for (auto stateIterator = partition.getBegin(splitter), stateIte = partition.getEnd(splitter); stateIterator != stateIte; ++stateIterator, ++currentPosition) {
                storm::storage::sparse::state_type currentState = stateIterator->first;
                
                uint_fast64_t elementsToSkip = 0;
                for (auto const& predecessorEntry : backwardTransitions.getRow(currentState)) {
                    storm::storage::sparse::state_type predecessor = predecessorEntry.getColumn();
                    
                    // Get predecessor block and remember if the splitter was a predecessor of itself.
                    Block& predecessorBlock = partition.getBlock(predecessor);
                    if (&predecessorBlock == &splitter) {
                        splitterIsPredecessor = true;
                    }
                    
                    // If the predecessor block has just one state or is marked as being absorbing, we must not split it.
                    if (predecessorBlock.getNumberOfStates() <= 1 || predecessorBlock.isAbsorbing()) {
                        continue;
                    }
                    
                    storm::storage::sparse::state_type predecessorPosition = partition.getPosition(predecessor);
                    
                    // If we have not seen this predecessor before, we move it to a part near the beginning of the block.
                    if (predecessorPosition >= predecessorBlock.getBegin()) {
                        if (&predecessorBlock == &splitter) {
                            // If the predecessor we just found was already processed (in terms of visiting its predecessors),
                            // we swap it with the state that is currently at the beginning of the block and move the start
                            // of the block one step further.
                            if (predecessorPosition <= currentPosition + elementsToSkip) {
                                partition.swapStates(predecessor, partition.getState(predecessorBlock.getBegin()));
                                predecessorBlock.incrementBegin();
                            } else {
                                // Otherwise, we need to move the predecessor, but we need to make sure that we explore its
                                // predecessors later.
                                if (predecessorBlock.getMarkedPosition() == predecessorBlock.getBegin()) {
                                    partition.swapStatesAtPositions(predecessorBlock.getMarkedPosition(), predecessorPosition);
                                    partition.swapStatesAtPositions(predecessorPosition, currentPosition + elementsToSkip + 1);
                                } else {
                                    partition.swapStatesAtPositions(predecessorBlock.getMarkedPosition(), predecessorPosition);
                                    partition.swapStatesAtPositions(predecessorPosition, predecessorBlock.getBegin());
                                    partition.swapStatesAtPositions(predecessorPosition, currentPosition + elementsToSkip + 1);
                                }
                                
                                ++elementsToSkip;
                                predecessorBlock.incrementMarkedPosition();
                                predecessorBlock.incrementBegin();
                            }
                        } else {
                            partition.swapStates(predecessor, partition.getState(predecessorBlock.getBegin()));
                            predecessorBlock.incrementBegin();
                        }
                        partition.setValue(predecessor, predecessorEntry.getValue());
                    } else {
                        // Otherwise, we just need to update the probability for this predecessor.
                        partition.increaseValue(predecessor, predecessorEntry.getValue());
                    }
                    
                    if (!predecessorBlock.isMarkedAsPredecessor()) {
                        predecessorBlocks.emplace_back(&predecessorBlock);
                        predecessorBlock.markAsPredecessorBlock();
                    }
                }
                
                // If we had to move some elements beyond the current element, we may have to skip them.
                if (elementsToSkip > 0) {
                    stateIterator += elementsToSkip;
                    currentPosition += elementsToSkip;
                }
            }
            
            // Now we can traverse the list of states of the splitter whose predecessors we have not yet explored.
            for (auto stateIterator = partition.getStatesAndValues().begin() + splitter.getOriginalBegin(), stateIte = partition.getStatesAndValues().begin() + splitter.getMarkedPosition(); stateIterator != stateIte; ++stateIterator) {
                storm::storage::sparse::state_type currentState = stateIterator->first;
                
                for (auto const& predecessorEntry : backwardTransitions.getRow(currentState)) {
                    storm::storage::sparse::state_type predecessor = predecessorEntry.getColumn();
                    Block& predecessorBlock = partition.getBlock(predecessor);
                    storm::storage::sparse::state_type predecessorPosition = partition.getPosition(predecessor);
                    
                    if (predecessorPosition >= predecessorBlock.getBegin()) {
                        partition.swapStatesAtPositions(predecessorPosition, predecessorBlock.getBegin());
                        predecessorBlock.incrementBegin();
                        partition.setValue(predecessor, predecessorEntry.getValue());
                    } else {
                        partition.increaseValue(predecessor, predecessorEntry.getValue());
                    }
                    
                    if (!predecessorBlock.isMarkedAsPredecessor()) {
                        predecessorBlocks.emplace_back(&predecessorBlock);
                        predecessorBlock.markAsPredecessorBlock();
                    }
                }
            }
            
            if (bisimulationType == BisimulationType::Strong || bisimulationType == BisimulationType::WeakCtmc) {
                std::vector<Block*> blocksToSplit;
                
                // Now, we can iterate over the predecessor blocks and see whether we have to create a new block for
                // predecessors of the splitter.
                for (auto blockPtr : predecessorBlocks) {
                    Block& block = *blockPtr;
                    
                    block.unmarkAsPredecessorBlock();
                    block.resetMarkedPosition();
                    
                    // If we have moved the begin of the block to somewhere in the middle of the block, we need to split it.
                    if (block.getBegin() != block.getEnd()) {
                        Block& newBlock = partition.insertBlock(block);
                        if (!newBlock.isMarkedAsSplitter()) {
                            splitterQueue.push_back(&newBlock);
                            newBlock.markAsSplitter();
                        }
                        
                        // Schedule the block of predecessors for refinement based on probabilities.
                        blocksToSplit.emplace_back(&newBlock);
                    } else {
                        // In this case, we can keep the block by setting its begin to the old value.
                        block.setBegin(block.getOriginalBegin());
                        blocksToSplit.emplace_back(&block);
                    }
                }
                
                // Finally, we walk through the blocks that have a transition to the splitter and split them using
                // probabilistic information.
                for (auto blockPtr : blocksToSplit) {
                    if (blockPtr->getNumberOfStates() <= 1) {
                        continue;
                    }
                    
                    // In the case of weak bisimulation for CTMCs, we don't need to make sure the rate of staying inside
                    // the own block is the same.
                    if (bisimulationType == BisimulationType::WeakCtmc && blockPtr == &splitter) {
                        continue;
                    }
                    
                    refineBlockProbabilities(*blockPtr, partition, bisimulationType, splitterQueue);
                }
            } else { // In this case, we are computing a weak bisimulation on a DTMC.
                // If the splitter was a predecessor of itself and we are computing a weak bisimulation, we need to update
                // the silent probabilities.
                if (splitterIsPredecessor) {
                    partition.setSilentProbabilities(partition.getStatesAndValues().begin() + splitter.getOriginalBegin(), partition.getStatesAndValues().begin() + splitter.getBegin());
                    partition.setSilentProbabilitiesToZero(partition.getStatesAndValues().begin() + splitter.getBegin(), partition.getStatesAndValues().begin() + splitter.getEnd());
                }
                
                // Now refine all predecessor blocks in a weak manner. That is, we split according to the criterion of
                // weak bisimulation.
                for (auto blockPtr : predecessorBlocks) {
                    Block& block = *blockPtr;
                    
                    // If the splitter is also the predecessor block, we must not refine it at this point.
                    if (&block != &splitter) {
                        refineBlockWeak(block, partition, forwardTransitions, backwardTransitions, splitterQueue);
                    } else {
                        // Restore the begin of the block.
                        block.setBegin(block.getOriginalBegin());
                    }
                    
                    block.unmarkAsPredecessorBlock();
                    block.resetMarkedPosition();
                }
            }
            
            STORM_LOG_ASSERT(partition.check(), "Partition became inconsistent.");
        }
        
        template<typename ValueType>
        template<typename ModelType>
        typename DeterministicModelBisimulationDecomposition<ValueType>::Partition DeterministicModelBisimulationDecomposition<ValueType>::getMeasureDrivenInitialPartition(ModelType const& model, storm::storage::SparseMatrix<ValueType> const& backwardTransitions, storm::storage::BitVector const& phiStates, storm::storage::BitVector const& psiStates, BisimulationType bisimulationType, bool keepRewards, bool bounded) {
            std::pair<storm::storage::BitVector, storm::storage::BitVector> statesWithProbability01 = storm::utility::graph::performProb01(backwardTransitions, phiStates, psiStates);
            
            boost::optional<storm::storage::sparse::state_type> representativePsiState;
            if (!psiStates.empty()) {
                representativePsiState = *psiStates.begin();
            }
            
            Partition partition(model.getNumberOfStates(), statesWithProbability01.first, bounded || keepRewards ? psiStates : statesWithProbability01.second, representativePsiState, bisimulationType == BisimulationType::WeakDtmc);
            
            // If the model has state rewards, we need to consider them, because otherwise reward properties are not
            // preserved.
            if (keepRewards && model.hasStateRewards()) {
                this->splitRewards(model, partition);
            }
            
            // If we are creating the initial partition for weak bisimulation, we need to (a) split off all divergent
            // states of each initial block and (b) initialize the vector of silent probabilities held by the partition.
            if (bisimulationType == BisimulationType::WeakDtmc) {
                this->splitOffDivergentStates(model, backwardTransitions, partition);
                this->initializeSilentProbabilities(model, partition);
            }
            
            return partition;
        }
        
        template<typename ValueType>
        template<typename ModelType>
        void DeterministicModelBisimulationDecomposition<ValueType>::splitOffDivergentStates(ModelType const& model, storm::storage::SparseMatrix<ValueType> const& backwardTransitions, Partition& partition) {
            std::vector<storm::storage::sparse::state_type> stateStack;
            stateStack.reserve(model.getNumberOfStates());
            storm::storage::BitVector nondivergentStates(model.getNumberOfStates());
            for (auto& block : partition.getBlocks()) {
                nondivergentStates.clear();
                
                for (auto stateIt = partition.getBegin(block), stateIte = partition.getEnd(block); stateIt != stateIte; ++stateIt) {
                    if (nondivergentStates.get(stateIt->first)) {
                        continue;
                    }
                    
                    // Now traverse the forward transitions of the current state and check whether there is a
                    // transition to some other block.
                    bool isDirectlyNonDivergent = false;
                    for (auto const& successor : model.getRows(stateIt->first)) {
                        // If there is such a transition, then we can mark all states in the current block that can
                        // reach the state as non-divergent.
                        if (&partition.getBlock(successor.getColumn()) != &block) {
                            isDirectlyNonDivergent = true;
                            break;
                        }
                    }
                    
                    if (isDirectlyNonDivergent) {
                        stateStack.push_back(stateIt->first);
                        
                        while (!stateStack.empty()) {
                            storm::storage::sparse::state_type currentState = stateStack.back();
                            stateStack.pop_back();
                            nondivergentStates.set(currentState);
                            
                            for (auto const& predecessor : backwardTransitions.getRow(currentState)) {
                                if (&partition.getBlock(predecessor.getColumn()) == &block && !nondivergentStates.get(predecessor.getColumn())) {
                                    stateStack.push_back(predecessor.getColumn());
                                }
                            }
                        }
                    }
                }
                
                
                if (nondivergentStates.getNumberOfSetBits() > 0 && nondivergentStates.getNumberOfSetBits() != block.getNumberOfStates()) {
                    // Now that we have determined all (non)divergent states in the current block, we need to split them
                    // off.
                    std::sort(partition.getBegin(block), partition.getEnd(block), [&nondivergentStates] (std::pair<storm::storage::sparse::state_type, ValueType> const& a, std::pair<storm::storage::sparse::state_type, ValueType> const& b) { return nondivergentStates.get(a.first) && !nondivergentStates.get(b.first); } );
                    // Update the positions vector.
                    storm::storage::sparse::state_type position = block.getBegin();
                    for (auto stateIt = partition.getBegin(block), stateIte = partition.getEnd(block); stateIt != stateIte; ++stateIt, ++position) {
                        partition.setPosition(stateIt->first, position);
                    }
                    
                    // Finally, split the block.
                    Block& nondivergentBlock = partition.splitBlock(block, block.getBegin() + nondivergentStates.getNumberOfSetBits());
                    
                    // Since the remaining states in the block are divergent, we can mark the block as absorbing.
                    // This also guarantees that the self-loop will be added to the state of the quotient
                    // representing this block of states.
                    block.setAbsorbing(true);
                } else if (nondivergentStates.getNumberOfSetBits() == 0) {
                    // If there are only diverging states in the block, we need to make it absorbing.
                    block.setAbsorbing(true);
                }
            }
        }
        
        template<typename ValueType>
        template<typename ModelType>
        typename DeterministicModelBisimulationDecomposition<ValueType>::Partition DeterministicModelBisimulationDecomposition<ValueType>::getLabelBasedInitialPartition(ModelType const& model, storm::storage::SparseMatrix<ValueType> const& backwardTransitions, BisimulationType bisimulationType, boost::optional<std::set<std::string>> const& atomicPropositions, bool keepRewards) {
            Partition partition(model.getNumberOfStates(), bisimulationType == BisimulationType::WeakDtmc);
            
            if (atomicPropositions) {
                for (auto const& label : atomicPropositions.get()) {
                    if (label == "init") {
                        continue;
                    }
                    partition.splitLabel(model.getLabeledStates(label));
                }
            } else {
                for (auto const& label : model.getStateLabeling().getAtomicPropositions()) {
                    if (label == "init") {
                        continue;
                    }
                    partition.splitLabel(model.getLabeledStates(label));
                }
            }
            
            // If the model has state rewards, we need to consider them, because otherwise reward properties are not
            // preserved.
            if (keepRewards && model.hasStateRewards()) {
                this->splitRewards(model, partition);
            }
            
            // If we are creating the initial partition for weak bisimulation, we need to (a) split off all divergent
            // states of each initial block and (b) initialize the vector of silent probabilities held by the partition.
            if (bisimulationType == BisimulationType::WeakDtmc) {
                this->splitOffDivergentStates(model, backwardTransitions, partition);
                this->initializeSilentProbabilities(model, partition);
            }
            return partition;
        }
        
        template<typename ValueType>
        template<typename ModelType>
        void DeterministicModelBisimulationDecomposition<ValueType>::initializeSilentProbabilities(ModelType const& model, Partition& partition) {
            for (auto const& block : partition.getBlocks()) {
                for (auto stateIt = partition.getBegin(block), stateIte = partition.getEnd(block); stateIt != stateIte; ++stateIt) {
                    ValueType silentProbability = storm::utility::zero<ValueType>();
                    
                    for (auto const& successorEntry : model.getRows(stateIt->first)) {
                        if (&partition.getBlock(successorEntry.getColumn()) == &block) {
                            silentProbability += successorEntry.getValue();
                        }
                    }
                    
                    partition.setSilentProbability(stateIt->first, silentProbability);
                }
            }
        }
        
        template<typename ValueType>
        template<typename ModelType>
        void DeterministicModelBisimulationDecomposition<ValueType>::splitRewards(ModelType const& model, Partition& partition) {
            if (!model.hasStateRewards()) {
                return;
            }
            
            for (auto& block : partition.getBlocks()) {
                std::sort(partition.getBegin(block), partition.getEnd(block), [&model] (std::pair<storm::storage::sparse::state_type, ValueType> const& a, std::pair<storm::storage::sparse::state_type, ValueType> const& b) { return model.getStateRewardVector()[a.first] < model.getStateRewardVector()[b.first]; } );
                
                // Update the positions vector and put the (state) reward values next to the states so we can easily compare them later.
                storm::storage::sparse::state_type position = block.getBegin();
                for (auto stateIt = partition.getBegin(block), stateIte = partition.getEnd(block); stateIt != stateIte; ++stateIt, ++position) {
                    partition.setPosition(stateIt->first, position);
                    stateIt->second = model.getStateRewardVector()[stateIt->first];
                }
                
                // Finally, we need to scan the ranges of states that agree on the probability.
                typename std::vector<std::pair<storm::storage::sparse::state_type, ValueType>>::const_iterator begin = partition.getBegin(block);
                typename std::vector<std::pair<storm::storage::sparse::state_type, ValueType>>::const_iterator current = begin;
                typename std::vector<std::pair<storm::storage::sparse::state_type, ValueType>>::const_iterator end = partition.getEnd(block) - 1;
                storm::storage::sparse::state_type currentIndex = block.getBegin();
                
                // Now we can check whether the block needs to be split, which is the case iff the rewards for the first
                // and the last state are different.
                while (!comparator.isEqual(begin->second, end->second)) {
                    // Now we scan for the first state in the block that disagrees on the reward value. Note that we do
                    // not have to check currentIndex for staying within bounds, because we know the matching state is
                    // within bounds.
                    ValueType const& currentValue = begin->second;
                    
                    ++begin;
                    ++currentIndex;
                    while (begin != end && comparator.isEqual(begin->second, currentValue)) {
                        ++begin;
                        ++currentIndex;
                    }
                    
                    // Now we split the block.
                    partition.splitBlock(block, currentIndex);
                }
            }
        }
        
        template class DeterministicModelBisimulationDecomposition<double>;
        
#ifdef PARAMETRIC_SYSTEMS
        template class DeterministicModelBisimulationDecomposition<storm::RationalFunction>;
#endif
    }
}<|MERGE_RESOLUTION|>--- conflicted
+++ resolved
@@ -6,13 +6,10 @@
 #include <iomanip>
 #include <boost/iterator/transform_iterator.hpp>
 
-<<<<<<< HEAD
 #include "src/storage/parameters.h"
-=======
 #include "src/modelchecker/propositional/SparsePropositionalModelChecker.h"
 #include "src/modelchecker/results/ExplicitQualitativeCheckResult.h"
 
->>>>>>> ed4f1bb7
 #include "src/utility/graph.h"
 #include "src/exceptions/IllegalFunctionCallException.h"
 #include "src/exceptions/InvalidOptionException.h"
@@ -671,18 +668,6 @@
             STORM_LOG_THROW(!model.hasTransitionRewards(), storm::exceptions::IllegalFunctionCallException, "Bisimulation is currently only supported for models without transition rewards. Consider converting the transition rewards to state rewards (via suitable function calls).");
             STORM_LOG_THROW(!options.weak || !options.bounded, storm::exceptions::IllegalFunctionCallException, "Weak bisimulation cannot preserve bounded properties.");
             storm::storage::SparseMatrix<ValueType> backwardTransitions = model.getBackwardTransitions();
-<<<<<<< HEAD
-            BisimulationType bisimulationType = weak ? BisimulationType::WeakDtmc : BisimulationType::Strong;
-            Partition initialPartition = getMeasureDrivenInitialPartition(model, backwardTransitions, phiLabel, psiLabel, bisimulationType, keepRewards, bounded);
-            std::set<std::string> atomicPropositions;
-            if (phiLabel != "true" && phiLabel != "false") {
-                atomicPropositions.insert(phiLabel);
-            }
-            if (psiLabel != "true" && phiLabel != "false") {
-                atomicPropositions.insert(psiLabel);
-            }
-            partitionRefinement(model, std::set<std::string>({phiLabel, psiLabel}), model.getBackwardTransitions(), initialPartition, bisimulationType, keepRewards, buildQuotient);
-=======
             BisimulationType bisimulationType = options.weak ? BisimulationType::WeakDtmc : BisimulationType::Strong;
             
             std::set<std::string> atomicPropositions;
@@ -702,7 +687,6 @@
             }
             
             partitionRefinement(model, atomicPropositions, backwardTransitions, initialPartition, bisimulationType, options.keepRewards, options.buildQuotient);
->>>>>>> ed4f1bb7
         }
         
         template<typename ValueType>
@@ -867,13 +851,9 @@
             // Then perform the actual splitting until there are no more splitters.
             while (!splitterQueue.empty()) {
                 // Optionally: sort the splitter queue according to some criterion (here: prefer small splitters).
-<<<<<<< HEAD
                 std::sort(splitterQueue.begin(), splitterQueue.end(), [] (Block const* b1, Block const* b2) { return b1->getNumberOfStates() < b2->getNumberOfStates() || (b1->getNumberOfStates() == b2->getNumberOfStates() && b1->getId() < b2->getId()); } );
+                std::sort(splitterQueue.begin(), splitterQueue.end(), [] (Block const* b1, Block const* b2) { return b1->getNumberOfStates() < b2->getNumberOfStates(); } );
 
-=======
-                std::sort(splitterQueue.begin(), splitterQueue.end(), [] (Block const* b1, Block const* b2) { return b1->getNumberOfStates() < b2->getNumberOfStates(); } );
-                
->>>>>>> ed4f1bb7
                 // Get and prepare the next splitter.
                 Block* splitter = splitterQueue.front();
                 splitterQueue.pop_front();
