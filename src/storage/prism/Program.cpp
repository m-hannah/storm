--- conflicted
+++ resolved
@@ -306,17 +306,10 @@
             std::vector<Constant> newConstants(this->getConstants());
             for (uint_fast64_t constantIndex = 0; constantIndex < newConstants.size(); ++constantIndex) {
                 auto const& constant = newConstants[constantIndex];
-                //LOG_THROW(constant.isDefined(), storm::exceptions::InvalidArgumentException, "Cannot substitute constants in program that contains undefined constants.");
                 
                 // Put the corresponding expression in the substitution.
-<<<<<<< HEAD
-                if(constant.isDefined())
-                {
-                    constantSubstitution.emplace(constant.getName(), constant.getExpression());
-=======
-                constantSubstitution.emplace(constant.getExpressionVariable(), constant.getExpression().simplify());
->>>>>>> 00861a74
-                
+                if(constant.isDefined()) {
+                    constantSubstitution.emplace(constant.getExpressionVariable(), constant.getExpression().simplify());
                 
                     // If there is at least one more constant to come, we substitute the constants we have so far.
                     if (constantIndex + 1 < newConstants.size()) {
