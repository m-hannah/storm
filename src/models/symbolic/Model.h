--- conflicted
+++ resolved
@@ -156,8 +156,7 @@
                  *
                  * @return A matrix representing the transitions of the model.
                  */
-<<<<<<< HEAD
-                storm::dd::Add<Type>& getTransitionMatrix();
+                storm::dd::Add<Type, ValueType>& getTransitionMatrix();
 
                 /*!
                  * Retrieves the matrix qualitatively (i.e. without probabilities) representing the transitions of the
@@ -166,9 +165,6 @@
                  * @return A matrix representing the qualitative transitions of the model.
                  */
                 storm::dd::Bdd<Type> getQualitativeTransitionMatrix() const;
-=======
-                storm::dd::Add<Type, ValueType>& getTransitionMatrix();
->>>>>>> 3e23a9ad
                 
                 /*!
                  * Retrieves the meta variables used to encode the rows of the transition matrix and the vector indices.
