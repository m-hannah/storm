#ifndef STORM_MODELS_ABSTRACTMODEL_H_
#define STORM_MODELS_ABSTRACTMODEL_H_

#include <memory>
#include <vector>

#include <boost/optional.hpp>

#include "src/models/AtomicPropositionsLabeling.h"
#include "src/storage/BitVector.h"
#include "src/storage/SparseMatrix.h"
#include "src/storage/Scheduler.h"
#include "src/storage/VectorSet.h"
#include "src/storage/StronglyConnectedComponentDecomposition.h"
#include "src/utility/Hash.h"

namespace storm {
namespace models {

/*!
 *  @brief  Enumeration of all supported types of models.
 */
enum ModelType {
    Unknown, DTMC, CTMC, MDP, CTMDP, MA
};

/*!
 *	@brief	Stream output operator for ModelType.
 */
std::ostream& operator<<(std::ostream& os, ModelType const type);

/*!
 *	@brief	Base class for all model classes.
 *
 *	This is base class defines a common interface for all models to identify
 *	their type and obtain the special model.
 */
template<class T>
class AbstractModel: public std::enable_shared_from_this<AbstractModel<T>> {

	public:
		/*! Copy Constructor for an abstract model from the given transition matrix and
		 * the given labeling of the states. Creates copies of all given references.
		 * @param other The Source Abstract Model
		 */
		AbstractModel(AbstractModel<T> const& other) 
			: transitionMatrix(other.transitionMatrix),
			choiceLabeling(other.choiceLabeling),
			stateLabeling(other.stateLabeling),
			stateRewardVector(other.stateRewardVector),
			transitionRewardMatrix(other.transitionRewardMatrix) {
			// Intentionally left empty.
		}

		/*! Move Constructor for an abstract model from the given transition matrix and
		 * the given labeling of the states. Creates copies of all given references.
		 * @param other The Source Abstract Model
		 */
		AbstractModel(AbstractModel<T>&& other)
			: transitionMatrix(std::move(other.transitionMatrix)), choiceLabeling(std::move(other.choiceLabeling)),
			stateLabeling(std::move(other.stateLabeling)), stateRewardVector(std::move(other.stateRewardVector)),
			transitionRewardMatrix(std::move(other.transitionRewardMatrix)) {
			// Intentionally left empty.
		}

		/*! Constructs an abstract model from the given transition matrix and
		 * the given labeling of the states. Creates copies of all given references.
		 * @param transitionMatrix The matrix representing the transitions in the model.
		 * @param stateLabeling The labeling that assigns a set of atomic
		 * propositions to each state.
		 * @param optionalStateRewardVector The reward values associated with the states.
		 * @param optionalTransitionRewardMatrix The reward values associated with the transitions of the model.
         * @param optionalChoiceLabeling A vector that represents the labels associated with the choices of each state.
		 */
		AbstractModel(storm::storage::SparseMatrix<T> const& transitionMatrix, storm::models::AtomicPropositionsLabeling const& stateLabeling,
				boost::optional<std::vector<T>> const& optionalStateRewardVector, boost::optional<storm::storage::SparseMatrix<T>> const& optionalTransitionRewardMatrix,
                boost::optional<std::vector<storm::storage::VectorSet<uint_fast64_t>>> const& optionalChoiceLabeling)
				: transitionMatrix(transitionMatrix), stateLabeling(stateLabeling) {
					
			if (optionalStateRewardVector) {
				this->stateRewardVector.reset(optionalStateRewardVector.get());
			}
			if (optionalTransitionRewardMatrix) {
				this->transitionRewardMatrix.reset(optionalTransitionRewardMatrix.get());
			}
            if (optionalChoiceLabeling) {
                this->choiceLabeling.reset(optionalChoiceLabeling.get());
            }
		}

		/*! Constructs an abstract model from the given transition matrix and
		 * the given labeling of the states. Moves all given references.
		 * @param transitionMatrix The matrix representing the transitions in the model.
		 * @param stateLabeling The labeling that assigns a set of atomic
		 * propositions to each state.
		 * @param optionalStateRewardVector The reward values associated with the states.
		 * @param optionalTransitionRewardMatrix The reward values associated with the transitions of the model.
		 * @param optionalChoiceLabeling A vector that represents the labels associated with the choices of each state.
		 */
		AbstractModel(storm::storage::SparseMatrix<T>&& transitionMatrix, storm::models::AtomicPropositionsLabeling&& stateLabeling,
				boost::optional<std::vector<T>>&& optionalStateRewardVector, boost::optional<storm::storage::SparseMatrix<T>>&& optionalTransitionRewardMatrix,
                boost::optional<std::vector<storm::storage::VectorSet<uint_fast64_t>>>&& optionalChoiceLabeling) :
				transitionMatrix(std::move(transitionMatrix)), choiceLabeling(std::move(optionalChoiceLabeling)),
                stateLabeling(std::move(stateLabeling)), stateRewardVector(std::move(optionalStateRewardVector)),
                transitionRewardMatrix(std::move(optionalTransitionRewardMatrix)) {
            // Intentionally left empty.
        }

		/*!
		 * Destructor.
		 */
		virtual ~AbstractModel() {
			// Intentionally left empty.
		}

		/*!
		 *	@brief Casts the model to the model type that was actually
		 *	created.
		 *
		 *	As all methods that work on generic models will use this
		 *	AbstractModel class, this method provides a convenient way to
		 *	cast an AbstractModel object to an object of a concrete model
		 *	type, which can be obtained via getType(). The mapping from an
		 *	element of the ModelType enum to the actual class must be done
		 *	by the caller.
		 *
		 *	This methods uses std::dynamic_pointer_cast internally.
		 *
		 *	@return Shared pointer of new type to this object.
		 */
		template <typename Model>
		std::shared_ptr<Model> as() {
			return std::dynamic_pointer_cast<Model>(this->shared_from_this());
		}
		
		/*!
		 *	@brief Return the actual type of the model.
		 *
		 *	Each model must implement this method.
		 *
		 *	@return	Type of the model.
		 */
		virtual ModelType getType() const = 0;

        /*!
         * Extracts the dependency graph from the model according to the given partition.
         *
         * @param decomposition A decomposition containing the blocks of the partition of the system.
         * @return A sparse matrix with bool entries that represents the dependency graph of the blocks of the partition.
         */
<<<<<<< HEAD
        storm::storage::SparseMatrix<bool> extractPartitionDependencyGraph(storm::storage::Decomposition<storm::storage::StateBlock> const& decomposition) const {
=======
        storm::storage::SparseMatrix<T> extractPartitionDependencyGraph(storm::storage::Decomposition const& decomposition) const {
>>>>>>> 84f6bf71
            uint_fast64_t numberOfStates = decomposition.size();
            
            // First, we need to create a mapping of states to their SCC index, to ease the computation of dependency transitions later.
            std::vector<uint_fast64_t> stateToBlockMap(this->getNumberOfStates());
            for (uint_fast64_t i = 0; i < decomposition.size(); ++i) {
                for (auto state : decomposition[i]) {
                    stateToBlockMap[state] = i;
                }
            }
            
            // The resulting sparse matrix will have as many rows/columns as there are blocks in the partition.
            storm::storage::SparseMatrix<T> dependencyGraph(numberOfStates);
            dependencyGraph.initialize();
            
            for (uint_fast64_t currentBlockIndex = 0; currentBlockIndex < decomposition.size(); ++currentBlockIndex) {
                // Get the next block.
                typename storm::storage::StateBlock const& block = decomposition[currentBlockIndex];
                
                // Now, we determine the blocks which are reachable (in one step) from the current block.
                storm::storage::VectorSet<uint_fast64_t> allTargetBlocks;
                for (auto state : block) {
                    typename storm::storage::SparseMatrix<T>::Rows rows = this->getRows(state);
                    for (auto& transition : rows) {
                        uint_fast64_t targetBlock = stateToBlockMap[transition.column()];
                        
                        // We only need to consider transitions that are actually leaving the SCC.
                        if (targetBlock != currentBlockIndex) {
                            allTargetBlocks.insert(targetBlock);
                        }
                    }
                }
                
                // Now we can just enumerate all the target SCCs and insert the corresponding transitions.
                for (auto targetBlock : allTargetBlocks) {
                    dependencyGraph.insertNextValue(currentBlockIndex, targetBlock, true);
                }
            }
            
            // Finalize the matrix and return result.
            dependencyGraph.finalize(true);
            return dependencyGraph;
        }

        /*!
         * Retrieves the backward transition relation of the model, i.e. a set of transitions
         * between states that correspond to the reversed transition relation of this model.
         *
         * @return A sparse matrix that represents the backward transitions of this model.
         */
        storm::storage::SparseMatrix<T> getBackwardTransitions() const {
            return this->transitionMatrix.transpose();
        }

        /*!
         * Returns an object representing the matrix rows associated with the given state.
         *
         * @param state The state for which to retrieve the rows.
         * @return An object representing the matrix rows associated with the given state.
         */
        virtual typename storm::storage::SparseMatrix<T>::Rows getRows(uint_fast64_t state) const = 0;
    
        /*!
         * Returns an iterator to the successors of the given state.
         *
         * @param state The state for which to return the iterator.
         * @return An iterator to the successors of the given state.
         */
        virtual typename storm::storage::SparseMatrix<T>::ConstRowIterator rowIteratorBegin(uint_fast64_t state) const = 0;
    
        /*!
         * Returns an iterator pointing to the element past the successors of the given state.
         *
         * @param state The state for which to return the iterator.
         * @return An iterator pointing to the element past the successors of the given state.
         */
        virtual typename storm::storage::SparseMatrix<T>::ConstRowIterator rowIteratorEnd(uint_fast64_t state) const = 0;
        
		/*!
		 * Returns the state space size of the model.
		 * @return The size of the state space of the model.
		 */
		virtual uint_fast64_t getNumberOfStates() const {
			return this->getTransitionMatrix().getColumnCount();
		}

		/*!
		 * Returns the number of (non-zero) transitions of the model.
		 * @return The number of (non-zero) transitions of the model.
		 */
		virtual uint_fast64_t getNumberOfTransitions() const {
			return this->getTransitionMatrix().getNonZeroEntryCount();
		}

        /*!
         * Retrieves the initial states of the model.
         *
         * @return The initial states of the model represented by a bit vector.
         */
        storm::storage::BitVector const& getInitialStates() const {
            return this->getLabeledStates("init");
        }
    
		/*!
		 * Returns a bit vector in which exactly those bits are set to true that
		 * correspond to a state labeled with the given atomic proposition.
		 * @param ap The atomic proposition for which to get the bit vector.
		 * @return A bit vector in which exactly those bits are set to true that
		 * correspond to a state labeled with the given atomic proposition.
		 */
		storm::storage::BitVector const& getLabeledStates(std::string const& ap) const {
			return stateLabeling.getLabeledStates(ap);
		}

		/*!
		 * Retrieves whether the given atomic proposition is a valid atomic proposition in this model.
		 * @param atomicProposition The atomic proposition to be checked for validity.
		 * @return True if the given atomic proposition is valid in this model.
		 */
		bool hasAtomicProposition(std::string const& atomicProposition) const {
			return stateLabeling.containsAtomicProposition(atomicProposition);
		}

		/*!
		 * Returns a pointer to the matrix representing the transition probability
		 * function.
		 * @return A pointer to the matrix representing the transition probability
		 * function.
		 */
		storm::storage::SparseMatrix<T> const& getTransitionMatrix() const {
			return transitionMatrix;
		}

		/*!
		 * Returns a pointer to the matrix representing the transition rewards.
		 * @return A pointer to the matrix representing the transition rewards.
		 */
		storm::storage::SparseMatrix<T> const& getTransitionRewardMatrix() const {
			return transitionRewardMatrix.get();
		}

		/*!
		 * Returns a pointer to the vector representing the state rewards.
		 * @return A pointer to the vector representing the state rewards.
		 */
		std::vector<T> const& getStateRewardVector() const {
			return stateRewardVector.get();
		}
    
        /*!
         * Returns the labels for the choices of the model, if there are any.
         * @return The labels for the choices of the model.
         */
        std::vector<storm::storage::VectorSet<uint_fast64_t>> const& getChoiceLabeling() const {
            return choiceLabeling.get();
        }

		/*!
		 * Returns the set of labels with which the given state is labeled.
         *
         * @param state The state for which to return the set of labels.
		 * @return The set of labels with which the given state is labeled.
		 */
		std::set<std::string> getLabelsForState(uint_fast64_t state) const {
			return stateLabeling.getPropositionsForState(state);
		}

		/*!
		 * Returns the state labeling associated with this model.
		 * @return The state labeling associated with this model.
		 */
		storm::models::AtomicPropositionsLabeling const& getStateLabeling() const {
			return stateLabeling;
		}

		/*!
		 * Retrieves whether this model has a state reward model.
		 * @return True if this model has a state reward model.
		 */
		bool hasStateRewards() const {
			return stateRewardVector;
		}

		/*!
		 * Retrieves whether this model has a transition reward model.
		 * @return True if this model has a transition reward model.
		 */
		bool hasTransitionRewards() const {
			return transitionRewardMatrix;
		}
    
        /*!
         * Retrieves whether this model has a labeling for the choices.
         * @return True if this model has a labeling.
         */
        bool hasChoiceLabeling() const {
            return choiceLabeling;
        }

		/*!
		 * Retrieves the size of the internal representation of the model in memory.
		 * @return the size of the internal representation of the model in memory
		 * measured in bytes.
		 */
		virtual uint_fast64_t getSizeInMemory() const {
			uint_fast64_t result = transitionMatrix.getSizeInMemory() + stateLabeling.getSizeInMemory();
			if (stateRewardVector) {
				result += getStateRewardVector().size() * sizeof(T);
			}
			if (hasTransitionRewards()) {
				result += getTransitionRewardMatrix().getSizeInMemory();
			}
			return result;
		}
    
        /*!
         * Prints information about the model to the specified stream.
         * @param out The stream the information is to be printed to.
         */
        virtual void printModelInformationToStream(std::ostream& out) const {
            out << "-------------------------------------------------------------- " << std::endl;
            out << "Model type: \t\t" << this->getType() << std::endl;
            out << "States: \t\t" << this->getNumberOfStates() << std::endl;
            out << "Transitions: \t\t" << this->getNumberOfTransitions() << std::endl;
            this->getStateLabeling().printAtomicPropositionsInformationToStream(out);
            out << "Size in memory: \t" << (this->getSizeInMemory())/1024 << " kbytes" << std::endl;
            out << "-------------------------------------------------------------- " << std::endl;
        }
    
		/*!
		 * Calculates a hash over all values contained in this Model.
		 * @return size_t A Hash Value
		 */
		virtual size_t getHash() const {
			std::size_t result = 0;
			boost::hash_combine(result, transitionMatrix.getHash());
			boost::hash_combine(result, stateLabeling.getHash());
			if (stateRewardVector) {
				boost::hash_combine(result, storm::utility::Hash<T>::getHash(stateRewardVector.get()));
			}
			if (transitionRewardMatrix) {
				boost::hash_combine(result, transitionRewardMatrix.get().getHash());
			}
			return result;
		}

		/*!
		 * Assigns this model a new set of choiceLabels, giving each choice the stateId
		 * @return void
		 */
		virtual void setStateIdBasedChoiceLabeling() = 0;
    
        /*
         * Applies the given scheduler to the model.
         *
         * @param scheduler The scheduler to apply.
         * @return The model resulting from applying the scheduler to the model.
         */
        virtual std::shared_ptr<AbstractModel<T>> applyScheduler(storm::storage::Scheduler const& scheduler) const = 0;
    
        /*!
         * Exports the model to the dot-format and prints the result to the given stream.
         *
         * @param outStream The stream to which the model is to be written. 
         * @param includeLabling If set to true, the states will be exported with their labels.
         * @param subsystem If not null, this represents the subsystem that is to be exported.
         * @param firstValue If not null, the values in this vector are attached to the states.
         * @param secondValue If not null, the values in this vector are attached to the states.
         * @param stateColoring If not null, this is a mapping from states to color codes.
         * @param colors A mapping of color codes to color names.
         * @param finalizeOutput A flag that sets whether or not the dot stream is closed with a curly brace.
         * @return A string containing the exported model in dot-format.
         */
        virtual void writeDotToStream(std::ostream& outStream, bool includeLabeling = true, storm::storage::BitVector const* subsystem = nullptr, std::vector<T> const* firstValue = nullptr, std::vector<T> const* secondValue = nullptr, std::vector<uint_fast64_t> const* stateColoring = nullptr, std::vector<std::string> const* colors = nullptr, std::vector<uint_fast64_t>* scheduler = nullptr, bool finalizeOutput = true) const {
            outStream << "digraph model {" << std::endl;
        
            // Write all states to the stream.
            for (uint_fast64_t state = 0, highestStateIndex = this->getNumberOfStates() - 1; state <= highestStateIndex; ++state) {
                if (subsystem == nullptr || subsystem->get(state)) {
                    outStream << "\t" << state;
                    if (includeLabeling || firstValue != nullptr || secondValue != nullptr || stateColoring != nullptr) {
                        outStream << " [ ";
                        
                        // If we need to print some extra information, do so now.
                        if (includeLabeling || firstValue != nullptr || secondValue != nullptr) {
                            outStream << "label = \"" << state << ": ";
                    
                            // Now print the state labeling to the stream if requested.
                            if (includeLabeling) {
                                outStream << "{";
                                bool includeComma = false;
                                for (std::string const& label : this->getLabelsForState(state)) {
                                    if (includeComma) {
                                        outStream << ", ";
                                    } else {
                                        includeComma = true;
                                    }
                                    outStream << label;
                                }
                                outStream << "}";
                            }
                    
                            // If we are to include some values for the state as well, we do so now.
                            if (firstValue != nullptr || secondValue != nullptr) {
                                outStream << " [";
                                if (firstValue != nullptr) {
                                    outStream << (*firstValue)[state];
                                    if (secondValue != nullptr) {
                                        outStream << ", ";
                                    }
                                }
                                if (secondValue != nullptr) {
                                    outStream << (*secondValue)[state];
                                }
                                outStream << "]";
                            }
                            outStream << "\"";
                    
                            // Now, we color the states if there were colors given.
                            if (stateColoring != nullptr && colors != nullptr) {
                                outStream << ", ";
                                outStream << " style = filled, fillcolor = " << (*colors)[(*stateColoring)[state]];
                            }
                        }
                        outStream << " ]";
                    }
                    outStream << ";" << std::endl;
                }
            }
            
            // If this methods has not been called from a derived class, we want to close the digraph here.
            if (finalizeOutput) {
                outStream << "}" << std::endl;
            }
        }
    
protected:
		/*! A matrix representing the likelihoods of moving between states. */
		storm::storage::SparseMatrix<T> transitionMatrix;

		/*! The labeling that is associated with the choices for each state. */
        boost::optional<std::vector<storm::storage::VectorSet<uint_fast64_t>>> choiceLabeling;
private:
		/*! The labeling of the states of the model. */
		storm::models::AtomicPropositionsLabeling stateLabeling;

		/*! The state-based rewards of the model. */
		boost::optional<std::vector<T>> stateRewardVector;

		/*! The transition-based rewards of the model. */
		boost::optional<storm::storage::SparseMatrix<T>> transitionRewardMatrix;
};

} // namespace models
} // namespace storm

#endif /* STORM_MODELS_ABSTRACTMODEL_H_ */<|MERGE_RESOLUTION|>--- conflicted
+++ resolved
@@ -148,11 +148,7 @@
          * @param decomposition A decomposition containing the blocks of the partition of the system.
          * @return A sparse matrix with bool entries that represents the dependency graph of the blocks of the partition.
          */
-<<<<<<< HEAD
-        storm::storage::SparseMatrix<bool> extractPartitionDependencyGraph(storm::storage::Decomposition<storm::storage::StateBlock> const& decomposition) const {
-=======
-        storm::storage::SparseMatrix<T> extractPartitionDependencyGraph(storm::storage::Decomposition const& decomposition) const {
->>>>>>> 84f6bf71
+        storm::storage::SparseMatrix<T> extractPartitionDependencyGraph(storm::storage::Decomposition<storm::storage::StateBlock> const& decomposition) const {
             uint_fast64_t numberOfStates = decomposition.size();
             
             // First, we need to create a mapping of states to their SCC index, to ease the computation of dependency transitions later.
