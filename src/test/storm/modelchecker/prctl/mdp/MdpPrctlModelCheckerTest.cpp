--- conflicted
+++ resolved
@@ -476,17 +476,9 @@
     }
 };
 
-<<<<<<< HEAD
 typedef ::testing::Types<SparseDoubleValueIterationEnvironment, JaniSparseDoubleValueIterationEnvironment, JitSparseDoubleValueIterationEnvironment,
                          SparseDoubleIntervalIterationEnvironment, SparseDoubleSoundValueIterationEnvironment, SparseDoubleOptimisticValueIterationEnvironment,
-                         SparseDoubleTopologicalValueIterationEnvironment, SparseDoubleTopologicalSoundValueIterationEnvironment,
-=======
-typedef ::testing::Types<SparseDoubleValueIterationGmmxxGaussSeidelMultEnvironment, SparseDoubleValueIterationGmmxxRegularMultEnvironment,
-                         SparseDoubleValueIterationNativeGaussSeidelMultEnvironment, SparseDoubleValueIterationNativeRegularMultEnvironment,
-                         JaniSparseDoubleValueIterationEnvironment, JitSparseDoubleValueIterationEnvironment, SparseDoubleIntervalIterationEnvironment,
-                         SparseDoubleSoundValueIterationEnvironment, SparseDoubleOptimisticValueIterationEnvironment,
                          SparseDoubleTopologicalValueIterationEnvironment, SparseDoubleTopologicalSoundValueIterationEnvironment, SparseDoubleLPEnvironment,
->>>>>>> 31606cfc
                          SparseRationalPolicyIterationEnvironment, SparseRationalViToPiEnvironment, SparseRationalRationalSearchEnvironment,
                          HybridCuddDoubleValueIterationEnvironment, HybridSylvanDoubleValueIterationEnvironment, HybridCuddDoubleSoundValueIterationEnvironment,
                          HybridCuddDoubleOptimisticValueIterationEnvironment, HybridSylvanRationalPolicyIterationEnvironment,
