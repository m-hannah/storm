#include "storm-config.h"
#include "test/storm_gtest.h"

#include "storm-conv/api/storm-conv.h"
#include "storm-parsers/api/model_descriptions.h"
#include "storm-parsers/api/properties.h"
#include "storm/api/builder.h"
#include "storm/api/properties.h"

#include "storm/environment/solver/MinMaxSolverEnvironment.h"
#include "storm/environment/solver/MultiplierEnvironment.h"
#include "storm/environment/solver/TopologicalSolverEnvironment.h"
#include "storm/exceptions/UncheckedRequirementException.h"
#include "storm/logic/Formulas.h"
#include "storm/modelchecker/prctl/HybridMdpPrctlModelChecker.h"
#include "storm/modelchecker/prctl/SparseMdpPrctlModelChecker.h"
#include "storm/modelchecker/prctl/SymbolicMdpPrctlModelChecker.h"
#include "storm/modelchecker/results/ExplicitQualitativeCheckResult.h"
#include "storm/modelchecker/results/QualitativeCheckResult.h"
#include "storm/modelchecker/results/QuantitativeCheckResult.h"
#include "storm/modelchecker/results/SymbolicQualitativeCheckResult.h"
#include "storm/models/sparse/Mdp.h"
#include "storm/models/sparse/StandardRewardModel.h"
#include "storm/models/symbolic/Mdp.h"
#include "storm/models/symbolic/StandardRewardModel.h"
#include "storm/settings/modules/CoreSettings.h"
#include "storm/storage/jani/Property.h"

namespace {

enum class MdpEngine { PrismSparse, JaniSparse, Hybrid, PrismDd, JaniDd };

class SparseDoubleValueIterationEnvironment {
   public:
    static const storm::dd::DdType ddType = storm::dd::DdType::Sylvan;  // Unused for sparse models
    static const MdpEngine engine = MdpEngine::PrismSparse;
    static const bool isExact = false;
    typedef double ValueType;
    typedef storm::models::sparse::Mdp<ValueType> ModelType;
    static storm::Environment createEnvironment() {
        storm::Environment env;
        env.solver().minMax().setMethod(storm::solver::MinMaxMethod::ValueIteration);
        env.solver().minMax().setPrecision(storm::utility::convertNumber<storm::RationalNumber>(1e-10));
        return env;
    }
};

class JaniSparseDoubleValueIterationEnvironment {
   public:
    static const storm::dd::DdType ddType = storm::dd::DdType::Sylvan;  // Unused for sparse models
    static const MdpEngine engine = MdpEngine::JaniSparse;
    static const bool isExact = false;
    typedef double ValueType;
    typedef storm::models::sparse::Mdp<ValueType> ModelType;
    static storm::Environment createEnvironment() {
        storm::Environment env;
        env.solver().minMax().setMethod(storm::solver::MinMaxMethod::ValueIteration);
        env.solver().minMax().setPrecision(storm::utility::convertNumber<storm::RationalNumber>(1e-10));
        return env;
    }
};

class SparseDoubleIntervalIterationEnvironment {
   public:
    static const storm::dd::DdType ddType = storm::dd::DdType::Sylvan;  // Unused for sparse models
    static const MdpEngine engine = MdpEngine::PrismSparse;
    static const bool isExact = false;
    typedef double ValueType;
    typedef storm::models::sparse::Mdp<ValueType> ModelType;
    static storm::Environment createEnvironment() {
        storm::Environment env;
        env.solver().setForceSoundness(true);
        env.solver().minMax().setMethod(storm::solver::MinMaxMethod::IntervalIteration);
        env.solver().minMax().setPrecision(storm::utility::convertNumber<storm::RationalNumber>(1e-6));
        env.solver().minMax().setRelativeTerminationCriterion(false);
        return env;
    }
};

class SparseDoubleSoundValueIterationEnvironment {
   public:
    static const storm::dd::DdType ddType = storm::dd::DdType::Sylvan;  // Unused for sparse models
    static const MdpEngine engine = MdpEngine::PrismSparse;
    static const bool isExact = false;
    typedef double ValueType;
    typedef storm::models::sparse::Mdp<ValueType> ModelType;
    static storm::Environment createEnvironment() {
        storm::Environment env;
        env.solver().setForceSoundness(true);
        env.solver().minMax().setMethod(storm::solver::MinMaxMethod::SoundValueIteration);
        env.solver().minMax().setPrecision(storm::utility::convertNumber<storm::RationalNumber>(1e-6));
        env.solver().minMax().setRelativeTerminationCriterion(false);
        return env;
    }
};

class SparseDoubleOptimisticValueIterationEnvironment {
   public:
    static const storm::dd::DdType ddType = storm::dd::DdType::Sylvan;  // Unused for sparse models
    static const MdpEngine engine = MdpEngine::PrismSparse;
    static const bool isExact = false;
    typedef double ValueType;
    typedef storm::models::sparse::Mdp<ValueType> ModelType;
    static storm::Environment createEnvironment() {
        storm::Environment env;
        env.solver().setForceSoundness(true);
        env.solver().minMax().setMethod(storm::solver::MinMaxMethod::OptimisticValueIteration);
        env.solver().minMax().setPrecision(storm::utility::convertNumber<storm::RationalNumber>(1e-6));
        env.solver().minMax().setRelativeTerminationCriterion(false);
        return env;
    }
};

class SparseDoubleTopologicalValueIterationEnvironment {
   public:
    static const storm::dd::DdType ddType = storm::dd::DdType::Sylvan;  // Unused for sparse models
    static const MdpEngine engine = MdpEngine::PrismSparse;
    static const bool isExact = false;
    typedef double ValueType;
    typedef storm::models::sparse::Mdp<ValueType> ModelType;
    static storm::Environment createEnvironment() {
        storm::Environment env;
        env.solver().minMax().setMethod(storm::solver::MinMaxMethod::Topological);
        env.solver().topological().setUnderlyingMinMaxMethod(storm::solver::MinMaxMethod::ValueIteration);
        env.solver().minMax().setPrecision(storm::utility::convertNumber<storm::RationalNumber>(1e-8));
        env.solver().minMax().setRelativeTerminationCriterion(false);
        return env;
    }
};

class SparseDoubleTopologicalSoundValueIterationEnvironment {
   public:
    static const storm::dd::DdType ddType = storm::dd::DdType::Sylvan;  // Unused for sparse models
    static const MdpEngine engine = MdpEngine::PrismSparse;
    static const bool isExact = false;
    typedef double ValueType;
    typedef storm::models::sparse::Mdp<ValueType> ModelType;
    static storm::Environment createEnvironment() {
        storm::Environment env;
        env.solver().setForceSoundness(true);
        env.solver().minMax().setMethod(storm::solver::MinMaxMethod::Topological);
        env.solver().topological().setUnderlyingMinMaxMethod(storm::solver::MinMaxMethod::SoundValueIteration);
        env.solver().minMax().setPrecision(storm::utility::convertNumber<storm::RationalNumber>(1e-6));
        env.solver().minMax().setRelativeTerminationCriterion(false);
        return env;
    }
};

class SparseDoubleLPEnvironment {
   public:
    static const storm::dd::DdType ddType = storm::dd::DdType::Sylvan;  // Unused for sparse models
    static const MdpEngine engine = MdpEngine::PrismSparse;
    static const bool isExact = false;
    typedef double ValueType;
    typedef storm::models::sparse::Mdp<ValueType> ModelType;
    static storm::Environment createEnvironment() {
        storm::Environment env;
        env.solver().minMax().setMethod(storm::solver::MinMaxMethod::LinearProgramming);
        env.solver().minMax().setPrecision(storm::utility::convertNumber<storm::RationalNumber>(1e-6));
        return env;
    }
};

class SparseRationalPolicyIterationEnvironment {
   public:
    static const storm::dd::DdType ddType = storm::dd::DdType::Sylvan;  // Unused for sparse models
    static const MdpEngine engine = MdpEngine::PrismSparse;
    static const bool isExact = true;
    typedef storm::RationalNumber ValueType;
    typedef storm::models::sparse::Mdp<ValueType> ModelType;
    static storm::Environment createEnvironment() {
        storm::Environment env;
        env.solver().minMax().setMethod(storm::solver::MinMaxMethod::PolicyIteration);
        return env;
    }
};

class SparseRationalViToPiEnvironment {
   public:
    static const storm::dd::DdType ddType = storm::dd::DdType::Sylvan;  // Unused for sparse models
    static const MdpEngine engine = MdpEngine::PrismSparse;
    static const bool isExact = true;
    typedef storm::RationalNumber ValueType;
    typedef storm::models::sparse::Mdp<ValueType> ModelType;
    static storm::Environment createEnvironment() {
        storm::Environment env;
        env.solver().minMax().setMethod(storm::solver::MinMaxMethod::ViToPi);
        return env;
    }
};

class SparseRationalRationalSearchEnvironment {
   public:
    static const storm::dd::DdType ddType = storm::dd::DdType::Sylvan;  // Unused for sparse models
    static const MdpEngine engine = MdpEngine::PrismSparse;
    static const bool isExact = true;
    typedef storm::RationalNumber ValueType;
    typedef storm::models::sparse::Mdp<ValueType> ModelType;
    static storm::Environment createEnvironment() {
        storm::Environment env;
        env.solver().minMax().setMethod(storm::solver::MinMaxMethod::RationalSearch);
        return env;
    }
};
class HybridCuddDoubleValueIterationEnvironment {
   public:
    static const storm::dd::DdType ddType = storm::dd::DdType::CUDD;
    static const MdpEngine engine = MdpEngine::Hybrid;
    static const bool isExact = false;
    typedef double ValueType;
    typedef storm::models::symbolic::Mdp<ddType, ValueType> ModelType;
    static storm::Environment createEnvironment() {
        storm::Environment env;
        env.solver().minMax().setMethod(storm::solver::MinMaxMethod::ValueIteration);
        env.solver().minMax().setPrecision(storm::utility::convertNumber<storm::RationalNumber>(1e-10));
        return env;
    }
};
class HybridSylvanDoubleValueIterationEnvironment {
   public:
    static const storm::dd::DdType ddType = storm::dd::DdType::Sylvan;
    static const MdpEngine engine = MdpEngine::Hybrid;
    static const bool isExact = false;
    typedef double ValueType;
    typedef storm::models::symbolic::Mdp<ddType, ValueType> ModelType;
    static storm::Environment createEnvironment() {
        storm::Environment env;
        env.solver().minMax().setMethod(storm::solver::MinMaxMethod::ValueIteration);
        env.solver().minMax().setPrecision(storm::utility::convertNumber<storm::RationalNumber>(1e-10));
        return env;
    }
};
class HybridCuddDoubleSoundValueIterationEnvironment {
   public:
    static const storm::dd::DdType ddType = storm::dd::DdType::CUDD;
    static const MdpEngine engine = MdpEngine::Hybrid;
    static const bool isExact = false;
    typedef double ValueType;
    typedef storm::models::symbolic::Mdp<ddType, ValueType> ModelType;
    static storm::Environment createEnvironment() {
        storm::Environment env;
        env.solver().setForceSoundness(true);
        env.solver().minMax().setMethod(storm::solver::MinMaxMethod::SoundValueIteration);
        env.solver().minMax().setPrecision(storm::utility::convertNumber<storm::RationalNumber>(1e-6));
        env.solver().minMax().setRelativeTerminationCriterion(false);
        return env;
    }
};
class HybridCuddDoubleOptimisticValueIterationEnvironment {
   public:
    static const storm::dd::DdType ddType = storm::dd::DdType::CUDD;
    static const MdpEngine engine = MdpEngine::Hybrid;
    static const bool isExact = false;
    typedef double ValueType;
    typedef storm::models::symbolic::Mdp<ddType, ValueType> ModelType;
    static storm::Environment createEnvironment() {
        storm::Environment env;
        env.solver().setForceSoundness(true);
        env.solver().minMax().setMethod(storm::solver::MinMaxMethod::OptimisticValueIteration);
        env.solver().minMax().setPrecision(storm::utility::convertNumber<storm::RationalNumber>(1e-6));
        env.solver().minMax().setRelativeTerminationCriterion(false);
        return env;
    }
};
class HybridSylvanRationalPolicyIterationEnvironment {
   public:
    static const storm::dd::DdType ddType = storm::dd::DdType::Sylvan;
    static const MdpEngine engine = MdpEngine::Hybrid;
    static const bool isExact = true;
    typedef storm::RationalNumber ValueType;
    typedef storm::models::symbolic::Mdp<ddType, ValueType> ModelType;
    static storm::Environment createEnvironment() {
        storm::Environment env;
        env.solver().minMax().setMethod(storm::solver::MinMaxMethod::PolicyIteration);
        return env;
    }
};
class DdCuddDoubleValueIterationEnvironment {
   public:
    static const storm::dd::DdType ddType = storm::dd::DdType::CUDD;
    static const MdpEngine engine = MdpEngine::PrismDd;
    static const bool isExact = false;
    typedef double ValueType;
    typedef storm::models::symbolic::Mdp<ddType, ValueType> ModelType;
    static storm::Environment createEnvironment() {
        storm::Environment env;
        env.solver().minMax().setMethod(storm::solver::MinMaxMethod::ValueIteration);
        env.solver().minMax().setPrecision(storm::utility::convertNumber<storm::RationalNumber>(1e-10));
        return env;
    }
};
class JaniDdCuddDoubleValueIterationEnvironment {
   public:
    static const storm::dd::DdType ddType = storm::dd::DdType::CUDD;
    static const MdpEngine engine = MdpEngine::JaniDd;
    static const bool isExact = false;
    typedef double ValueType;
    typedef storm::models::symbolic::Mdp<ddType, ValueType> ModelType;
    static storm::Environment createEnvironment() {
        storm::Environment env;
        env.solver().minMax().setMethod(storm::solver::MinMaxMethod::ValueIteration);
        env.solver().minMax().setPrecision(storm::utility::convertNumber<storm::RationalNumber>(1e-10));
        return env;
    }
};
class DdSylvanDoubleValueIterationEnvironment {
   public:
    static const storm::dd::DdType ddType = storm::dd::DdType::Sylvan;
    static const MdpEngine engine = MdpEngine::PrismDd;
    static const bool isExact = false;
    typedef double ValueType;
    typedef storm::models::symbolic::Mdp<ddType, ValueType> ModelType;
    static storm::Environment createEnvironment() {
        storm::Environment env;
        env.solver().minMax().setMethod(storm::solver::MinMaxMethod::ValueIteration);
        env.solver().minMax().setPrecision(storm::utility::convertNumber<storm::RationalNumber>(1e-10));
        return env;
    }
};
class DdCuddDoublePolicyIterationEnvironment {
   public:
    static const storm::dd::DdType ddType = storm::dd::DdType::CUDD;
    static const MdpEngine engine = MdpEngine::PrismDd;
    static const bool isExact = false;
    typedef double ValueType;
    typedef storm::models::symbolic::Mdp<ddType, ValueType> ModelType;
    static storm::Environment createEnvironment() {
        storm::Environment env;
        env.solver().minMax().setMethod(storm::solver::MinMaxMethod::PolicyIteration);
        env.solver().minMax().setPrecision(storm::utility::convertNumber<storm::RationalNumber>(1e-10));
        return env;
    }
};
class DdSylvanRationalRationalSearchEnvironment {
   public:
    static const storm::dd::DdType ddType = storm::dd::DdType::Sylvan;
    static const MdpEngine engine = MdpEngine::PrismDd;
    static const bool isExact = true;
    typedef storm::RationalNumber ValueType;
    typedef storm::models::symbolic::Mdp<ddType, ValueType> ModelType;
    static storm::Environment createEnvironment() {
        storm::Environment env;
        env.solver().minMax().setMethod(storm::solver::MinMaxMethod::RationalSearch);
        return env;
    }
};

template<typename TestType>
class MdpPrctlModelCheckerTest : public ::testing::Test {
   public:
    typedef typename TestType::ValueType ValueType;
    typedef typename storm::models::sparse::Mdp<ValueType> SparseModelType;
    typedef typename storm::models::symbolic::Mdp<TestType::ddType, ValueType> SymbolicModelType;

    MdpPrctlModelCheckerTest() : _environment(TestType::createEnvironment()) {}
    storm::Environment const& env() const {
        return _environment;
    }
    ValueType parseNumber(std::string const& input) const {
        return storm::utility::convertNumber<ValueType>(input);
    }
    ValueType precision() const {
        return TestType::isExact ? parseNumber("0") : parseNumber("1e-6");
    }
    bool isSparseModel() const {
        return std::is_same<typename TestType::ModelType, SparseModelType>::value;
    }
    bool isSymbolicModel() const {
        return std::is_same<typename TestType::ModelType, SymbolicModelType>::value;
    }

    template<typename MT = typename TestType::ModelType>
    typename std::enable_if<std::is_same<MT, SparseModelType>::value,
                            std::pair<std::shared_ptr<MT>, std::vector<std::shared_ptr<storm::logic::Formula const>>>>::type
    buildModelFormulas(std::string const& pathToPrismFile, std::string const& formulasAsString, std::string const& constantDefinitionString = "") const {
        std::pair<std::shared_ptr<MT>, std::vector<std::shared_ptr<storm::logic::Formula const>>> result;
        storm::prism::Program program = storm::api::parseProgram(pathToPrismFile);
        program = storm::utility::prism::preprocess(program, constantDefinitionString);
        if (TestType::engine == MdpEngine::PrismSparse) {
            result.second = storm::api::extractFormulasFromProperties(storm::api::parsePropertiesForPrismProgram(formulasAsString, program));
            result.first = storm::api::buildSparseModel<ValueType>(program, result.second)->template as<MT>();
        } else if (TestType::engine == MdpEngine::JaniSparse) {
            auto janiData = storm::api::convertPrismToJani(program, storm::api::parsePropertiesForPrismProgram(formulasAsString, program));
            janiData.first.substituteFunctions();
            result.second = storm::api::extractFormulasFromProperties(janiData.second);
            result.first = storm::api::buildSparseModel<ValueType>(janiData.first, result.second)->template as<MT>();
        }
        return result;
    }

    template<typename MT = typename TestType::ModelType>
    typename std::enable_if<std::is_same<MT, SymbolicModelType>::value,
                            std::pair<std::shared_ptr<MT>, std::vector<std::shared_ptr<storm::logic::Formula const>>>>::type
    buildModelFormulas(std::string const& pathToPrismFile, std::string const& formulasAsString, std::string const& constantDefinitionString = "") const {
        std::pair<std::shared_ptr<MT>, std::vector<std::shared_ptr<storm::logic::Formula const>>> result;
        storm::prism::Program program = storm::api::parseProgram(pathToPrismFile);
        program = storm::utility::prism::preprocess(program, constantDefinitionString);
        if (TestType::engine == MdpEngine::Hybrid || TestType::engine == MdpEngine::PrismDd) {
            result.second = storm::api::extractFormulasFromProperties(storm::api::parsePropertiesForPrismProgram(formulasAsString, program));
            result.first = storm::api::buildSymbolicModel<TestType::ddType, ValueType>(program, result.second)->template as<MT>();
        } else if (TestType::engine == MdpEngine::JaniDd) {
            auto janiData = storm::api::convertPrismToJani(program, storm::api::parsePropertiesForPrismProgram(formulasAsString, program));
            janiData.first.substituteFunctions();
            result.second = storm::api::extractFormulasFromProperties(janiData.second);
            result.first = storm::api::buildSymbolicModel<TestType::ddType, ValueType>(janiData.first, result.second)->template as<MT>();
        }
        return result;
    }

    std::vector<storm::modelchecker::CheckTask<storm::logic::Formula, ValueType>> getTasks(
        std::vector<std::shared_ptr<storm::logic::Formula const>> const& formulas) const {
        std::vector<storm::modelchecker::CheckTask<storm::logic::Formula, ValueType>> result;
        for (auto const& f : formulas) {
            result.emplace_back(*f);
        }
        return result;
    }

    template<typename MT = typename TestType::ModelType>
    typename std::enable_if<std::is_same<MT, SparseModelType>::value, std::shared_ptr<storm::modelchecker::AbstractModelChecker<MT>>>::type createModelChecker(
        std::shared_ptr<MT> const& model) const {
        if (TestType::engine == MdpEngine::PrismSparse || TestType::engine == MdpEngine::JaniSparse) {
            return std::make_shared<storm::modelchecker::SparseMdpPrctlModelChecker<SparseModelType>>(*model);
        }
    }

    template<typename MT = typename TestType::ModelType>
    typename std::enable_if<std::is_same<MT, SymbolicModelType>::value, std::shared_ptr<storm::modelchecker::AbstractModelChecker<MT>>>::type
    createModelChecker(std::shared_ptr<MT> const& model) const {
        if (TestType::engine == MdpEngine::Hybrid) {
            return std::make_shared<storm::modelchecker::HybridMdpPrctlModelChecker<SymbolicModelType>>(*model);
        } else if (TestType::engine == MdpEngine::PrismDd || TestType::engine == MdpEngine::JaniDd) {
            return std::make_shared<storm::modelchecker::SymbolicMdpPrctlModelChecker<SymbolicModelType>>(*model);
        }
    }

    bool getQualitativeResultAtInitialState(std::shared_ptr<storm::models::Model<ValueType>> const& model,
                                            std::unique_ptr<storm::modelchecker::CheckResult>& result) {
        auto filter = getInitialStateFilter(model);
        result->filter(*filter);
        return result->asQualitativeCheckResult().forallTrue();
    }

    ValueType getQuantitativeResultAtInitialState(std::shared_ptr<storm::models::Model<ValueType>> const& model,
                                                  std::unique_ptr<storm::modelchecker::CheckResult>& result) {
        auto filter = getInitialStateFilter(model);
        result->filter(*filter);
        return result->asQuantitativeCheckResult<ValueType>().getMin();
    }

   private:
    storm::Environment _environment;

    std::unique_ptr<storm::modelchecker::QualitativeCheckResult> getInitialStateFilter(std::shared_ptr<storm::models::Model<ValueType>> const& model) const {
        if (isSparseModel()) {
            return std::make_unique<storm::modelchecker::ExplicitQualitativeCheckResult>(model->template as<SparseModelType>()->getInitialStates());
        } else {
            return std::make_unique<storm::modelchecker::SymbolicQualitativeCheckResult<TestType::ddType>>(
                model->template as<SymbolicModelType>()->getReachableStates(), model->template as<SymbolicModelType>()->getInitialStates());
        }
    }
};

<<<<<<< HEAD
typedef ::testing::Types<SparseDoubleValueIterationEnvironment, JaniSparseDoubleValueIterationEnvironment, JitSparseDoubleValueIterationEnvironment,
                         SparseDoubleIntervalIterationEnvironment, SparseDoubleSoundValueIterationEnvironment, SparseDoubleOptimisticValueIterationEnvironment,
                         SparseDoubleTopologicalValueIterationEnvironment, SparseDoubleTopologicalSoundValueIterationEnvironment, SparseDoubleLPEnvironment,
                         SparseRationalPolicyIterationEnvironment, SparseRationalViToPiEnvironment, SparseRationalRationalSearchEnvironment,
                         HybridCuddDoubleValueIterationEnvironment, HybridSylvanDoubleValueIterationEnvironment, HybridCuddDoubleSoundValueIterationEnvironment,
=======
typedef ::testing::Types<SparseDoubleValueIterationGmmxxGaussSeidelMultEnvironment, SparseDoubleValueIterationGmmxxRegularMultEnvironment,
                         SparseDoubleValueIterationNativeGaussSeidelMultEnvironment, SparseDoubleValueIterationNativeRegularMultEnvironment,
                         JaniSparseDoubleValueIterationEnvironment, SparseDoubleIntervalIterationEnvironment, SparseDoubleSoundValueIterationEnvironment,
                         SparseDoubleOptimisticValueIterationEnvironment, SparseDoubleTopologicalValueIterationEnvironment,
                         SparseDoubleTopologicalSoundValueIterationEnvironment, SparseDoubleLPEnvironment, SparseRationalPolicyIterationEnvironment,
                         SparseRationalViToPiEnvironment, SparseRationalRationalSearchEnvironment, HybridCuddDoubleValueIterationEnvironment,
                         HybridSylvanDoubleValueIterationEnvironment, HybridCuddDoubleSoundValueIterationEnvironment,
>>>>>>> 17797741
                         HybridCuddDoubleOptimisticValueIterationEnvironment, HybridSylvanRationalPolicyIterationEnvironment,
                         DdCuddDoubleValueIterationEnvironment, JaniDdCuddDoubleValueIterationEnvironment, DdSylvanDoubleValueIterationEnvironment,
                         DdCuddDoublePolicyIterationEnvironment, DdSylvanRationalRationalSearchEnvironment>
    TestingTypes;

TYPED_TEST_SUITE(MdpPrctlModelCheckerTest, TestingTypes, );

TYPED_TEST(MdpPrctlModelCheckerTest, Dice) {
    std::string formulasString = "Pmin=? [F \"two\"]";
    formulasString += "; Pmax=? [F \"two\"]";
    formulasString += "; Pmin=? [F \"three\"]";
    formulasString += "; Pmax=? [F \"three\"]";
    formulasString += "; Pmin=? [F \"four\"]";
    formulasString += "; Pmax=? [F \"four\"]";
    formulasString += "; Rmin=? [F \"done\"]";
    formulasString += "; Rmax=? [F \"done\"]";

    auto modelFormulas = this->buildModelFormulas(STORM_TEST_RESOURCES_DIR "/mdp/two_dice.nm", formulasString);
    auto model = std::move(modelFormulas.first);
    auto tasks = this->getTasks(modelFormulas.second);
    EXPECT_EQ(169ul, model->getNumberOfStates());
    EXPECT_EQ(436ul, model->getNumberOfTransitions());
    ASSERT_EQ(model->getType(), storm::models::ModelType::Mdp);
    auto checker = this->createModelChecker(model);
    std::unique_ptr<storm::modelchecker::CheckResult> result;

    result = checker->check(this->env(), tasks[0]);
    EXPECT_NEAR(this->parseNumber("1/36"), this->getQuantitativeResultAtInitialState(model, result), this->precision());

    result = checker->check(this->env(), tasks[1]);
    EXPECT_NEAR(this->parseNumber("1/36"), this->getQuantitativeResultAtInitialState(model, result), this->precision());

    result = checker->check(this->env(), tasks[2]);
    EXPECT_NEAR(this->parseNumber("2/36"), this->getQuantitativeResultAtInitialState(model, result), this->precision());

    result = checker->check(this->env(), tasks[3]);
    EXPECT_NEAR(this->parseNumber("2/36"), this->getQuantitativeResultAtInitialState(model, result), this->precision());

    result = checker->check(this->env(), tasks[4]);
    EXPECT_NEAR(this->parseNumber("3/36"), this->getQuantitativeResultAtInitialState(model, result), this->precision());

    result = checker->check(this->env(), tasks[5]);
    EXPECT_NEAR(this->parseNumber("3/36"), this->getQuantitativeResultAtInitialState(model, result), this->precision());

    result = checker->check(this->env(), tasks[6]);
    EXPECT_NEAR(this->parseNumber("22/3"), this->getQuantitativeResultAtInitialState(model, result), this->precision());

    result = checker->check(this->env(), tasks[7]);
    EXPECT_NEAR(this->parseNumber("22/3"), this->getQuantitativeResultAtInitialState(model, result), this->precision());
}

TYPED_TEST(MdpPrctlModelCheckerTest, AsynchronousLeader) {
    std::string formulasString = "Pmin=? [F \"elected\"]";
    formulasString += "; Pmax=? [F \"elected\"]";
    formulasString += "; Pmin=? [F<=25 \"elected\"]";
    formulasString += "; Pmax=? [F<=25 \"elected\"]";
    formulasString += "; Rmin=? [F \"elected\"]";
    formulasString += "; Rmax=? [F \"elected\"]";

    auto modelFormulas = this->buildModelFormulas(STORM_TEST_RESOURCES_DIR "/mdp/leader4.nm", formulasString);
    auto model = std::move(modelFormulas.first);
    auto tasks = this->getTasks(modelFormulas.second);
    EXPECT_EQ(3172ul, model->getNumberOfStates());
    EXPECT_EQ(7144ul, model->getNumberOfTransitions());
    ASSERT_EQ(model->getType(), storm::models::ModelType::Mdp);
    auto checker = this->createModelChecker(model);
    std::unique_ptr<storm::modelchecker::CheckResult> result;

    result = checker->check(this->env(), tasks[0]);
    EXPECT_NEAR(this->parseNumber("1"), this->getQuantitativeResultAtInitialState(model, result), this->precision());

    result = checker->check(this->env(), tasks[1]);
    EXPECT_NEAR(this->parseNumber("1"), this->getQuantitativeResultAtInitialState(model, result), this->precision());

    result = checker->check(this->env(), tasks[2]);
    EXPECT_NEAR(this->parseNumber("1/16"), this->getQuantitativeResultAtInitialState(model, result), this->precision());

    result = checker->check(this->env(), tasks[3]);
    EXPECT_NEAR(this->parseNumber("1/16"), this->getQuantitativeResultAtInitialState(model, result), this->precision());

    result = checker->check(this->env(), tasks[4]);
    EXPECT_NEAR(this->parseNumber("30/7"), this->getQuantitativeResultAtInitialState(model, result), this->precision());

    result = checker->check(this->env(), tasks[5]);
    EXPECT_NEAR(this->parseNumber("30/7"), this->getQuantitativeResultAtInitialState(model, result), this->precision());
}

TYPED_TEST(MdpPrctlModelCheckerTest, consensus) {
    std::string formulasString = "Pmax=? [F \"finished\"]";
    formulasString += "; Pmax=? [F \"all_coins_equal_1\"]";
    formulasString += "; P<0.8 [F \"all_coins_equal_1\"]";
    formulasString += "; P<0.9 [F \"all_coins_equal_1\"]";
    formulasString += "; Rmax=? [F \"all_coins_equal_1\"]";
    formulasString += "; Rmin=? [F \"all_coins_equal_1\"]";
    formulasString += "; Rmax=? [F \"finished\"]";
    formulasString += "; Rmin=? [F \"finished\"]";

    auto modelFormulas = this->buildModelFormulas(STORM_TEST_RESOURCES_DIR "/mdp/coin2-2.nm", formulasString);
    auto model = std::move(modelFormulas.first);
    auto tasks = this->getTasks(modelFormulas.second);
    EXPECT_EQ(272ul, model->getNumberOfStates());
    EXPECT_EQ(492ul, model->getNumberOfTransitions());
    ASSERT_EQ(model->getType(), storm::models::ModelType::Mdp);
    auto checker = this->createModelChecker(model);
    std::unique_ptr<storm::modelchecker::CheckResult> result;

    result = checker->check(this->env(), tasks[0]);
    EXPECT_NEAR(this->parseNumber("1"), this->getQuantitativeResultAtInitialState(model, result), this->precision());

    result = checker->check(this->env(), tasks[1]);
    EXPECT_NEAR(this->parseNumber("57/64"), this->getQuantitativeResultAtInitialState(model, result), this->precision());

    result = checker->check(this->env(), tasks[2]);
    EXPECT_FALSE(this->getQualitativeResultAtInitialState(model, result));

    result = checker->check(this->env(), tasks[3]);
    EXPECT_TRUE(this->getQualitativeResultAtInitialState(model, result));

    result = checker->check(this->env(), tasks[4]);
    EXPECT_TRUE(storm::utility::isInfinity(this->getQuantitativeResultAtInitialState(model, result)));

    result = checker->check(this->env(), tasks[5]);
    EXPECT_TRUE(storm::utility::isInfinity(this->getQuantitativeResultAtInitialState(model, result)));

    result = checker->check(this->env(), tasks[6]);
    EXPECT_NEAR(this->parseNumber("75"), this->getQuantitativeResultAtInitialState(model, result), this->precision());

    result = checker->check(this->env(), tasks[7]);
    EXPECT_NEAR(this->parseNumber("48"), this->getQuantitativeResultAtInitialState(model, result), this->precision());
}

TYPED_TEST(MdpPrctlModelCheckerTest, TinyRewards) {
    std::string formulasString = "Rmin=? [F \"target\"]";
    auto modelFormulas = this->buildModelFormulas(STORM_TEST_RESOURCES_DIR "/mdp/tiny_rewards.nm", formulasString);
    auto model = std::move(modelFormulas.first);
    auto tasks = this->getTasks(modelFormulas.second);
    EXPECT_EQ(3ul, model->getNumberOfStates());
    EXPECT_EQ(4ul, model->getNumberOfTransitions());
    ASSERT_EQ(model->getType(), storm::models::ModelType::Mdp);
    auto checker = this->createModelChecker(model);
    std::unique_ptr<storm::modelchecker::CheckResult> result;

    // This example considers a zero-reward end component that does not reach the target
    // For some methods this requires end-component elimination which is (currently) not supported in the Dd engine

    if (TypeParam::engine == MdpEngine::PrismDd && this->env().solver().minMax().getMethod() == storm::solver::MinMaxMethod::RationalSearch) {
        STORM_SILENT_EXPECT_THROW(checker->check(this->env(), tasks[0]), storm::exceptions::UncheckedRequirementException);
    } else {
        result = checker->check(this->env(), tasks[0]);
        EXPECT_NEAR(this->parseNumber("1"), this->getQuantitativeResultAtInitialState(model, result), this->precision());
    }
}

TYPED_TEST(MdpPrctlModelCheckerTest, Team) {
    std::string formulasString = "R{\"w_1_total\"}max=? [ C ]";
    auto modelFormulas = this->buildModelFormulas(STORM_TEST_RESOURCES_DIR "/mdp/multiobj_team3.nm", formulasString);
    auto model = std::move(modelFormulas.first);
    auto tasks = this->getTasks(modelFormulas.second);
    EXPECT_EQ(12475ul, model->getNumberOfStates());
    EXPECT_EQ(15228ul, model->getNumberOfTransitions());
    ASSERT_EQ(model->getType(), storm::models::ModelType::Mdp);
    auto checker = this->createModelChecker(model);
    std::unique_ptr<storm::modelchecker::CheckResult> result;

    // This example considers an expected total reward formula, which is not supported in all engines

    if (TypeParam::engine == MdpEngine::PrismSparse || TypeParam::engine == MdpEngine::JaniSparse) {
        result = checker->check(this->env(), tasks[0]);
        EXPECT_NEAR(this->parseNumber("114/49"), this->getQuantitativeResultAtInitialState(model, result), this->precision());
    } else {
        EXPECT_FALSE(checker->canHandle(tasks[0]));
    }
}

TYPED_TEST(MdpPrctlModelCheckerTest, LtlProbabilitiesCoin) {
#ifdef STORM_HAVE_LTL_MODELCHECKING_SUPPORT
    std::string formulasString = "Pmin=? [!(GF \"all_coins_equal_1\")]";
    formulasString += "; Pmax=? [F \"all_coins_equal_1\" U \"finished\"]";
    formulasString += "; P>0.4 [!(GF \"all_coins_equal_1\")]";
    formulasString += "; P<0.6 [F \"all_coins_equal_1\" U \"finished\"]";
    // The following example results in an automaton with acceptance condition not in DNF (Streett, using Spot)
    formulasString += "; Pmax=?[ (GF \"all_coins_equal_1\") & ((GF \"all_coins_equal_0\") | (FG \"finished\"))]";

    auto modelFormulas = this->buildModelFormulas(STORM_TEST_RESOURCES_DIR "/mdp/coin2-2.nm", formulasString);
    auto model = std::move(modelFormulas.first);
    auto tasks = this->getTasks(modelFormulas.second);
    EXPECT_EQ(272ul, model->getNumberOfStates());
    EXPECT_EQ(492ul, model->getNumberOfTransitions());
    ASSERT_EQ(model->getType(), storm::models::ModelType::Mdp);
    auto checker = this->createModelChecker(model);
    std::unique_ptr<storm::modelchecker::CheckResult> result;

    // LTL not supported in all engines (Hybrid,  PrismDd, JaniDd)
    if (TypeParam::engine == MdpEngine::PrismSparse || TypeParam::engine == MdpEngine::JaniSparse) {
        result = checker->check(this->env(), tasks[0]);
        EXPECT_NEAR(this->parseNumber("4/9"), this->getQuantitativeResultAtInitialState(model, result), this->precision());

        result = checker->check(this->env(), tasks[1]);
        EXPECT_NEAR(this->parseNumber("5/9"), this->getQuantitativeResultAtInitialState(model, result), this->precision());

        result = checker->check(this->env(), tasks[2]);
        EXPECT_TRUE(this->getQualitativeResultAtInitialState(model, result));

        result = checker->check(this->env(), tasks[3]);
        EXPECT_TRUE(this->getQualitativeResultAtInitialState(model, result));

        result = checker->check(this->env(), tasks[4]);
        EXPECT_NEAR(this->parseNumber("5/9"), this->getQuantitativeResultAtInitialState(model, result), this->precision());

    } else {
        EXPECT_FALSE(checker->canHandle(tasks[0]));
    }
#else
    GTEST_SKIP();
#endif
}

TYPED_TEST(MdpPrctlModelCheckerTest, LtlDice) {
#ifdef STORM_HAVE_LTL_MODELCHECKING_SUPPORT
    std::string formulasString = "Pmax=? [  X (((s1=1) U (s1=3)) U (s1=7))]";
    formulasString += "; Pmax=? [ (F (X (s1=6 & (XX s1=5)))) & (F G (d1!=5))]";
    formulasString += "; Pmax=? [ F s1=3 U (\"three\")]";
    formulasString += "; Pmin=? [! F (s2=6) & X \"done\"]";
    // Acceptance condition not in DNF (Streett, using Spot)
    formulasString += "; Pmax=? [ ( (G F !(\"two\")) | F G (\"three\") ) & ( (G F !(\"five\") ) | F G (\"seven\") )]";

    auto modelFormulas = this->buildModelFormulas(STORM_TEST_RESOURCES_DIR "/mdp/two_dice.nm", formulasString);
    auto model = std::move(modelFormulas.first);
    auto tasks = this->getTasks(modelFormulas.second);
    EXPECT_EQ(169ul, model->getNumberOfStates());
    EXPECT_EQ(436ul, model->getNumberOfTransitions());
    ASSERT_EQ(model->getType(), storm::models::ModelType::Mdp);
    auto checker = this->createModelChecker(model);
    std::unique_ptr<storm::modelchecker::CheckResult> result;

    // LTL not supported in all engines (Hybrid,  PrismDd, JaniDd)
    if (TypeParam::engine == MdpEngine::PrismSparse || TypeParam::engine == MdpEngine::JaniSparse) {
        result = checker->check(this->env(), tasks[0]);
        EXPECT_NEAR(this->parseNumber("1/6"), this->getQuantitativeResultAtInitialState(model, result), this->precision());

        result = checker->check(this->env(), tasks[1]);
        EXPECT_NEAR(this->parseNumber("1/24"), this->getQuantitativeResultAtInitialState(model, result), this->precision());

        result = checker->check(this->env(), tasks[2]);
        EXPECT_NEAR(this->parseNumber("1/36"), this->getQuantitativeResultAtInitialState(model, result), this->precision());

        result = checker->check(this->env(), tasks[3]);
        EXPECT_NEAR(this->parseNumber("5/6"), this->getQuantitativeResultAtInitialState(model, result), this->precision());

        result = checker->check(this->env(), tasks[4]);
        EXPECT_NEAR(this->parseNumber("31/36"), this->getQuantitativeResultAtInitialState(model, result), this->precision());

    } else {
        EXPECT_FALSE(checker->canHandle(tasks[0]));
    }

#else
    GTEST_SKIP();
#endif
}

TYPED_TEST(MdpPrctlModelCheckerTest, LtlCoinFlips) {
#ifdef STORM_HAVE_LTL_MODELCHECKING_SUPPORT
    std::string formulasString = "Pmax=? [  G (true U (heads | \"done\")) ]";
    formulasString += "; Pmin=? [  G (true U (heads | \"done\")) ]";
    formulasString += "; Pmax=? [  G (true U<=10 (heads | \"done\")) ]";
    formulasString += "; Pmin=? [  G (true U<=10 (heads | \"done\")) ]";
    formulasString += "; Pmax=? [ X G (true U<=0 (heads | \"done\")) ]";
    formulasString += "; Pmax=? [ true U[10,12] heads ]";
    formulasString += "; Pmax=? [ X (true U[0,0] heads) ]";
    formulasString += "; Pmax=? [  G (!(P>=1 [\"done\"]) U<=10 (heads | P>=1 [ \"done\"])) ]";
    auto modelFormulas = this->buildModelFormulas(STORM_TEST_RESOURCES_DIR "/mdp/coin_flips.nm", formulasString);
    auto model = std::move(modelFormulas.first);
    auto tasks = this->getTasks(modelFormulas.second);
    EXPECT_EQ(61ul, model->getNumberOfStates());
    EXPECT_EQ(177ul, model->getNumberOfTransitions());
    ASSERT_EQ(model->getType(), storm::models::ModelType::Mdp);
    auto checker = this->createModelChecker(model);
    std::unique_ptr<storm::modelchecker::CheckResult> result;

    // LTL not supported in all engines (Hybrid,  PrismDd, JaniDd)
    if (TypeParam::engine == MdpEngine::PrismSparse || TypeParam::engine == MdpEngine::JaniSparse) {
        result = checker->check(this->env(), tasks[0]);
        EXPECT_NEAR(this->parseNumber("1"), this->getQuantitativeResultAtInitialState(model, result), this->precision());

        result = checker->check(this->env(), tasks[1]);
        EXPECT_NEAR(this->parseNumber("0"), this->getQuantitativeResultAtInitialState(model, result), this->precision());

        result = checker->check(this->env(), tasks[2]);
        EXPECT_NEAR(this->parseNumber("1021/1024"), this->getQuantitativeResultAtInitialState(model, result), this->precision());

        result = checker->check(this->env(), tasks[3]);
        EXPECT_NEAR(this->parseNumber("0"), this->getQuantitativeResultAtInitialState(model, result), this->precision());

        result = checker->check(this->env(), tasks[4]);
        EXPECT_NEAR(this->parseNumber("1/524288"), this->getQuantitativeResultAtInitialState(model, result), this->precision());

        result = checker->check(this->env(), tasks[5]);
        EXPECT_NEAR(this->parseNumber("7/8"), this->getQuantitativeResultAtInitialState(model, result), this->precision());

        result = checker->check(this->env(), tasks[6]);
        EXPECT_NEAR(this->parseNumber("1/2"), this->getQuantitativeResultAtInitialState(model, result), this->precision());

        result = checker->check(this->env(), tasks[7]);
        EXPECT_NEAR(this->parseNumber("1021/1024"), this->getQuantitativeResultAtInitialState(model, result), this->precision());

    } else {
        EXPECT_FALSE(checker->canHandle(tasks[0]));
    }

#else
    GTEST_SKIP();
#endif
}

TYPED_TEST(MdpPrctlModelCheckerTest, HOADice) {
    // "P=? [ F "three" & (X s=1)]"
    std::string formulasString = "; P=?[HOA: {\"" STORM_TEST_RESOURCES_DIR "/hoa/automaton_Fandp0Xp1.hoa\", \"p0\" -> \"three\", \"p1\" -> s2=1 }]";
    // "P=? [!(s2=6) U "done"]"
    formulasString += "; P=?[HOA: {\"" STORM_TEST_RESOURCES_DIR "/hoa/automaton_UXp0p1.hoa\", \"p0\" -> !(s2=6), \"p1\" -> \"done\" }]";

    auto modelFormulas = this->buildModelFormulas(STORM_TEST_RESOURCES_DIR "/mdp/two_dice.nm", formulasString);
    auto model = std::move(modelFormulas.first);
    auto tasks = this->getTasks(modelFormulas.second);
    EXPECT_EQ(169ul, model->getNumberOfStates());
    EXPECT_EQ(436ul, model->getNumberOfTransitions());
    ASSERT_EQ(model->getType(), storm::models::ModelType::Mdp);
    auto checker = this->createModelChecker(model);
    std::unique_ptr<storm::modelchecker::CheckResult> result;

    // Not supported in all engines (Hybrid,  PrismDd, JaniDd)
    if (TypeParam::engine == MdpEngine::PrismSparse || TypeParam::engine == MdpEngine::JaniSparse) {
        result = checker->check(tasks[0]);
        EXPECT_NEAR(this->parseNumber("0"), this->getQuantitativeResultAtInitialState(model, result), this->precision());

        result = checker->check(tasks[1]);
        EXPECT_NEAR(this->parseNumber("3/4"), this->getQuantitativeResultAtInitialState(model, result), this->precision());
    } else {
        EXPECT_FALSE(checker->canHandle(tasks[0]));
    }
}

}  // namespace<|MERGE_RESOLUTION|>--- conflicted
+++ resolved
@@ -461,21 +461,11 @@
     }
 };
 
-<<<<<<< HEAD
-typedef ::testing::Types<SparseDoubleValueIterationEnvironment, JaniSparseDoubleValueIterationEnvironment, JitSparseDoubleValueIterationEnvironment,
-                         SparseDoubleIntervalIterationEnvironment, SparseDoubleSoundValueIterationEnvironment, SparseDoubleOptimisticValueIterationEnvironment,
+typedef ::testing::Types<SparseDoubleValueIterationEnvironment, JaniSparseDoubleValueIterationEnvironment, SparseDoubleIntervalIterationEnvironment,
+                         SparseDoubleSoundValueIterationEnvironment, SparseDoubleOptimisticValueIterationEnvironment,
                          SparseDoubleTopologicalValueIterationEnvironment, SparseDoubleTopologicalSoundValueIterationEnvironment, SparseDoubleLPEnvironment,
                          SparseRationalPolicyIterationEnvironment, SparseRationalViToPiEnvironment, SparseRationalRationalSearchEnvironment,
                          HybridCuddDoubleValueIterationEnvironment, HybridSylvanDoubleValueIterationEnvironment, HybridCuddDoubleSoundValueIterationEnvironment,
-=======
-typedef ::testing::Types<SparseDoubleValueIterationGmmxxGaussSeidelMultEnvironment, SparseDoubleValueIterationGmmxxRegularMultEnvironment,
-                         SparseDoubleValueIterationNativeGaussSeidelMultEnvironment, SparseDoubleValueIterationNativeRegularMultEnvironment,
-                         JaniSparseDoubleValueIterationEnvironment, SparseDoubleIntervalIterationEnvironment, SparseDoubleSoundValueIterationEnvironment,
-                         SparseDoubleOptimisticValueIterationEnvironment, SparseDoubleTopologicalValueIterationEnvironment,
-                         SparseDoubleTopologicalSoundValueIterationEnvironment, SparseDoubleLPEnvironment, SparseRationalPolicyIterationEnvironment,
-                         SparseRationalViToPiEnvironment, SparseRationalRationalSearchEnvironment, HybridCuddDoubleValueIterationEnvironment,
-                         HybridSylvanDoubleValueIterationEnvironment, HybridCuddDoubleSoundValueIterationEnvironment,
->>>>>>> 17797741
                          HybridCuddDoubleOptimisticValueIterationEnvironment, HybridSylvanRationalPolicyIterationEnvironment,
                          DdCuddDoubleValueIterationEnvironment, JaniDdCuddDoubleValueIterationEnvironment, DdSylvanDoubleValueIterationEnvironment,
                          DdCuddDoublePolicyIterationEnvironment, DdSylvanRationalRationalSearchEnvironment>
