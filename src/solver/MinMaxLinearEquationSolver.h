#ifndef STORM_SOLVER_MINMAXLINEAREQUATIONSOLVER_H_
#define STORM_SOLVER_MINMAXLINEAREQUATIONSOLVER_H_

#include <vector>
#include <cstdint>
#include <memory>

#include <boost/optional.hpp>

#include "src/solver/AbstractEquationSolver.h"
#include "src/solver/SolverSelectionOptions.h"
#include "src/storage/sparse/StateType.h"
#include "src/storage/TotalScheduler.h"
#include "src/solver/OptimizationDirection.h"

#include "src/exceptions/InvalidSettingsException.h"
#include "src/utility/macros.h"

namespace storm {
    namespace storage {
        template<typename T> class SparseMatrix;
    }
    
    namespace solver {
        
        enum class MinMaxLinearEquationSolverOperation {
            SolveEquations, MultiplyRepeatedly
        };
        
        /*!
         * A class representing the interface that all min-max linear equation solvers shall implement.
         */
        template<class ValueType>
        class MinMaxLinearEquationSolver : public AbstractEquationSolver<ValueType> {
        protected:
            MinMaxLinearEquationSolver(OptimizationDirectionSetting direction = OptimizationDirectionSetting::Unset);
        
        public:
            virtual ~MinMaxLinearEquationSolver();

            /*!
             * Solves the equation system x = min/max(A*x + b) given by the parameters. Note that the matrix A has
             * to be given upon construction time of the solver object.
             *
             * @param d For minimum, all the value of a group of rows is the taken as the minimum over all rows and as
             * the maximum otherwise.
             * @param x The solution vector x. The initial values of x represent a guess of the real values to the
             * solver, but may be ignored.
             * @param b The vector to add after matrix-vector multiplication.
             */
            virtual bool solveEquations(OptimizationDirection d, std::vector<ValueType>& x, std::vector<ValueType> const& b) const = 0;
            
            /*!
             * Behaves the same as the other variant of <code>solveEquations</code>, with the distinction that
             * instead of providing the optimization direction as an argument, the internally set optimization direction
             * is used. Note: this method can only be called after setting the optimization direction.
             */
<<<<<<< HEAD
            virtual void solveEquationSystem(std::vector<ValueType>& x, std::vector<ValueType> const& b, std::vector<ValueType>* multiplyResult = nullptr, std::vector<ValueType>* newX = nullptr) const {
                STORM_LOG_ASSERT(isSet(this->direction), "Direction not set.");
                solveEquationSystem(convert(this->direction), x, b, multiplyResult, newX);
            }
=======
            void solveEquations(std::vector<ValueType>& x, std::vector<ValueType> const& b) const;
>>>>>>> cb97da88
            
            /*!
             * Performs (repeated) matrix-vector multiplication with the given parameters, i.e. computes
             * x[i+1] = min/max(A*x[i] + b) until x[n], where x[0] = x. After each multiplication and addition, the
             * minimal/maximal value out of each row group is selected to reduce the resulting vector to obtain the
             * vector for the next iteration. Note that the matrix A has to be given upon construction time of the
             * solver object.
             *
             * @param d For minimum, all the value of a group of rows is the taken as the minimum over all rows and as
             * the maximum otherwise.
             * @param x The initial vector that is to be multiplied with the matrix. This is also the output parameter,
             * i.e. after the method returns, this vector will contain the computed values.
             * @param b If not null, this vector is added after each multiplication.
             * @param n Specifies the number of iterations the matrix-vector multiplication is performed.
             * @param multiplyResult If non-null, this memory is used as a scratch memory. If given, the length of this
             * vector must be equal to the number of rows of A.
             * @return The result of the repeated matrix-vector multiplication as the content of the vector x.
             */
            virtual void repeatedMultiply(OptimizationDirection d, std::vector<ValueType>& x, std::vector<ValueType>* b, uint_fast64_t n = 1) const = 0;
            
            /*!
             * Behaves the same as the other variant of <code>multiply</code>, with the
             * distinction that instead of providing the optimization direction as an argument, the internally set
             * optimization direction is used. Note: this method can only be called after setting the optimization direction.
             */
            virtual void repeatedMultiply(std::vector<ValueType>& x, std::vector<ValueType>* b , uint_fast64_t n) const;

            /*!
             * Sets an optimization direction to use for calls to methods that do not explicitly provide one.
             */
            void setOptimizationDirection(OptimizationDirection direction);

            /*!
             * Unsets the optimization direction to use for calls to methods that do not explicitly provide one.
             */
            void unsetOptimizationDirection();

            /*!
             * Sets whether schedulers are generated when solving equation systems. If the argument is false, the currently
             * stored scheduler (if any) is deleted.
             */
            void setTrackScheduler(bool trackScheduler = true);

            /*!
             * Retrieves whether this solver is set to generate schedulers.
             */
            bool isTrackSchedulerSet() const;

            /*!
             * Retrieves whether the solver generated a scheduler.
             */
            bool hasScheduler() const;

            /*!
             * Retrieves the generated scheduler. Note: it is only legal to call this function if a scheduler was generated.
             */
            storm::storage::TotalScheduler const& getScheduler() const;

            /*!
             * Retrieves the generated scheduler and takes ownership of it. Note: it is only legal to call this function
             * if a scheduler was generated and after a call to this method, the solver will not contain the scheduler
             * any more (i.e. it is illegal to call this method again until a new scheduler has been generated).
             */
            std::unique_ptr<storm::storage::TotalScheduler> getScheduler();

            /**
             * Gets the precision after which the solver takes two numbers as equal.
             *
             * @see getRelative()
             */
            virtual ValueType getPrecision() const = 0;

            /**
             *  Gets whether the precision is taken to be absolute or relative
             */
            virtual bool getRelative() const = 0;

            // Methods related to allocating/freeing auxiliary storage.

            /*!
             * Allocates auxiliary storage that can be used to perform the provided operation. Repeated calls to the
             * corresponding function can then be run without allocating/deallocating this storage repeatedly.
             * Note: Since the allocated storage is fit to the currently selected options of the solver, they must not
             * be changed any more after allocating the auxiliary storage until the storage is deallocated again.
             *
             * @return True iff auxiliary storage was allocated.
             */
            virtual bool allocateAuxMemory(MinMaxLinearEquationSolverOperation operation) const;

            /*!
             * Destroys previously allocated auxiliary storage for the provided operation.
             *
             * @return True iff auxiliary storage was deallocated.
             */
            virtual bool deallocateAuxMemory(MinMaxLinearEquationSolverOperation operation) const;

            /*!
             * Checks whether the solver has allocated auxiliary storage for the provided operation.
             *
             * @return True iff auxiliary storage was previously allocated (and not yet deallocated).
             */
            virtual bool hasAuxMemory(MinMaxLinearEquationSolverOperation operation) const;


        protected:
            /// The optimization direction to use for calls to functions that do not provide it explicitly. Can also be unset.
            OptimizationDirectionSetting direction;

            /// Whether we generate a scheduler during solving.
            bool trackScheduler;

            /// The scheduler (if it could be successfully generated).
            mutable boost::optional<std::unique_ptr<storm::storage::TotalScheduler>> scheduler;
        };

        template<typename ValueType>
        class MinMaxLinearEquationSolverFactory {
        public:
            MinMaxLinearEquationSolverFactory(bool trackScheduler = false);

            virtual std::unique_ptr<MinMaxLinearEquationSolver<ValueType>> create(storm::storage::SparseMatrix<ValueType> const& matrix) const = 0;
            virtual std::unique_ptr<MinMaxLinearEquationSolver<ValueType>> create(storm::storage::SparseMatrix<ValueType>&& matrix) const;

            void setTrackScheduler(bool value);
            bool isTrackSchedulerSet() const;

        private:
            bool trackScheduler;
        };

        template<typename ValueType>
        class GeneralMinMaxLinearEquationSolverFactory : public MinMaxLinearEquationSolverFactory<ValueType> {
        public:
            GeneralMinMaxLinearEquationSolverFactory(bool trackScheduler = false);

            virtual std::unique_ptr<MinMaxLinearEquationSolver<ValueType>> create(storm::storage::SparseMatrix<ValueType> const& matrix) const override;
            virtual std::unique_ptr<MinMaxLinearEquationSolver<ValueType>> create(storm::storage::SparseMatrix<ValueType>&& matrix) const override;

        private:
            template<typename MatrixType>
            std::unique_ptr<MinMaxLinearEquationSolver<ValueType>> selectSolver(MatrixType&& matrix) const;
        };
        
    } // namespace solver
} // namespace storm

#endif /* STORM_SOLVER_MINMAXLINEAREQUATIONSOLVER_H_ */<|MERGE_RESOLUTION|>--- conflicted
+++ resolved
@@ -55,14 +55,7 @@
              * instead of providing the optimization direction as an argument, the internally set optimization direction
              * is used. Note: this method can only be called after setting the optimization direction.
              */
-<<<<<<< HEAD
-            virtual void solveEquationSystem(std::vector<ValueType>& x, std::vector<ValueType> const& b, std::vector<ValueType>* multiplyResult = nullptr, std::vector<ValueType>* newX = nullptr) const {
-                STORM_LOG_ASSERT(isSet(this->direction), "Direction not set.");
-                solveEquationSystem(convert(this->direction), x, b, multiplyResult, newX);
-            }
-=======
             void solveEquations(std::vector<ValueType>& x, std::vector<ValueType> const& b) const;
->>>>>>> cb97da88
             
             /*!
              * Performs (repeated) matrix-vector multiplication with the given parameters, i.e. computes
