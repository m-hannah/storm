#include "src/solver/NativeLinearEquationSolver.h"

#include <utility>

#include "src/settings/SettingsManager.h"
#include "src/utility/vector.h"
#include "src/exceptions/InvalidStateException.h"

namespace storm {
    namespace solver {
        
        template<typename ValueType>
        NativeLinearEquationSolver<ValueType>::NativeLinearEquationSolver(storm::storage::SparseMatrix<ValueType> const& A, SolutionMethod method, double precision, uint_fast64_t maximalNumberOfIterations, bool relative) : A(A), method(method), precision(precision), relative(relative), maximalNumberOfIterations(maximalNumberOfIterations) {
            // Intentionally left empty.
        }
        
        template<typename ValueType>
        NativeLinearEquationSolver<ValueType>::NativeLinearEquationSolver(storm::storage::SparseMatrix<ValueType> const& A, SolutionMethod method) : A(A), method(method) {
            // Get the settings object to customize linear solving.
            storm::settings::modules::NativeEquationSolverSettings const& settings = storm::settings::nativeEquationSolverSettings();
            
            // Get appropriate settings.
            maximalNumberOfIterations = settings.getMaximalIterationCount();
            precision = settings.getPrecision();
            relative = settings.getConvergenceCriterion() == storm::settings::modules::NativeEquationSolverSettings::ConvergenceCriterion::Relative;
        }
                
        template<typename ValueType>
        void NativeLinearEquationSolver<ValueType>::solveEquationSystem(std::vector<ValueType>& x, std::vector<ValueType> const& b, std::vector<ValueType>* multiplyResult) const {
            if (method == SolutionMethod::SOR || method == SolutionMethod::GaussSeidel) {
                // Define the omega used for SOR.
                ValueType omega = method == SolutionMethod::SOR ? storm::settings::nativeEquationSolverSettings().getOmega() : storm::utility::one<ValueType>();
                
                // To avoid copying the contents of the vector in the loop, we create a temporary x to swap with.
                bool tmpXProvided = true;
                std::vector<ValueType>* tmpX = multiplyResult;
                if (multiplyResult == nullptr) {
                    tmpX = new std::vector<ValueType>(x);
                    tmpXProvided = false;
                } else {
                    *tmpX = x;
                }
                
                // Set up additional environment variables.
                uint_fast64_t iterationCount = 0;
                bool converged = false;
                
                while (!converged && iterationCount < maximalNumberOfIterations) {
                    A.performSuccessiveOverRelaxationStep(omega, x, b);
                    
                    // Now check if the process already converged within our precision.
                    converged = storm::utility::vector::equalModuloPrecision<ValueType>(x, *tmpX, static_cast<ValueType>(precision), relative);
                    
                    // If we did not yet converge, we need to copy the contents of x to *tmpX.
                    if (!converged) {
                        *tmpX = x;
                    }
                    
                    // Increase iteration count so we can abort if convergence is too slow.
                    ++iterationCount;
                }
                
                // If the vector for the temporary multiplication result was not provided, we need to delete it.
                if (!tmpXProvided) {
                    delete tmpX;
                }
            } else {
                // Get a Jacobi decomposition of the matrix A.
                std::pair<storm::storage::SparseMatrix<ValueType>, std::vector<ValueType>> jacobiDecomposition = A.getJacobiDecomposition();
                
                // To avoid copying the contents of the vector in the loop, we create a temporary x to swap with.
                bool multiplyResultProvided = true;
                std::vector<ValueType>* nextX = multiplyResult;
                if (nextX == nullptr) {
                    nextX = new std::vector<ValueType>(x.size());
                    multiplyResultProvided = false;
                }
                std::vector<ValueType> const* copyX = nextX;
                std::vector<ValueType>* currentX = &x;
                
                // Target vector for precision calculation.
                std::vector<ValueType> tmpX(x.size());
                
                // Set up additional environment variables.
                uint_fast64_t iterationCount = 0;
                bool converged = false;
                
                while (!converged && iterationCount < maximalNumberOfIterations) {
                    // Compute D^-1 * (b - LU * x) and store result in nextX.
                    jacobiDecomposition.first.multiplyWithVector(*currentX, tmpX);
                    storm::utility::vector::subtractVectors(b, tmpX, tmpX);
                    storm::utility::vector::multiplyVectorsPointwise(jacobiDecomposition.second, tmpX, *nextX);
                    
                    // Swap the two pointers as a preparation for the next iteration.
                    std::swap(nextX, currentX);
                    
                    // Now check if the process already converged within our precision.
                    converged = storm::utility::vector::equalModuloPrecision<ValueType>(*currentX, *nextX, static_cast<ValueType>(precision), relative);
                    
                    // Increase iteration count so we can abort if convergence is too slow.
                    ++iterationCount;
                }
                
                // If the last iteration did not write to the original x we have to swap the contents, because the
                // output has to be written to the input parameter x.
                if (currentX == copyX) {
                    std::swap(x, *currentX);
                }
                
                // If the vector for the temporary multiplication result was not provided, we need to delete it.
                if (!multiplyResultProvided) {
                    delete copyX;
                }
            }
        }
        
        template<typename ValueType>
        void NativeLinearEquationSolver<ValueType>::performMatrixVectorMultiplication(std::vector<ValueType>& x, std::vector<ValueType> const* b, uint_fast64_t n, std::vector<ValueType>* multiplyResult) const {
            // Set up some temporary variables so that we can just swap pointers instead of copying the result after
            // each iteration.
            std::vector<ValueType>* currentX = &x;
            
            bool multiplyResultProvided = true;
            std::vector<ValueType>* nextX = multiplyResult;
            if (nextX == nullptr) {
                nextX = new std::vector<ValueType>(x.size());
                multiplyResultProvided = false;
            }
            std::vector<ValueType> const* copyX = nextX;
            
            // Now perform matrix-vector multiplication as long as we meet the bound.
            for (uint_fast64_t i = 0; i < n; ++i) {
                A.multiplyWithVector(*currentX, *nextX);
                std::swap(nextX, currentX);
                
                // If requested, add an offset to the current result vector.
                if (b != nullptr) {
                    storm::utility::vector::addVectors(*currentX, *b, *currentX);
                }
            }
            
            // If we performed an odd number of repetitions, we need to swap the contents of currentVector and x,
            // because the output is supposed to be stored in the input vector x.
            if (currentX == copyX) {
                std::swap(x, *currentX);
            }
            
            // If the vector for the temporary multiplication result was not provided, we need to delete it.
            if (!multiplyResultProvided) {
                delete copyX;
            }
        }


        template<typename ValueType>
        std::string NativeLinearEquationSolver<ValueType>::methodToString() const {
            switch (method) {
                case SolutionMethod::Jacobi: return "jacobi";
<<<<<<< HEAD
                default: return "unsupported";
=======
                case SolutionMethod::GaussSeidel: return "gauss-seidel";
                case SolutionMethod::SOR: return "sor";
                default: return "invalid";
>>>>>>> d7f10125
            }
        }
        
        // Explicitly instantiate the linear equation solver.
        template class NativeLinearEquationSolver<double>;
		template class NativeLinearEquationSolver<float>;
    }
}<|MERGE_RESOLUTION|>--- conflicted
+++ resolved
@@ -156,13 +156,9 @@
         std::string NativeLinearEquationSolver<ValueType>::methodToString() const {
             switch (method) {
                 case SolutionMethod::Jacobi: return "jacobi";
-<<<<<<< HEAD
-                default: return "unsupported";
-=======
                 case SolutionMethod::GaussSeidel: return "gauss-seidel";
                 case SolutionMethod::SOR: return "sor";
                 default: return "invalid";
->>>>>>> d7f10125
             }
         }
         
