--- conflicted
+++ resolved
@@ -51,14 +51,9 @@
         
         template class TerminateIfFilteredSumExceedsThreshold<double>;
         template class TerminateIfFilteredExtremumExceedsThreshold<double>;
-<<<<<<< HEAD
-        template class TerminateIfFilteredExtremumBelowThreshold<double>;
-=======
-
 #ifdef STORM_HAVE_CARL
         template class TerminateIfFilteredSumExceedsThreshold<storm::RationalNumber>;
         template class TerminateIfFilteredExtremumExceedsThreshold<storm::RationalNumber>;
 #endif
->>>>>>> b3643abb
     }
 }