#include "src/modelchecker/reachability/SparseDtmcEliminationModelChecker.h"

#include <algorithm>
#include <random>
#include <chrono>

#include "src/adapters/CarlAdapter.h"

#include "src/settings/modules/SparseDtmcEliminationModelCheckerSettings.h"
#include "src/settings/modules/GeneralSettings.h"
#include "src/settings/SettingsManager.h"

#include "src/storage/StronglyConnectedComponentDecomposition.h"

#include "src/models/sparse/StandardRewardModel.h"
#include "src/modelchecker/results/ExplicitQualitativeCheckResult.h"
#include "src/modelchecker/results/ExplicitQuantitativeCheckResult.h"

#include "src/utility/graph.h"
#include "src/utility/vector.h"
#include "src/utility/macros.h"

#include "src/exceptions/InvalidPropertyException.h"
#include "src/exceptions/InvalidStateException.h"
#include "src/exceptions/InvalidSettingsException.h"
#include "src/exceptions/IllegalArgumentException.h"

namespace storm {
    namespace modelchecker {
        
        template<typename ValueType>
        uint_fast64_t estimateComplexity(ValueType const& value) {
            return 1;
        }
        
#ifdef STORM_HAVE_CARL
        template<>
        uint_fast64_t estimateComplexity(storm::RationalFunction const& value) {
            if (storm::utility::isConstant(value)) {
                return 1;
            }
            if (value.denominator().isConstant()) {
                return value.nominator().complexity();
            } else {
                return value.denominator().complexity() * value.nominator().complexity();
            }
        }
#endif
        
        bool eliminationOrderNeedsDistances(storm::settings::modules::SparseDtmcEliminationModelCheckerSettings::EliminationOrder const& order) {
            return order == storm::settings::modules::SparseDtmcEliminationModelCheckerSettings::EliminationOrder::Forward ||
            order == storm::settings::modules::SparseDtmcEliminationModelCheckerSettings::EliminationOrder::ForwardReversed ||
            order == storm::settings::modules::SparseDtmcEliminationModelCheckerSettings::EliminationOrder::Backward ||
            order == storm::settings::modules::SparseDtmcEliminationModelCheckerSettings::EliminationOrder::BackwardReversed;
        }
        
        bool eliminationOrderNeedsForwardDistances(storm::settings::modules::SparseDtmcEliminationModelCheckerSettings::EliminationOrder const& order) {
            return order == storm::settings::modules::SparseDtmcEliminationModelCheckerSettings::EliminationOrder::Forward ||
            order == storm::settings::modules::SparseDtmcEliminationModelCheckerSettings::EliminationOrder::ForwardReversed;
        }
        
        bool eliminationOrderNeedsReversedDistances(storm::settings::modules::SparseDtmcEliminationModelCheckerSettings::EliminationOrder const& order) {
            return order == storm::settings::modules::SparseDtmcEliminationModelCheckerSettings::EliminationOrder::ForwardReversed ||
            order == storm::settings::modules::SparseDtmcEliminationModelCheckerSettings::EliminationOrder::BackwardReversed;
        }
        
        bool eliminationOrderIsPenaltyBased(storm::settings::modules::SparseDtmcEliminationModelCheckerSettings::EliminationOrder const& order) {
            return order == storm::settings::modules::SparseDtmcEliminationModelCheckerSettings::EliminationOrder::StaticPenalty ||
            order == storm::settings::modules::SparseDtmcEliminationModelCheckerSettings::EliminationOrder::DynamicPenalty ||
            order == storm::settings::modules::SparseDtmcEliminationModelCheckerSettings::EliminationOrder::RegularExpression;
        }
        
        bool eliminationOrderIsStatic(storm::settings::modules::SparseDtmcEliminationModelCheckerSettings::EliminationOrder const& order) {
            return eliminationOrderNeedsDistances(order) || order == storm::settings::modules::SparseDtmcEliminationModelCheckerSettings::EliminationOrder::StaticPenalty;
        }
        
        template<typename SparseDtmcModelType>
        SparseDtmcEliminationModelChecker<SparseDtmcModelType>::SparseDtmcEliminationModelChecker(storm::models::sparse::Dtmc<ValueType> const& model) : SparsePropositionalModelChecker<SparseDtmcModelType>(model) {
            // Intentionally left empty.
        }
        
        template<typename SparseDtmcModelType>
        bool SparseDtmcEliminationModelChecker<SparseDtmcModelType>::canHandle(CheckTask<storm::logic::Formula> const& checkTask) const {
            storm::logic::Formula const& formula = checkTask.getFormula();
            if (formula.isProbabilityOperatorFormula()) {
                return this->canHandle(checkTask.replaceFormula(formula.asProbabilityOperatorFormula().getSubformula()));
            } else if (formula.isRewardOperatorFormula()) {
                return this->canHandle(checkTask.replaceFormula(formula.asRewardOperatorFormula().getSubformula()));
            } else if (formula.isUntilFormula() || formula.isEventuallyFormula()) {
                if (formula.isUntilFormula()) {
                    storm::logic::UntilFormula const& untilFormula = formula.asUntilFormula();
                    if (untilFormula.getLeftSubformula().isPropositionalFormula() && untilFormula.getRightSubformula().isPropositionalFormula()) {
                        return true;
                    }
                } else if (formula.isEventuallyFormula()) {
                    storm::logic::EventuallyFormula const& eventuallyFormula = formula.asEventuallyFormula();
                    if (eventuallyFormula.getSubformula().isPropositionalFormula()) {
                        return true;
                    }
                }
            } else if (formula.isBoundedUntilFormula()) {
                storm::logic::BoundedUntilFormula const& boundedUntilFormula = formula.asBoundedUntilFormula();
                if (boundedUntilFormula.getLeftSubformula().isPropositionalFormula() && boundedUntilFormula.getRightSubformula().isPropositionalFormula()) {
                    return true;
                }
            } else if (formula.isReachabilityRewardFormula()) {
                storm::logic::ReachabilityRewardFormula const& reachabilityRewardFormula = formula.asReachabilityRewardFormula();
                if (reachabilityRewardFormula.getSubformula().isPropositionalFormula()) {
                    return true;
                }
            } else if (formula.isConditionalPathFormula()) {
                storm::logic::ConditionalPathFormula const& conditionalPathFormula = formula.asConditionalPathFormula();
                if (conditionalPathFormula.getLeftSubformula().isEventuallyFormula() && conditionalPathFormula.getRightSubformula().isEventuallyFormula()) {
                    return this->canHandle(conditionalPathFormula.getLeftSubformula()) && this->canHandle(conditionalPathFormula.getRightSubformula());
                }
            } else if (formula.isLongRunAverageOperatorFormula()) {
                storm::logic::LongRunAverageOperatorFormula const& longRunAverageOperatorFormula = formula.asLongRunAverageOperatorFormula();
                if (longRunAverageOperatorFormula.getSubformula().isPropositionalFormula()) {
                    return true;
                }
            } else if (formula.isLongRunAverageRewardFormula()) {
                return true;
            }
            
            else if (formula.isPropositionalFormula()) {
                return true;
            }
            return false;
        }
        
        template<typename SparseDtmcModelType>
        std::unique_ptr<CheckResult> SparseDtmcEliminationModelChecker<SparseDtmcModelType>::computeLongRunAverageProbabilities(CheckTask<storm::logic::StateFormula> const& checkTask) {
            storm::logic::StateFormula const& stateFormula = checkTask.getFormula();
            std::unique_ptr<CheckResult> subResultPointer = this->check(stateFormula);
            storm::storage::BitVector const& psiStates = subResultPointer->asExplicitQualitativeCheckResult().getTruthValuesVector();

            storm::storage::SparseMatrix<ValueType> const& transitionMatrix = this->getModel().getTransitionMatrix();
            uint_fast64_t numberOfStates = transitionMatrix.getRowCount();
            if (psiStates.empty()) {
                return std::unique_ptr<CheckResult>(new ExplicitQuantitativeCheckResult<ValueType>(std::vector<ValueType>(numberOfStates, storm::utility::zero<ValueType>())));
            }
            if (psiStates.full()) {
                return std::unique_ptr<CheckResult>(new ExplicitQuantitativeCheckResult<ValueType>(std::vector<ValueType>(numberOfStates, storm::utility::one<ValueType>())));
            }
            
            storm::storage::BitVector const& initialStates = this->getModel().getInitialStates();
            STORM_LOG_THROW(initialStates.getNumberOfSetBits() == 1, storm::exceptions::IllegalArgumentException, "Input model is required to have exactly one initial state.");
            STORM_LOG_THROW(checkTask.isOnlyInitialStatesRelevantSet(), storm::exceptions::IllegalArgumentException, "Cannot compute long-run probabilities for all states.");
            
            storm::storage::SparseMatrix<ValueType> backwardTransitions = this->getModel().getBackwardTransitions();
            storm::storage::BitVector maybeStates = storm::utility::graph::performProbGreater0(backwardTransitions, storm::storage::BitVector(transitionMatrix.getRowCount(), true), psiStates);
            
            std::vector<ValueType> result(transitionMatrix.getRowCount(), storm::utility::zero<ValueType>());
            
            // Determine whether we need to perform some further computation.
            bool furtherComputationNeeded = true;
            if (checkTask.isOnlyInitialStatesRelevantSet() && initialStates.isDisjointFrom(maybeStates)) {
                STORM_LOG_DEBUG("The long-run probability for all initial states was found in a preprocessing step.");
                furtherComputationNeeded = false;
            }
            if (maybeStates.empty()) {
                STORM_LOG_DEBUG("The long-run probability for all states was found in a preprocessing step.");
                furtherComputationNeeded = false;
            }
            
            if (furtherComputationNeeded) {
                if (checkTask.isOnlyInitialStatesRelevantSet()) {
                    // Determine the set of states that is reachable from the initial state without jumping over a target state.
                    storm::storage::BitVector reachableStates = storm::utility::graph::getReachableStates(transitionMatrix, initialStates, storm::storage::BitVector(numberOfStates, true), storm::storage::BitVector(numberOfStates, false));
                    
                    // Subtract from the maybe states the set of states that is not reachable (on a path from the initial to a target state).
                    maybeStates &= reachableStates;
                }
                
                std::vector<ValueType> stateValues(maybeStates.size(), storm::utility::zero<ValueType>());
                storm::utility::vector::setVectorValues(stateValues, psiStates, storm::utility::one<ValueType>());
                result = computeLongRunValues(transitionMatrix, backwardTransitions, initialStates, maybeStates, checkTask.isOnlyInitialStatesRelevantSet(), stateValues);
            }
            
            // Construct check result based on whether we have computed values for all states or just the initial states.
            std::unique_ptr<CheckResult> checkResult(new ExplicitQuantitativeCheckResult<ValueType>(result));
            if (checkTask.isOnlyInitialStatesRelevantSet()) {
                // If we computed the results for the initial states only, we need to filter the result to only
                // communicate these results.
                checkResult->filter(ExplicitQualitativeCheckResult(initialStates));
            }
            return checkResult;
        }
        
        template<typename SparseDtmcModelType>
        std::unique_ptr<CheckResult> SparseDtmcEliminationModelChecker<SparseDtmcModelType>::computeLongRunAverageRewards(CheckTask<storm::logic::LongRunAverageRewardFormula> const& checkTask) {
            // Do some sanity checks to establish some required properties.
            RewardModelType const& rewardModel = this->getModel().getRewardModel(checkTask.isRewardModelSet() ? checkTask.getRewardModel() : "");
            STORM_LOG_THROW(!rewardModel.empty(), storm::exceptions::IllegalArgumentException, "Input model does not have a reward model.");

            storm::storage::BitVector const& initialStates = this->getModel().getInitialStates();
            STORM_LOG_THROW(initialStates.getNumberOfSetBits() == 1, storm::exceptions::IllegalArgumentException, "Input model is required to have exactly one initial state.");
            STORM_LOG_THROW(checkTask.isOnlyInitialStatesRelevantSet(), storm::exceptions::IllegalArgumentException, "Cannot compute long-run probabilities for all states.");
            
            storm::storage::SparseMatrix<ValueType> const& transitionMatrix = this->getModel().getTransitionMatrix();
            uint_fast64_t numberOfStates = transitionMatrix.getRowCount();
            
            // Get the state-reward values from the reward model.
            std::vector<ValueType> stateRewardValues = rewardModel.getTotalRewardVector(this->getModel().getTransitionMatrix());
        
            storm::storage::BitVector maybeStates(stateRewardValues.size());
            uint_fast64_t index = 0;
            for (auto const& value : stateRewardValues) {
                if (value != storm::utility::zero<ValueType>()) {
                    maybeStates.set(index, true);
                }
                ++index;
            }
            
            storm::storage::SparseMatrix<ValueType> backwardTransitions = this->getModel().getBackwardTransitions();
            
            storm::storage::BitVector allStates(numberOfStates, true);
            maybeStates = storm::utility::graph::performProbGreater0(backwardTransitions, allStates, maybeStates);
            
            std::vector<ValueType> result(numberOfStates, storm::utility::zero<ValueType>());

            // Determine whether we need to perform some further computation.
            bool furtherComputationNeeded = true;
            if (checkTask.isOnlyInitialStatesRelevantSet() && initialStates.isDisjointFrom(maybeStates)) {
                furtherComputationNeeded = false;
            }
            
            if (furtherComputationNeeded) {
                if (checkTask.isOnlyInitialStatesRelevantSet()) {
                    // Determine the set of states that is reachable from the initial state without jumping over a target state.
                    storm::storage::BitVector reachableStates = storm::utility::graph::getReachableStates(transitionMatrix, initialStates, storm::storage::BitVector(numberOfStates, true), storm::storage::BitVector(numberOfStates, false));
                    
                    // Subtract from the maybe states the set of states that is not reachable (on a path from the initial to a target state).
                    maybeStates &= reachableStates;
                }
                
                result = computeLongRunValues(transitionMatrix, backwardTransitions, initialStates, maybeStates, checkTask.isOnlyInitialStatesRelevantSet(), stateRewardValues);
            }
            
            // Construct check result based on whether we have computed values for all states or just the initial states.
            std::unique_ptr<CheckResult> checkResult(new ExplicitQuantitativeCheckResult<ValueType>(result));
            if (checkTask.isOnlyInitialStatesRelevantSet()) {
                // If we computed the results for the initial states only, we need to filter the result to only
                // communicate these results.
                checkResult->filter(ExplicitQualitativeCheckResult(initialStates));
            }
            return checkResult;
        }
        
        template<typename SparseDtmcModelType>
        std::vector<typename SparseDtmcEliminationModelChecker<SparseDtmcModelType>::ValueType> SparseDtmcEliminationModelChecker<SparseDtmcModelType>::computeLongRunValues(storm::storage::SparseMatrix<ValueType> const& transitionMatrix, storm::storage::SparseMatrix<ValueType> const& backwardTransitions, storm::storage::BitVector const& initialStates, storm::storage::BitVector const& maybeStates, bool computeResultsForInitialStatesOnly, std::vector<ValueType>& stateValues) {
            
            std::chrono::high_resolution_clock::time_point totalTimeStart = std::chrono::high_resolution_clock::now();
            
            // Start by decomposing the DTMC into its BSCCs.
            std::chrono::high_resolution_clock::time_point sccDecompositionStart = std::chrono::high_resolution_clock::now();
            storm::storage::StronglyConnectedComponentDecomposition<ValueType> bsccDecomposition(transitionMatrix, storm::storage::BitVector(transitionMatrix.getRowCount(), true), false, true);
            auto sccDecompositionEnd = std::chrono::high_resolution_clock::now();

            std::chrono::high_resolution_clock::time_point conversionStart = std::chrono::high_resolution_clock::now();
            
            // Then, we convert the reduced matrix to a more flexible format to be able to perform state elimination more easily.
            FlexibleSparseMatrix flexibleMatrix = getFlexibleSparseMatrix(transitionMatrix);
            flexibleMatrix.filter(maybeStates, maybeStates);
            FlexibleSparseMatrix flexibleBackwardTransitions = getFlexibleSparseMatrix(backwardTransitions);
            flexibleBackwardTransitions.filter(maybeStates, maybeStates);
            auto conversionEnd = std::chrono::high_resolution_clock::now();
            
            std::chrono::high_resolution_clock::time_point modelCheckingStart = std::chrono::high_resolution_clock::now();

            storm::settings::modules::SparseDtmcEliminationModelCheckerSettings::EliminationOrder order = storm::settings::sparseDtmcEliminationModelCheckerSettings().getEliminationOrder();
            boost::optional<std::vector<uint_fast64_t>> distanceBasedPriorities;
            if (eliminationOrderNeedsDistances(order)) {
                distanceBasedPriorities = getDistanceBasedPriorities(transitionMatrix, backwardTransitions, initialStates, stateValues,
                                                                     eliminationOrderNeedsForwardDistances(order), eliminationOrderNeedsReversedDistances(order));
            }
            
            uint_fast64_t numberOfStates = transitionMatrix.getRowCount();
            storm::storage::BitVector regularStatesInBsccs(numberOfStates);
            storm::storage::BitVector relevantBsccs(bsccDecomposition.size());
            storm::storage::BitVector bsccRepresentativesAsBitVector(numberOfStates);
            std::vector<storm::storage::sparse::state_type> bsccRepresentatives;
            uint_fast64_t currentIndex = 0;
            for (auto const& bscc : bsccDecomposition) {
                // Since all states in an SCC can reach all other states, we only need to check whether an arbitrary
                // state is a maybe state.
                if (maybeStates.get(*bscc.cbegin())) {
                    relevantBsccs.set(currentIndex);
                    bsccRepresentatives.push_back(*bscc.cbegin());
                    bsccRepresentativesAsBitVector.set(*bscc.cbegin(), true);
                    for (auto const& state : bscc) {
                        regularStatesInBsccs.set(state, true);
                    }
                }
                ++currentIndex;
            }
            regularStatesInBsccs &= ~bsccRepresentativesAsBitVector;
            
            // Compute the average time to stay in each state for all states in BSCCs.
            std::vector<ValueType> averageTimeInStates(stateValues.size(), storm::utility::one<ValueType>());
            
            // First, we eliminate all states in BSCCs (except for the representative states).
            {
                std::unique_ptr<StatePriorityQueue> priorityQueue = createStatePriorityQueue(distanceBasedPriorities, flexibleMatrix, flexibleBackwardTransitions, stateValues, regularStatesInBsccs);
                
                ValueUpdateCallback valueUpdateCallback = [&stateValues,&averageTimeInStates] (storm::storage::sparse::state_type const& state, ValueType const& loopProbability) {
                    stateValues[state] = storm::utility::simplify(loopProbability * stateValues[state]);
                    averageTimeInStates[state] = storm::utility::simplify(loopProbability * averageTimeInStates[state]);
                };
                
                PredecessorUpdateCallback predecessorCallback = [&stateValues,&averageTimeInStates] (storm::storage::sparse::state_type const& predecessor, ValueType const& probability, storm::storage::sparse::state_type const& state) {
                    stateValues[predecessor] = storm::utility::simplify(stateValues[predecessor] + storm::utility::simplify(probability * stateValues[state]));
                    averageTimeInStates[predecessor] = storm::utility::simplify(averageTimeInStates[predecessor] + storm::utility::simplify(probability * averageTimeInStates[state]));
                };
                
                boost::optional<PriorityUpdateCallback> priorityUpdateCallback = PriorityUpdateCallback([&flexibleMatrix,&flexibleBackwardTransitions,&stateValues,&priorityQueue] (storm::storage::sparse::state_type const& state) {
                    priorityQueue->update(state, flexibleMatrix, flexibleBackwardTransitions, stateValues);
                });
                
                boost::optional<PredecessorFilterCallback> predecessorFilterCallback = boost::none;
                
                while (priorityQueue->hasNextState()) {
                    storm::storage::sparse::state_type state = priorityQueue->popNextState();
                    eliminateState(state, flexibleMatrix, flexibleBackwardTransitions, valueUpdateCallback, predecessorCallback, priorityUpdateCallback, predecessorFilterCallback, true);
                    STORM_LOG_ASSERT(checkConsistent(flexibleMatrix, flexibleBackwardTransitions), "The forward and backward transition matrices became inconsistent.");
                }
            }
            
            // Now, we set the values of all states in BSCCs to that of the representative value (and clear the
            // transitions of the representative states while doing so).
            auto representativeIt = bsccRepresentatives.begin();
            for (auto sccIndex : relevantBsccs) {
                // We only need to set the values for all states of the BSCC if we are not computing the values for the
                // initial states only.
                ValueType bsccValue = stateValues[*representativeIt] / averageTimeInStates[*representativeIt];
                auto const& bscc = bsccDecomposition[sccIndex];
                if (!computeResultsForInitialStatesOnly) {
                    for (auto const& state : bscc) {
                        stateValues[state] = bsccValue;
                    }
                } else {
                    for (auto const& state : bscc) {
                        stateValues[state] = storm::utility::zero<ValueType>();
                    }
                    stateValues[*representativeIt] = bsccValue;
                }

                typename SparseDtmcEliminationModelChecker<SparseDtmcModelType>::FlexibleSparseMatrix::row_type& representativeForwardRow = flexibleMatrix.getRow(*representativeIt);
                representativeForwardRow.clear();
                representativeForwardRow.shrink_to_fit();
                
                typename SparseDtmcEliminationModelChecker<SparseDtmcModelType>::FlexibleSparseMatrix::row_type& representativeBackwardRow = flexibleBackwardTransitions.getRow(*representativeIt);
                auto it = representativeBackwardRow.begin(), ite = representativeBackwardRow.end();
                for (; it != ite; ++it) {
                    if (it->getColumn() == *representativeIt) {
                        break;
                    }
                }
                representativeBackwardRow.erase(it);

                ++representativeIt;
            }

            // If there are states remaining that are not in BSCCs, we need to eliminate them now.
            storm::storage::BitVector remainingStates = maybeStates & ~regularStatesInBsccs;
            
            // Set the value initial value of all states not in a BSCC to zero, because a) any previous value would
            // incorrectly influence the result and b) the value have been erroneously changed for the predecessors of
            // BSCCs by the previous state elimination.
            for (auto state : remainingStates) {
                if (!bsccRepresentativesAsBitVector.get(state)) {
                    stateValues[state] = storm::utility::zero<ValueType>();
                }
            }
            
            // We only need to eliminate the remaining states if there was some BSCC that has a non-zero value, i.e.
            // that consists of maybe states.
            if (!relevantBsccs.empty()) {
                performOrdinaryStateElimination(flexibleMatrix, flexibleBackwardTransitions, remainingStates, initialStates, computeResultsForInitialStatesOnly, stateValues, distanceBasedPriorities);
            }
            
            std::chrono::high_resolution_clock::time_point modelCheckingEnd = std::chrono::high_resolution_clock::now();
            std::chrono::high_resolution_clock::time_point totalTimeEnd = std::chrono::high_resolution_clock::now();
            
            if (storm::settings::generalSettings().isShowStatisticsSet()) {
                std::chrono::high_resolution_clock::duration sccDecompositionTime = sccDecompositionEnd - sccDecompositionStart;
                std::chrono::milliseconds sccDecompositionTimeInMilliseconds = std::chrono::duration_cast<std::chrono::milliseconds>(sccDecompositionTime);
                std::chrono::high_resolution_clock::duration conversionTime = conversionEnd - conversionStart;
                std::chrono::milliseconds conversionTimeInMilliseconds = std::chrono::duration_cast<std::chrono::milliseconds>(conversionTime);
                std::chrono::high_resolution_clock::duration modelCheckingTime = modelCheckingEnd - modelCheckingStart;
                std::chrono::milliseconds modelCheckingTimeInMilliseconds = std::chrono::duration_cast<std::chrono::milliseconds>(modelCheckingTime);
                std::chrono::high_resolution_clock::duration totalTime = totalTimeEnd - totalTimeStart;
                std::chrono::milliseconds totalTimeInMilliseconds = std::chrono::duration_cast<std::chrono::milliseconds>(totalTime);
                
                STORM_PRINT_AND_LOG(std::endl);
                STORM_PRINT_AND_LOG("Time breakdown:" << std::endl);
                STORM_PRINT_AND_LOG("    * time for SCC decomposition: " << sccDecompositionTimeInMilliseconds.count() << "ms" << std::endl);
                STORM_PRINT_AND_LOG("    * time for conversion: " << conversionTimeInMilliseconds.count() << "ms" << std::endl);
                STORM_PRINT_AND_LOG("    * time for checking: " << modelCheckingTimeInMilliseconds.count() << "ms" << std::endl);
                STORM_PRINT_AND_LOG("------------------------------------------" << std::endl);
                STORM_PRINT_AND_LOG("    * total time: " << totalTimeInMilliseconds.count() << "ms" << std::endl);
            }
            
            // Now, we return the value for the only initial state.
            STORM_LOG_DEBUG("Simplifying and returning result.");
            for (auto& value : stateValues) {
                value = storm::utility::simplify(value);
            }
            return stateValues;
        }
        
        template<typename SparseDtmcModelType>
        std::unique_ptr<CheckResult> SparseDtmcEliminationModelChecker<SparseDtmcModelType>::computeBoundedUntilProbabilities(CheckTask<storm::logic::BoundedUntilFormula> const& checkTask) {
            storm::logic::BoundedUntilFormula const& pathFormula = checkTask.getFormula();
            
            // Retrieve the appropriate bitvectors by model checking the subformulas.
            std::unique_ptr<CheckResult> leftResultPointer = this->check(pathFormula.getLeftSubformula());
            std::unique_ptr<CheckResult> rightResultPointer = this->check(pathFormula.getRightSubformula());
            storm::storage::BitVector const& phiStates = leftResultPointer->asExplicitQualitativeCheckResult().getTruthValuesVector();
            storm::storage::BitVector const& psiStates = rightResultPointer->asExplicitQualitativeCheckResult().getTruthValuesVector();
            
            // Start by determining the states that have a non-zero probability of reaching the target states within the
            // time bound.
            storm::storage::BitVector statesWithProbabilityGreater0 = storm::utility::graph::performProbGreater0(this->getModel().getBackwardTransitions(), phiStates, psiStates, true, pathFormula.getDiscreteTimeBound());
            statesWithProbabilityGreater0 &= ~psiStates;
            
            // Determine whether we need to perform some further computation.
            bool furtherComputationNeeded = true;
            if (checkTask.isOnlyInitialStatesRelevantSet() && this->getModel().getInitialStates().isDisjointFrom(statesWithProbabilityGreater0)) {
                STORM_LOG_DEBUG("The probability for all initial states was found in a preprocessing step.");
                furtherComputationNeeded = false;
            } else if (statesWithProbabilityGreater0.empty()) {
                STORM_LOG_DEBUG("The probability for all states was found in a preprocessing step.");
                furtherComputationNeeded = false;
            }
            
            storm::storage::SparseMatrix<ValueType> const& transitionMatrix = this->getModel().getTransitionMatrix();
            storm::storage::BitVector const& initialStates = this->getModel().getInitialStates();
            
            std::vector<ValueType> result(transitionMatrix.getRowCount(), storm::utility::zero<ValueType>());

            if (furtherComputationNeeded) {
                uint_fast64_t timeBound = pathFormula.getDiscreteTimeBound();
                
                if (checkTask.isOnlyInitialStatesRelevantSet()) {
                    // Determine the set of states that is reachable from the initial state without jumping over a target state.
                    storm::storage::BitVector reachableStates = storm::utility::graph::getReachableStates(transitionMatrix, initialStates, phiStates, psiStates, true, timeBound);
                    
                    // Subtract from the maybe states the set of states that is not reachable (on a path from the initial to a target state).
                    statesWithProbabilityGreater0 &= reachableStates;
                }

                // We then build the submatrix that only has the transitions of the maybe states.
                storm::storage::SparseMatrix<ValueType> submatrix = transitionMatrix.getSubmatrix(true, statesWithProbabilityGreater0, statesWithProbabilityGreater0, true);
                
                std::vector<std::size_t> distancesFromInitialStates;
                storm::storage::BitVector relevantStates;
                if (checkTask.isOnlyInitialStatesRelevantSet()) {
                    // Determine the set of initial states of the sub-model.
                    storm::storage::BitVector subInitialStates = this->getModel().getInitialStates() % statesWithProbabilityGreater0;

                    // Precompute the distances of the relevant states to the initial states.
                    distancesFromInitialStates = storm::utility::graph::getDistances(submatrix, subInitialStates, statesWithProbabilityGreater0);
                    
                    // Set all states to be relevant for later use.
                    relevantStates = storm::storage::BitVector(statesWithProbabilityGreater0.getNumberOfSetBits(), true);
                }
                
                // Create the vector of one-step probabilities to go to target states.
                std::vector<ValueType> b = transitionMatrix.getConstrainedRowSumVector(statesWithProbabilityGreater0, psiStates);
                
                // Create the vector with which to multiply.
                std::vector<ValueType> subresult(b);
                std::vector<ValueType> tmp(subresult.size());
                
                // Subtract one from the time bound because initializing the sub-result to b already accounts for one step.
                --timeBound;
                
                // Perform matrix-vector multiplications until the time-bound is met.
                for (uint_fast64_t timeStep = 0; timeStep < timeBound; ++timeStep) {
                    submatrix.multiplyWithVector(subresult, tmp);
                    storm::utility::vector::addVectors(tmp, b, subresult);
                    
                    // If we are computing the results for the initial states only, we can use the minimal distance from
                    // each state to the initial states to determine whether we still need to consider the values for
                    // these states. If not, we can null-out all their probabilities.
                    if (checkTask.isOnlyInitialStatesRelevantSet()) {
                        for (auto state : relevantStates) {
                            if (distancesFromInitialStates[state] > (timeBound - timeStep)) {
                                for (auto& element : submatrix.getRow(state)) {
                                    element.setValue(storm::utility::zero<ValueType>());
                                }
                                b[state] = storm::utility::zero<ValueType>();
                                relevantStates.set(state, false);
                            }
                        }
                    }
                }
                
                // Set the values of the resulting vector accordingly.
                storm::utility::vector::setVectorValues(result, statesWithProbabilityGreater0, subresult);
            }
            storm::utility::vector::setVectorValues<ValueType>(result, psiStates, storm::utility::one<ValueType>());
            
            // Construct check result based on whether we have computed values for all states or just the initial states.
            std::unique_ptr<CheckResult> checkResult(new ExplicitQuantitativeCheckResult<ValueType>(result));
            if (checkTask.isOnlyInitialStatesRelevantSet()) {
                // If we computed the results for the initial (and prob 0 and prob1) states only, we need to filter the
                // result to only communicate these results.
                checkResult->filter(ExplicitQualitativeCheckResult(this->getModel().getInitialStates() | psiStates));
            }
            return checkResult;
        }
        
        template<typename SparseDtmcModelType>
<<<<<<< HEAD
        std::unique_ptr<CheckResult> SparseDtmcEliminationModelChecker<SparseDtmcModelType>::computeUntilProbabilities(storm::logic::UntilFormula const& pathFormula, bool qualitative, boost::optional<OptimizationDirection> const& optimalityType) {

=======
        std::unique_ptr<CheckResult> SparseDtmcEliminationModelChecker<SparseDtmcModelType>::computeUntilProbabilities(CheckTask<storm::logic::UntilFormula> const& checkTask) {
            storm::logic::UntilFormula const& pathFormula = checkTask.getFormula();
            
>>>>>>> c428b9f7
            // Retrieve the appropriate bitvectors by model checking the subformulas.
            std::unique_ptr<CheckResult> leftResultPointer = this->check(pathFormula.getLeftSubformula());
            std::unique_ptr<CheckResult> rightResultPointer = this->check(pathFormula.getRightSubformula());
            storm::storage::BitVector const& phiStates = leftResultPointer->asExplicitQualitativeCheckResult().getTruthValuesVector();
            storm::storage::BitVector const& psiStates = rightResultPointer->asExplicitQualitativeCheckResult().getTruthValuesVector();

            std::vector<ValueType> result = computeUntilProbabilities(this->getModel().getTransitionMatrix(), this->getModel().getBackwardTransitions(), this->getModel().getInitialStates(), phiStates, psiStates, this->computeResultsForInitialStatesOnly);

            // Construct check result.
            std::unique_ptr<CheckResult> checkResult(new ExplicitQuantitativeCheckResult<ValueType>(result));
            return checkResult;
        }

        template<typename SparseDtmcModelType>
        std::vector<typename SparseDtmcModelType::ValueType> SparseDtmcEliminationModelChecker<SparseDtmcModelType>::computeUntilProbabilities(storm::storage::SparseMatrix<ValueType> const& probabilityMatrix, storm::storage::SparseMatrix<ValueType> const& backwardTransitions, storm::storage::BitVector const& initialStates, storm::storage::BitVector const& phiStates, storm::storage::BitVector const& psiStates, bool computeForInitialStatesOnly) {

            // Then, compute the subset of states that has a probability of 0 or 1, respectively.
            std::pair<storm::storage::BitVector, storm::storage::BitVector> statesWithProbability01 = storm::utility::graph::performProb01(backwardTransitions, phiStates, psiStates);
            storm::storage::BitVector statesWithProbability0 = statesWithProbability01.first;
            storm::storage::BitVector statesWithProbability1 = statesWithProbability01.second;
            storm::storage::BitVector maybeStates = ~(statesWithProbability0 | statesWithProbability1);

            // Determine whether we need to perform some further computation.
            bool furtherComputationNeeded = true;
<<<<<<< HEAD
            if (computeForInitialStatesOnly && initialStates.isDisjointFrom(maybeStates)) {
=======
            if (checkTask.isOnlyInitialStatesRelevantSet() && this->getModel().getInitialStates().isDisjointFrom(maybeStates)) {
>>>>>>> c428b9f7
                STORM_LOG_DEBUG("The probability for all initial states was found in a preprocessing step.");
                furtherComputationNeeded = false;
            } else if (maybeStates.empty()) {
                STORM_LOG_DEBUG("The probability for all states was found in a preprocessing step.");
                furtherComputationNeeded = false;
            }

            std::vector<ValueType> result(maybeStates.size());
            if (furtherComputationNeeded) {
                // If we compute the results for the initial states only, we can cut off all maybe state that are not
                // reachable from them.
<<<<<<< HEAD
                if (computeForInitialStatesOnly) {
=======
                if (checkTask.isOnlyInitialStatesRelevantSet()) {
>>>>>>> c428b9f7
                    // Determine the set of states that is reachable from the initial state without jumping over a target state.
                    storm::storage::BitVector reachableStates = storm::utility::graph::getReachableStates(probabilityMatrix, initialStates, maybeStates, statesWithProbability1);
                
                    // Subtract from the maybe states the set of states that is not reachable (on a path from the initial to a target state).
                    maybeStates &= reachableStates;
                }

                // Create a vector for the probabilities to go to a state with probability 1 in one step.
                std::vector<ValueType> oneStepProbabilities = probabilityMatrix.getConstrainedRowSumVector(maybeStates, statesWithProbability1);

                // Determine the set of initial states of the sub-model.
                storm::storage::BitVector newInitialStates = initialStates % maybeStates;

                // We then build the submatrix that only has the transitions of the maybe states.
                storm::storage::SparseMatrix<ValueType> submatrix = probabilityMatrix.getSubmatrix(false, maybeStates, maybeStates);
                storm::storage::SparseMatrix<ValueType> submatrixTransposed = submatrix.transpose();
<<<<<<< HEAD

                std::vector<ValueType> subresult = computeReachabilityValues(submatrix, oneStepProbabilities, submatrixTransposed, newInitialStates, computeForInitialStatesOnly, phiStates, psiStates, oneStepProbabilities);
=======
                
                std::vector<ValueType> subresult = computeReachabilityValues(submatrix, oneStepProbabilities, submatrixTransposed, newInitialStates, checkTask.isOnlyInitialStatesRelevantSet(), phiStates, psiStates, oneStepProbabilities);
>>>>>>> c428b9f7
                storm::utility::vector::setVectorValues<ValueType>(result, maybeStates, subresult);
            }

            // Construct full result.
            storm::utility::vector::setVectorValues<ValueType>(result, statesWithProbability0, storm::utility::zero<ValueType>());
            storm::utility::vector::setVectorValues<ValueType>(result, statesWithProbability1, storm::utility::one<ValueType>());
<<<<<<< HEAD
            if (computeForInitialStatesOnly) {
=======

            // Construct check result based on whether we have computed values for all states or just the initial states.
            std::unique_ptr<CheckResult> checkResult(new ExplicitQuantitativeCheckResult<ValueType>(result));
            if (checkTask.isOnlyInitialStatesRelevantSet()) {
>>>>>>> c428b9f7
                // If we computed the results for the initial (and prob 0 and prob1) states only, we need to filter the
                // result to only communicate these results.
                result = storm::utility::vector::filterVector(result, ~maybeStates | initialStates);
            }
            return result;
        }
        
        template<typename SparseDtmcModelType>
        std::unique_ptr<CheckResult> SparseDtmcEliminationModelChecker<SparseDtmcModelType>::computeReachabilityRewards(CheckTask<storm::logic::ReachabilityRewardFormula> const& checkTask) {
            storm::logic::ReachabilityRewardFormula const& rewardPathFormula = checkTask.getFormula();
            
            // Retrieve the appropriate bitvectors by model checking the subformulas.
            std::unique_ptr<CheckResult> subResultPointer = this->check(rewardPathFormula.getSubformula());
            storm::storage::BitVector targetStates = subResultPointer->asExplicitQualitativeCheckResult().getTruthValuesVector();
            storm::storage::BitVector trueStates(this->getModel().getNumberOfStates(), true);
            
            // Do some sanity checks to establish some required properties.
<<<<<<< HEAD
            RewardModelType const& rewardModel = this->getModel().getRewardModel(rewardModelName ? rewardModelName.get() : "");
            std::vector<ValueType> stateRewardValues = rewardModel.getTotalRewardVector(trueStates.getNumberOfSetBits(), this->getModel().getTransitionMatrix(), trueStates);

=======
            RewardModelType const& rewardModel = this->getModel().getRewardModel(checkTask.isRewardModelSet() ? checkTask.getRewardModel() : "");
>>>>>>> c428b9f7
            STORM_LOG_THROW(!rewardModel.empty(), storm::exceptions::IllegalArgumentException, "Input model does not have a reward model.");
            std::vector<ValueType> result = computeReachabilityRewards(this->getModel().getTransitionMatrix(), this->getModel().getBackwardTransitions(), this->getModel().getInitialStates(), targetStates, stateRewardValues, this->computeResultsForInitialStatesOnly, qualitative, optimalityType);

            // Construct check result.
            std::unique_ptr<CheckResult> checkResult(new ExplicitQuantitativeCheckResult<ValueType>(result));
            return checkResult;
        }

        template<typename SparseDtmcModelType>
        std::vector<typename SparseDtmcModelType::ValueType> SparseDtmcEliminationModelChecker<SparseDtmcModelType>::computeReachabilityRewards(storm::storage::SparseMatrix<ValueType> const& probabilityMatrix, storm::storage::SparseMatrix<ValueType> const& backwardTransitions, storm::storage::BitVector const& initialStates, storm::storage::BitVector const& targetStates, std::vector<ValueType> const& stateRewardValues, bool computeForInitialStatesOnly, bool qualitative, boost::optional<OptimizationDirection> const& optimalityType) {

            uint_fast64_t numberOfStates = probabilityMatrix.getRowCount();
            
            // Compute the subset of states that has a reachability reward less than infinity.
            storm::storage::BitVector trueStates(numberOfStates, true);
            storm::storage::BitVector infinityStates = storm::utility::graph::performProb1(backwardTransitions, trueStates, targetStates);
            infinityStates.complement();
            storm::storage::BitVector maybeStates = ~targetStates & ~infinityStates;
            
            // Determine whether we need to perform some further computation.
            bool furtherComputationNeeded = true;
<<<<<<< HEAD
            if (computeForInitialStatesOnly) {
                if (initialStates.isSubsetOf(infinityStates)) {
=======
            if (checkTask.isOnlyInitialStatesRelevantSet()) {
                if (this->getModel().getInitialStates().isSubsetOf(infinityStates)) {
>>>>>>> c428b9f7
                    STORM_LOG_DEBUG("The reward of all initial states was found in a preprocessing step.");
                    furtherComputationNeeded = false;
                }
                if (initialStates.isSubsetOf(targetStates)) {
                    STORM_LOG_DEBUG("The reward of all initial states was found in a preprocessing step.");
                    furtherComputationNeeded = false;
                }
            }

            std::vector<ValueType> result(maybeStates.size());
            if (furtherComputationNeeded) {
                // If we compute the results for the initial states only, we can cut off all maybe state that are not
                // reachable from them.
<<<<<<< HEAD
                if (computeForInitialStatesOnly) {
=======
                if (checkTask.isOnlyInitialStatesRelevantSet()) {
>>>>>>> c428b9f7
                    // Determine the set of states that is reachable from the initial state without jumping over a target state.
                    storm::storage::BitVector reachableStates = storm::utility::graph::getReachableStates(probabilityMatrix, initialStates, maybeStates, targetStates);
                    
                    // Subtract from the maybe states the set of states that is not reachable (on a path from the initial to a target state).
                    maybeStates &= reachableStates;
                }
                
                // Determine the set of initial states of the sub-model.
                storm::storage::BitVector newInitialStates = initialStates % maybeStates;

                // We then build the submatrix that only has the transitions of the maybe states.
                storm::storage::SparseMatrix<ValueType> submatrix = probabilityMatrix.getSubmatrix(false, maybeStates, maybeStates);
                storm::storage::SparseMatrix<ValueType> submatrixTransposed = submatrix.transpose();
                
                // Project the state reward vector to all maybe-states.
<<<<<<< HEAD
                std::vector<ValueType> rewardValues = storm::utility::vector::filterVector(stateRewardValues, maybeStates);
                storm::storage::BitVector phiStates(numberOfStates, true);
                std::vector<ValueType> subresult = computeReachabilityValues(submatrix, rewardValues, submatrixTransposed, newInitialStates, computeForInitialStatesOnly, phiStates, targetStates, probabilityMatrix.getConstrainedRowSumVector(maybeStates, targetStates));
=======
                std::vector<ValueType> stateRewardValues = rewardModel.getTotalRewardVector(maybeStates.getNumberOfSetBits(), this->getModel().getTransitionMatrix(), maybeStates);

                std::vector<ValueType> subresult = computeReachabilityValues(submatrix, stateRewardValues, submatrixTransposed, newInitialStates, checkTask.isOnlyInitialStatesRelevantSet(), phiStates, psiStates, this->getModel().getTransitionMatrix().getConstrainedRowSumVector(maybeStates, psiStates));
>>>>>>> c428b9f7
                storm::utility::vector::setVectorValues<ValueType>(result, maybeStates, subresult);
            }
            
            // Construct full result.
            storm::utility::vector::setVectorValues<ValueType>(result, infinityStates, storm::utility::infinity<ValueType>());
<<<<<<< HEAD
            storm::utility::vector::setVectorValues<ValueType>(result, targetStates, storm::utility::zero<ValueType>());
            if (computeForInitialStatesOnly) {
=======
            storm::utility::vector::setVectorValues<ValueType>(result, psiStates, storm::utility::zero<ValueType>());

            // Construct check result based on whether we have computed values for all states or just the initial states.
            std::unique_ptr<CheckResult> checkResult(new ExplicitQuantitativeCheckResult<ValueType>(result));
            if (checkTask.isOnlyInitialStatesRelevantSet()) {
>>>>>>> c428b9f7
                // If we computed the results for the initial (and inf) states only, we need to filter the result to
                // only communicate these results.
                result = storm::utility::vector::filterVector(result, ~maybeStates | initialStates);
            }
            return result;
        }
        
        template<typename SparseDtmcModelType>
        std::unique_ptr<CheckResult> SparseDtmcEliminationModelChecker<SparseDtmcModelType>::computeConditionalProbabilities(CheckTask<storm::logic::ConditionalPathFormula> const& checkTask) {
            storm::logic::ConditionalPathFormula const& pathFormula = checkTask.getFormula();
            
            // Retrieve the appropriate bitvectors by model checking the subformulas.
            STORM_LOG_THROW(pathFormula.getLeftSubformula().isEventuallyFormula(), storm::exceptions::InvalidPropertyException, "Expected 'eventually' formula.");
            STORM_LOG_THROW(pathFormula.getRightSubformula().isEventuallyFormula(), storm::exceptions::InvalidPropertyException, "Expected 'eventually' formula.");
            
            std::unique_ptr<CheckResult> leftResultPointer = this->check(pathFormula.getLeftSubformula().asEventuallyFormula().getSubformula());
            std::unique_ptr<CheckResult> rightResultPointer = this->check(pathFormula.getRightSubformula().asEventuallyFormula().getSubformula());
            storm::storage::BitVector phiStates = leftResultPointer->asExplicitQualitativeCheckResult().getTruthValuesVector();
            storm::storage::BitVector psiStates = rightResultPointer->asExplicitQualitativeCheckResult().getTruthValuesVector();
            storm::storage::BitVector trueStates(this->getModel().getNumberOfStates(), true);
            
            // Do some sanity checks to establish some required properties.
            // STORM_LOG_WARN_COND(storm::settings::sparseDtmcEliminationModelCheckerSettings().getEliminationMethod() == storm::settings::modules::SparseDtmcEliminationModelCheckerSettings::EliminationMethod::State, "The chosen elimination method is not available for computing conditional probabilities. Falling back to regular state elimination.");
            STORM_LOG_THROW(this->getModel().getInitialStates().getNumberOfSetBits() == 1, storm::exceptions::IllegalArgumentException, "Input model is required to have exactly one initial state.");
            STORM_LOG_THROW(checkTask.isOnlyInitialStatesRelevantSet(), storm::exceptions::IllegalArgumentException, "Cannot compute conditional probabilities for all states.");
            storm::storage::sparse::state_type initialState = *this->getModel().getInitialStates().begin();
            
            storm::storage::SparseMatrix<ValueType> backwardTransitions = this->getModel().getBackwardTransitions();
            
            // Compute the 'true' psi states, i.e. those psi states that can be reached without passing through another psi state first.
            psiStates = storm::utility::graph::getReachableStates(this->getModel().getTransitionMatrix(), this->getModel().getInitialStates(), trueStates, psiStates) & psiStates;
            
            std::pair<storm::storage::BitVector, storm::storage::BitVector> statesWithProbability01 = storm::utility::graph::performProb01(backwardTransitions, trueStates, psiStates);
            storm::storage::BitVector statesWithProbabilityGreater0 = ~statesWithProbability01.first;
            storm::storage::BitVector statesWithProbability1 = std::move(statesWithProbability01.second);
            
            STORM_LOG_THROW(this->getModel().getInitialStates().isSubsetOf(statesWithProbabilityGreater0), storm::exceptions::InvalidPropertyException, "The condition of the conditional probability has zero probability.");
            
            // If the initial state is known to have probability 1 of satisfying the condition, we can apply regular model checking.
            if (this->getModel().getInitialStates().isSubsetOf(statesWithProbability1)) {
                STORM_LOG_INFO("The condition holds with probability 1, so the regular reachability probability is computed.");
                std::shared_ptr<storm::logic::BooleanLiteralFormula> trueFormula = std::make_shared<storm::logic::BooleanLiteralFormula>(true);
                std::shared_ptr<storm::logic::UntilFormula> untilFormula = std::make_shared<storm::logic::UntilFormula>(trueFormula, pathFormula.getLeftSubformula().asSharedPointer());
                return this->computeUntilProbabilities(*untilFormula);
            }
            
            // From now on, we know the condition does not have a trivial probability in the initial state.
            
            // Compute the states that can be reached on a path that has a psi state in it.
            storm::storage::BitVector statesWithPsiPredecessor = storm::utility::graph::performProbGreater0(this->getModel().getTransitionMatrix(), trueStates, psiStates);
            storm::storage::BitVector statesReachingPhi = storm::utility::graph::performProbGreater0(backwardTransitions, trueStates, phiStates);
            
            // The set of states we need to consider are those that have a non-zero probability to satisfy the condition or are on some path that has a psi state in it.
            storm::storage::BitVector maybeStates = statesWithProbabilityGreater0 | (statesWithPsiPredecessor & statesReachingPhi);
            
            // Determine the set of initial states of the sub-DTMC.
            storm::storage::BitVector newInitialStates = this->getModel().getInitialStates() % maybeStates;
            
            // Create a dummy vector for the one-step probabilities.
            std::vector<ValueType> oneStepProbabilities(maybeStates.getNumberOfSetBits(), storm::utility::zero<ValueType>());
            
            // We then build the submatrix that only has the transitions of the maybe states.
            storm::storage::SparseMatrix<ValueType> submatrix = this->getModel().getTransitionMatrix().getSubmatrix(false, maybeStates, maybeStates);
            storm::storage::SparseMatrix<ValueType> submatrixTransposed = submatrix.transpose();
            
            // The states we want to eliminate are those that are tagged with "maybe" but are not a phi or psi state.
            phiStates = phiStates % maybeStates;
            
            // If there are no phi states in the reduced model, the conditional probability is trivially zero.
            if (phiStates.empty()) {
                return std::unique_ptr<CheckResult>(new ExplicitQuantitativeCheckResult<ValueType>(initialState, storm::utility::zero<ValueType>()));
            }
            
            psiStates = psiStates % maybeStates;
            
            // Keep only the states that we do not eliminate in the maybe states.
            maybeStates = phiStates | psiStates;
            
            storm::storage::BitVector statesToEliminate = ~maybeStates & ~newInitialStates;
            
            // Before starting the model checking process, we assign priorities to states so we can use them to
            // impose ordering constraints later.
            boost::optional<std::vector<uint_fast64_t>> distanceBasedPriorities;
            storm::settings::modules::SparseDtmcEliminationModelCheckerSettings::EliminationOrder order = storm::settings::sparseDtmcEliminationModelCheckerSettings().getEliminationOrder();
            if (eliminationOrderNeedsDistances(order)) {
                distanceBasedPriorities = getDistanceBasedPriorities(submatrix, submatrixTransposed, newInitialStates, oneStepProbabilities,
                                                             eliminationOrderNeedsForwardDistances(order),
                                                             eliminationOrderNeedsReversedDistances(order));
            }
            
            FlexibleSparseMatrix flexibleMatrix = getFlexibleSparseMatrix(submatrix);
            FlexibleSparseMatrix flexibleBackwardTransitions = getFlexibleSparseMatrix(submatrixTransposed, true);
            
            std::unique_ptr<StatePriorityQueue> statePriorities = createStatePriorityQueue(distanceBasedPriorities, flexibleMatrix, flexibleBackwardTransitions, oneStepProbabilities, statesToEliminate);
            performPrioritizedStateElimination(statePriorities, flexibleMatrix, flexibleBackwardTransitions, oneStepProbabilities, this->getModel().getInitialStates(), true);
            
            // Prepare some callbacks for the elimination procedure.
            ValueUpdateCallback valueUpdateCallback = [&oneStepProbabilities] (storm::storage::sparse::state_type const& state, ValueType const& loopProbability) { oneStepProbabilities[state] = storm::utility::simplify(loopProbability * oneStepProbabilities[state]); };
            PredecessorUpdateCallback predecessorUpdateCallback = [&oneStepProbabilities] (storm::storage::sparse::state_type const& predecessor, ValueType const& probability, storm::storage::sparse::state_type const& state) { oneStepProbabilities[predecessor] = storm::utility::simplify(oneStepProbabilities[predecessor] * storm::utility::simplify(probability * oneStepProbabilities[state])); };
            boost::optional<PredecessorFilterCallback> phiFilterCallback = PredecessorFilterCallback([&phiStates] (storm::storage::sparse::state_type const& state) { return phiStates.get(state); });
            boost::optional<PredecessorFilterCallback> psiFilterCallback = PredecessorFilterCallback([&psiStates] (storm::storage::sparse::state_type const& state) { return psiStates.get(state); });
            
            // Eliminate the transitions going into the initial state (if there are any).
            if (!flexibleBackwardTransitions.getRow(*newInitialStates.begin()).empty()) {
                eliminateState(*newInitialStates.begin(), flexibleMatrix, flexibleBackwardTransitions, valueUpdateCallback, predecessorUpdateCallback, boost::none, boost::none, false);
            }
            
            // Now we need to basically eliminate all chains of not-psi states after phi states and chains of not-phi
            // states after psi states.
            for (auto const& trans1 : flexibleMatrix.getRow(*newInitialStates.begin())) {
                auto initialStateSuccessor = trans1.getColumn();
                
                STORM_LOG_TRACE("Exploring successor " << initialStateSuccessor << " of the initial state.");
                
                if (phiStates.get(initialStateSuccessor)) {
                    STORM_LOG_TRACE("Is a phi state.");
                    
                    // If the state is both a phi and a psi state, we do not need to eliminate chains.
                    if (psiStates.get(initialStateSuccessor)) {
                        continue;
                    }
                    
                    // At this point, we know that the state satisfies phi and not psi.
                    // This means, we must compute the probability to reach psi states, which in turn means that we need
                    // to eliminate all chains of non-psi states between the current state and psi states.
                    bool hasNonPsiSuccessor = true;
                    while (hasNonPsiSuccessor) {
                        hasNonPsiSuccessor = false;
                        
                        // Only treat the state if it has an outgoing transition other than a self-loop.
                        auto const currentRow = flexibleMatrix.getRow(initialStateSuccessor);
                        if (currentRow.size() > 1 || (!currentRow.empty() && currentRow.front().getColumn() != initialStateSuccessor)) {
                            for (auto const& element : currentRow) {
                                // If any of the successors is a phi state, we eliminate it (wrt. all its phi predecessors).
                                if (!psiStates.get(element.getColumn())) {
                                    typename FlexibleSparseMatrix::row_type const& successorRow = flexibleMatrix.getRow(element.getColumn());
                                    // Eliminate the successor only if there possibly is a psi state reachable through it.
                                    if (successorRow.size() > 1 || (!successorRow.empty() && successorRow.front().getColumn() != element.getColumn())) {
                                        STORM_LOG_TRACE("Found non-psi successor " << element.getColumn() << " that needs to be eliminated.");
                                        eliminateState(element.getColumn(), flexibleMatrix, flexibleBackwardTransitions, valueUpdateCallback, predecessorUpdateCallback, boost::none, phiFilterCallback, false);
                                        hasNonPsiSuccessor = true;
                                    }
                                }
                            }
                            STORM_LOG_ASSERT(!flexibleMatrix.getRow(initialStateSuccessor).empty(), "(1) New transitions expected to be non-empty.");
                        }
                    }
                } else {
                    STORM_LOG_ASSERT(psiStates.get(initialStateSuccessor), "Expected psi state.");
                    STORM_LOG_TRACE("Is a psi state.");
                    
                    // At this point, we know that the state satisfies psi and not phi.
                    // This means, we must compute the probability to reach phi states, which in turn means that we need
                    // to eliminate all chains of non-phi states between the current state and phi states.
                    
                    bool hasNonPhiSuccessor = true;
                    while (hasNonPhiSuccessor) {
                        hasNonPhiSuccessor = false;
                        
                        // Only treat the state if it has an outgoing transition other than a self-loop.
                        auto const currentRow = flexibleMatrix.getRow(initialStateSuccessor);
                        if (currentRow.size() > 1 || (!currentRow.empty() && currentRow.front().getColumn() != initialStateSuccessor)) {
                            for (auto const& element : currentRow) {
                                // If any of the successors is a psi state, we eliminate it (wrt. all its psi predecessors).
                                if (!phiStates.get(element.getColumn())) {
                                    typename FlexibleSparseMatrix::row_type const& successorRow = flexibleMatrix.getRow(element.getColumn());
                                    if (successorRow.size() > 1 || (!successorRow.empty() && successorRow.front().getColumn() != element.getColumn())) {
                                        STORM_LOG_TRACE("Found non-phi successor " << element.getColumn() << " that needs to be eliminated.");
                                        eliminateState(element.getColumn(), flexibleMatrix, flexibleBackwardTransitions, valueUpdateCallback, predecessorUpdateCallback, boost::none, psiFilterCallback, false);
                                        hasNonPhiSuccessor = true;
                                    }
                                }
                            }
                        }
                    }
                }
            }
            
            ValueType numerator = storm::utility::zero<ValueType>();
            ValueType denominator = storm::utility::zero<ValueType>();
            
            for (auto const& trans1 : flexibleMatrix.getRow(*newInitialStates.begin())) {
                auto initialStateSuccessor = trans1.getColumn();
                if (phiStates.get(initialStateSuccessor)) {
                    if (psiStates.get(initialStateSuccessor)) {
                        numerator += trans1.getValue();
                        denominator += trans1.getValue();
                    } else {
                        ValueType additiveTerm = storm::utility::zero<ValueType>();
                        for (auto const& trans2 : flexibleMatrix.getRow(initialStateSuccessor)) {
                            if (psiStates.get(trans2.getColumn())) {
                                additiveTerm += trans2.getValue();
                            }
                        }
                        additiveTerm *= trans1.getValue();
                        numerator += additiveTerm;
                        denominator += additiveTerm;
                    }
                } else {
                    STORM_LOG_ASSERT(psiStates.get(initialStateSuccessor), "Expected psi state.");
                    denominator += trans1.getValue();
                    ValueType additiveTerm = storm::utility::zero<ValueType>();
                    for (auto const& trans2 : flexibleMatrix.getRow(initialStateSuccessor)) {
                        if (phiStates.get(trans2.getColumn())) {
                            additiveTerm += trans2.getValue();
                        }
                    }
                    numerator += trans1.getValue() * additiveTerm;
                }
            }
            
            return std::unique_ptr<CheckResult>(new ExplicitQuantitativeCheckResult<ValueType>(initialState, numerator / denominator));
        }
        
        template<typename SparseDtmcModelType>
        std::unique_ptr<typename SparseDtmcEliminationModelChecker<SparseDtmcModelType>::StatePriorityQueue> SparseDtmcEliminationModelChecker<SparseDtmcModelType>::createStatePriorityQueue(boost::optional<std::vector<uint_fast64_t>> const& distanceBasedStatePriorities, FlexibleSparseMatrix const& transitionMatrix, FlexibleSparseMatrix const& backwardTransitions, std::vector<typename SparseDtmcModelType::ValueType>& oneStepProbabilities, storm::storage::BitVector const& states) {
            
            STORM_LOG_TRACE("Creating state priority queue for states " << states);
            
            // Get the settings to customize the priority queue.
            storm::settings::modules::SparseDtmcEliminationModelCheckerSettings::EliminationOrder order = storm::settings::sparseDtmcEliminationModelCheckerSettings().getEliminationOrder();
            
            std::vector<storm::storage::sparse::state_type> sortedStates(states.begin(), states.end());

            if (order == storm::settings::modules::SparseDtmcEliminationModelCheckerSettings::EliminationOrder::Random) {
                std::random_device randomDevice;
                std::mt19937 generator(randomDevice());
                std::shuffle(sortedStates.begin(), sortedStates.end(), generator);
                return std::make_unique<StaticStatePriorityQueue>(sortedStates);
            } else {
                if (eliminationOrderNeedsDistances(order)) {
                    STORM_LOG_THROW(static_cast<bool>(distanceBasedStatePriorities), storm::exceptions::InvalidStateException, "Unable to build state priority queue without distance-based priorities.");
                    std::sort(sortedStates.begin(), sortedStates.end(), [&distanceBasedStatePriorities] (storm::storage::sparse::state_type const& state1, storm::storage::sparse::state_type const& state2) { return distanceBasedStatePriorities.get()[state1] < distanceBasedStatePriorities.get()[state2]; } );
                    return std::make_unique<StaticStatePriorityQueue>(sortedStates);
                } else if (eliminationOrderIsPenaltyBased(order)) {
                    std::vector<std::pair<storm::storage::sparse::state_type, uint_fast64_t>> statePenalties(sortedStates.size());
                    PenaltyFunctionType penaltyFunction = order == storm::settings::modules::SparseDtmcEliminationModelCheckerSettings::EliminationOrder::RegularExpression ? computeStatePenaltyRegularExpression : computeStatePenalty;
                    for (uint_fast64_t index = 0; index < sortedStates.size(); ++index) {
                        statePenalties[index] = std::make_pair(sortedStates[index], penaltyFunction(sortedStates[index], transitionMatrix, backwardTransitions, oneStepProbabilities));
                    }
                    
                    std::sort(statePenalties.begin(), statePenalties.end(), [] (std::pair<storm::storage::sparse::state_type, uint_fast64_t> const& statePenalty1, std::pair<storm::storage::sparse::state_type, uint_fast64_t> const& statePenalty2) { return statePenalty1.second < statePenalty2.second; } );
                    
                    if (eliminationOrderIsStatic(order)) {
                        // For the static penalty version, we need to strip the penalties to create the queue.
                        for (uint_fast64_t index = 0; index < sortedStates.size(); ++index) {
                            sortedStates[index] = statePenalties[index].first;
                        }
                        return std::make_unique<StaticStatePriorityQueue>(sortedStates);
                    } else {
                        // For the dynamic penalty version, we need to give the full state-penalty pairs.
                        return std::make_unique<DynamicPenaltyStatePriorityQueue>(statePenalties, penaltyFunction);
                    }
                }
            }
            STORM_LOG_THROW(false, storm::exceptions::InvalidSettingsException, "Illlegal elimination order selected.");
        }
        
        template<typename SparseDtmcModelType>
        std::unique_ptr<typename SparseDtmcEliminationModelChecker<SparseDtmcModelType>::StatePriorityQueue> SparseDtmcEliminationModelChecker<SparseDtmcModelType>::createNaivePriorityQueue(storm::storage::BitVector const& states) {
            std::vector<storm::storage::sparse::state_type> sortedStates(states.begin(), states.end());
            return std::unique_ptr<StatePriorityQueue>(new StaticStatePriorityQueue(sortedStates));
        }
        
        template<typename SparseDtmcModelType>
        void SparseDtmcEliminationModelChecker<SparseDtmcModelType>::performPrioritizedStateElimination(std::unique_ptr<StatePriorityQueue>& priorityQueue, FlexibleSparseMatrix& transitionMatrix, FlexibleSparseMatrix& backwardTransitions, std::vector<ValueType>& values, storm::storage::BitVector const& initialStates, bool computeResultsForInitialStatesOnly) {
            
            ValueUpdateCallback valueUpdateCallback = [&values] (storm::storage::sparse::state_type const& state, ValueType const& loopProbability) { values[state] = storm::utility::simplify(loopProbability * values[state]); };
            PredecessorUpdateCallback predecessorCallback = [&values] (storm::storage::sparse::state_type const& predecessor, ValueType const& probability, storm::storage::sparse::state_type const& state) { values[predecessor] = storm::utility::simplify(values[predecessor] + storm::utility::simplify(probability * values[state])); };
            boost::optional<PriorityUpdateCallback> priorityUpdateCallback = PriorityUpdateCallback([&transitionMatrix,&backwardTransitions,&values,&priorityQueue] (storm::storage::sparse::state_type const& state) { priorityQueue->update(state, transitionMatrix, backwardTransitions, values); });
            boost::optional<PredecessorFilterCallback> predecessorFilterCallback = boost::none;
            
            while (priorityQueue->hasNextState()) {
                storm::storage::sparse::state_type state = priorityQueue->popNextState();
                bool removeForwardTransitions = computeResultsForInitialStatesOnly && !initialStates.get(state);
                eliminateState(state, transitionMatrix, backwardTransitions, valueUpdateCallback, predecessorCallback, priorityUpdateCallback, predecessorFilterCallback, removeForwardTransitions);
                if (removeForwardTransitions) {
                    values[state] = storm::utility::zero<ValueType>();
                }
                STORM_LOG_ASSERT(checkConsistent(transitionMatrix, backwardTransitions), "The forward and backward transition matrices became inconsistent.");
            }
        }
        
        template<typename SparseDtmcModelType>
        void SparseDtmcEliminationModelChecker<SparseDtmcModelType>::performOrdinaryStateElimination(FlexibleSparseMatrix& transitionMatrix, FlexibleSparseMatrix& backwardTransitions, storm::storage::BitVector const& subsystem, storm::storage::BitVector const& initialStates, bool computeResultsForInitialStatesOnly, std::vector<ValueType>& values, boost::optional<std::vector<uint_fast64_t>> const& distanceBasedPriorities) {
            std::unique_ptr<StatePriorityQueue> statePriorities = createStatePriorityQueue(distanceBasedPriorities, transitionMatrix, backwardTransitions, values, subsystem);
            
            std::size_t numberOfStatesToEliminate = statePriorities->size();
            STORM_LOG_DEBUG("Eliminating " << numberOfStatesToEliminate << " states using the state elimination technique." << std::endl);
            performPrioritizedStateElimination(statePriorities, transitionMatrix, backwardTransitions, values, initialStates, computeResultsForInitialStatesOnly);
            STORM_LOG_DEBUG("Eliminated " << numberOfStatesToEliminate << " states." << std::endl);
        }
        
        template<typename SparseDtmcModelType>
        uint_fast64_t SparseDtmcEliminationModelChecker<SparseDtmcModelType>::performHybridStateElimination(storm::storage::SparseMatrix<ValueType> const& forwardTransitions, FlexibleSparseMatrix& transitionMatrix, FlexibleSparseMatrix& backwardTransitions, storm::storage::BitVector const& subsystem, storm::storage::BitVector const& initialStates, bool computeResultsForInitialStatesOnly, std::vector<ValueType>& values, boost::optional<std::vector<uint_fast64_t>> const& distanceBasedPriorities) {
            // When using the hybrid technique, we recursively treat the SCCs up to some size.
            std::vector<storm::storage::sparse::state_type> entryStateQueue;
            STORM_LOG_DEBUG("Eliminating " << subsystem.size() << " states using the hybrid elimination technique." << std::endl);
            uint_fast64_t maximalDepth = treatScc(transitionMatrix, values, initialStates, subsystem, initialStates, forwardTransitions, backwardTransitions, false, 0, storm::settings::sparseDtmcEliminationModelCheckerSettings().getMaximalSccSize(), entryStateQueue, computeResultsForInitialStatesOnly, distanceBasedPriorities);
            
            // If the entry states were to be eliminated last, we need to do so now.
            if (storm::settings::sparseDtmcEliminationModelCheckerSettings().isEliminateEntryStatesLastSet()) {
                STORM_LOG_DEBUG("Eliminating " << entryStateQueue.size() << " entry states as a last step.");
                std::vector<storm::storage::sparse::state_type> sortedStates(entryStateQueue.begin(), entryStateQueue.end());
                std::unique_ptr<StatePriorityQueue> queuePriorities = std::unique_ptr<StatePriorityQueue>(new StaticStatePriorityQueue(sortedStates));
                performPrioritizedStateElimination(queuePriorities, transitionMatrix, backwardTransitions, values, initialStates, computeResultsForInitialStatesOnly);
            }
            STORM_LOG_DEBUG("Eliminated " << subsystem.size() << " states." << std::endl);
            return maximalDepth;
        }
        
        template<typename SparseDtmcModelType>
        std::vector<typename SparseDtmcEliminationModelChecker<SparseDtmcModelType>::ValueType> SparseDtmcEliminationModelChecker<SparseDtmcModelType>::computeReachabilityValues(storm::storage::SparseMatrix<ValueType> const& transitionMatrix, std::vector<ValueType>& values, storm::storage::SparseMatrix<ValueType> const& backwardTransitions, storm::storage::BitVector const& initialStates,  bool computeResultsForInitialStatesOnly, storm::storage::BitVector const& phiStates, storm::storage::BitVector const& psiStates, std::vector<ValueType> const& oneStepProbabilitiesToTarget) {
            // Then, we convert the reduced matrix to a more flexible format to be able to perform state elimination more easily.
            FlexibleSparseMatrix flexibleMatrix = getFlexibleSparseMatrix(transitionMatrix);
            FlexibleSparseMatrix flexibleBackwardTransitions = getFlexibleSparseMatrix(backwardTransitions);
            
            storm::settings::modules::SparseDtmcEliminationModelCheckerSettings::EliminationOrder order = storm::settings::sparseDtmcEliminationModelCheckerSettings().getEliminationOrder();
            boost::optional<std::vector<uint_fast64_t>> distanceBasedPriorities;
            if (eliminationOrderNeedsDistances(order)) {
                distanceBasedPriorities = getDistanceBasedPriorities(transitionMatrix, backwardTransitions, initialStates, oneStepProbabilitiesToTarget,
                                                                     eliminationOrderNeedsForwardDistances(order), eliminationOrderNeedsReversedDistances(order));
            }
            
            // Create a bit vector that represents the subsystem of states we still have to eliminate.
            storm::storage::BitVector subsystem = storm::storage::BitVector(transitionMatrix.getRowCount(), true);
            
            uint_fast64_t maximalDepth = 0;
            if (storm::settings::sparseDtmcEliminationModelCheckerSettings().getEliminationMethod() == storm::settings::modules::SparseDtmcEliminationModelCheckerSettings::EliminationMethod::State) {
                performOrdinaryStateElimination(flexibleMatrix, flexibleBackwardTransitions, subsystem, initialStates, computeResultsForInitialStatesOnly, values, distanceBasedPriorities);
            } else if (storm::settings::sparseDtmcEliminationModelCheckerSettings().getEliminationMethod() == storm::settings::modules::SparseDtmcEliminationModelCheckerSettings::EliminationMethod::Hybrid) {
                maximalDepth = performHybridStateElimination(transitionMatrix, flexibleMatrix, flexibleBackwardTransitions, subsystem, initialStates, computeResultsForInitialStatesOnly, values, distanceBasedPriorities);
            }
        
            STORM_LOG_ASSERT(flexibleMatrix.empty(), "Not all transitions were eliminated.");
            STORM_LOG_ASSERT(flexibleBackwardTransitions.empty(), "Not all transitions were eliminated.");
            
            // Now, we return the value for the only initial state.
            STORM_LOG_DEBUG("Simplifying and returning result.");
            for (auto& value : values) {
                value = storm::utility::simplify(value);
            }
            return values;
        }
        
        template<typename SparseDtmcModelType>
        uint_fast64_t SparseDtmcEliminationModelChecker<SparseDtmcModelType>::treatScc(FlexibleSparseMatrix& matrix, std::vector<ValueType>& values, storm::storage::BitVector const& entryStates, storm::storage::BitVector const& scc, storm::storage::BitVector const& initialStates, storm::storage::SparseMatrix<ValueType> const& forwardTransitions, FlexibleSparseMatrix& backwardTransitions, bool eliminateEntryStates, uint_fast64_t level, uint_fast64_t maximalSccSize, std::vector<storm::storage::sparse::state_type>& entryStateQueue, bool computeResultsForInitialStatesOnly, boost::optional<std::vector<uint_fast64_t>> const& distanceBasedPriorities) {
            uint_fast64_t maximalDepth = level;
            
            // If the SCCs are large enough, we try to split them further.
            if (scc.getNumberOfSetBits() > maximalSccSize) {
                STORM_LOG_TRACE("SCC is large enough (" << scc.getNumberOfSetBits() << " states) to be decomposed further.");
                
                // Here, we further decompose the SCC into sub-SCCs.
                storm::storage::StronglyConnectedComponentDecomposition<ValueType> decomposition(forwardTransitions, scc & ~entryStates, false, false);
                STORM_LOG_TRACE("Decomposed SCC into " << decomposition.size() << " sub-SCCs.");
                
                // Store a bit vector of remaining SCCs so we can be flexible when it comes to the order in which
                // we eliminate the SCCs.
                storm::storage::BitVector remainingSccs(decomposition.size(), true);
                
                // First, get rid of the trivial SCCs.
                storm::storage::BitVector statesInTrivialSccs(matrix.getNumberOfRows());
                for (uint_fast64_t sccIndex = 0; sccIndex < decomposition.size(); ++sccIndex) {
                    storm::storage::StronglyConnectedComponent const& scc = decomposition.getBlock(sccIndex);
                    if (scc.isTrivial()) {
                        // Put the only state of the trivial SCC into the set of states to eliminate.
                        statesInTrivialSccs.set(*scc.begin(), true);
                        remainingSccs.set(sccIndex, false);
                    }
                }
                
                std::unique_ptr<StatePriorityQueue> statePriorities = createStatePriorityQueue(distanceBasedPriorities, matrix, backwardTransitions, values, statesInTrivialSccs);
                STORM_LOG_TRACE("Eliminating " << statePriorities->size() << " trivial SCCs.");
                performPrioritizedStateElimination(statePriorities, matrix, backwardTransitions, values, initialStates, computeResultsForInitialStatesOnly);
                STORM_LOG_TRACE("Eliminated all trivial SCCs.");

                // And then recursively treat the remaining sub-SCCs.
                STORM_LOG_TRACE("Eliminating " << remainingSccs.getNumberOfSetBits() << " remaining SCCs on level " << level << ".");
                for (auto sccIndex : remainingSccs) {
                    storm::storage::StronglyConnectedComponent const& newScc = decomposition.getBlock(sccIndex);
                    
                    // Rewrite SCC into bit vector and subtract it from the remaining states.
                    storm::storage::BitVector newSccAsBitVector(forwardTransitions.getRowCount(), newScc.begin(), newScc.end());
                    
                    // Determine the set of entry states of the SCC.
                    storm::storage::BitVector entryStates(forwardTransitions.getRowCount());
                    for (auto const& state : newScc) {
                        for (auto const& predecessor : backwardTransitions.getRow(state)) {
                            if (predecessor.getValue() != storm::utility::zero<ValueType>() && !newSccAsBitVector.get(predecessor.getColumn())) {
                                entryStates.set(state);
                            }
                        }
                    }
                    
                    // Recursively descend in SCC-hierarchy.
                    uint_fast64_t depth = treatScc(matrix, values, entryStates, newSccAsBitVector, initialStates, forwardTransitions, backwardTransitions, eliminateEntryStates || !storm::settings::sparseDtmcEliminationModelCheckerSettings().isEliminateEntryStatesLastSet(), level + 1, maximalSccSize, entryStateQueue, computeResultsForInitialStatesOnly, distanceBasedPriorities);
                    maximalDepth = std::max(maximalDepth, depth);
                }
            } else {
                // In this case, we perform simple state elimination in the current SCC.
                STORM_LOG_TRACE("SCC of size " << scc.getNumberOfSetBits() << " is small enough to be eliminated directly.");
                std::unique_ptr<StatePriorityQueue> statePriorities = createStatePriorityQueue(distanceBasedPriorities, matrix, backwardTransitions, values, scc & ~entryStates);
                performPrioritizedStateElimination(statePriorities, matrix, backwardTransitions, values, initialStates, computeResultsForInitialStatesOnly);
                STORM_LOG_TRACE("Eliminated all states of SCC.");
            }
            
            // Finally, eliminate the entry states (if we are required to do so).
            if (eliminateEntryStates) {
                STORM_LOG_TRACE("Finally, eliminating entry states.");
                std::unique_ptr<StatePriorityQueue> naivePriorities = createNaivePriorityQueue(entryStates);
                performPrioritizedStateElimination(naivePriorities, matrix, backwardTransitions, values, initialStates, computeResultsForInitialStatesOnly);
                STORM_LOG_TRACE("Eliminated/added entry states.");
            } else {
                STORM_LOG_TRACE("Finally, adding entry states to queue.");
                for (auto state : entryStates) {
                    entryStateQueue.push_back(state);
                }
            }
            
            return maximalDepth;
        }
        
        template<typename SparseDtmcModelType>
        void SparseDtmcEliminationModelChecker<SparseDtmcModelType>::eliminateState(storm::storage::sparse::state_type state, FlexibleSparseMatrix& matrix, FlexibleSparseMatrix& backwardTransitions,
                                                                                    ValueUpdateCallback const& callback, PredecessorUpdateCallback const& predecessorCallback,
                                                                                    boost::optional<PriorityUpdateCallback> const& priorityUpdateCallback,
                                                                                    boost::optional<PredecessorFilterCallback> const& predecessorFilterCallback, bool removeForwardTransitions) {
            
            STORM_LOG_TRACE("Eliminating state " << state << ".");
            
            // Start by finding loop probability.
            bool hasSelfLoop = false;
            ValueType loopProbability = storm::utility::zero<ValueType>();
            typename FlexibleSparseMatrix::row_type& currentStateSuccessors = matrix.getRow(state);
            for (auto entryIt = currentStateSuccessors.begin(), entryIte = currentStateSuccessors.end(); entryIt != entryIte; ++entryIt) {
                if (entryIt->getColumn() >= state) {
                    if (entryIt->getColumn() == state) {
                        loopProbability = entryIt->getValue();
                        hasSelfLoop = true;
                        
                        // If we do not clear the forward transitions completely, we need to remove the self-loop,
                        // because we scale all the other outgoing transitions with it anyway.
                        if (!removeForwardTransitions) {
                            currentStateSuccessors.erase(entryIt);
                        }
                    }
                    break;
                }
            }
            
            // Scale all entries in this row with (1 / (1 - loopProbability)) only in case there was a self-loop.
            STORM_LOG_TRACE((hasSelfLoop ? "State has self-loop." : "State does not have a self-loop."));
            if (hasSelfLoop) {
                STORM_LOG_ASSERT(loopProbability != storm::utility::one<ValueType>(), "Must not eliminate state with probability 1 self-loop.");
                loopProbability = storm::utility::simplify(storm::utility::one<ValueType>() / (storm::utility::one<ValueType>() - loopProbability));
                for (auto& entry : matrix.getRow(state)) {
                    // Only scale the non-diagonal entries.
                    if (entry.getColumn() != state) {
                        entry.setValue(storm::utility::simplify(entry.getValue() * loopProbability));
                    }
                }
                callback(state, loopProbability);
            }
            
            // Now connect the predecessors of the state being eliminated with its successors.
            typename FlexibleSparseMatrix::row_type& currentStatePredecessors = backwardTransitions.getRow(state);
            
            // In case we have a constrained elimination, we need to keep track of the new predecessors.
            typename FlexibleSparseMatrix::row_type newCurrentStatePredecessors;

            std::vector<typename FlexibleSparseMatrix::row_type> newBackwardProbabilities(currentStateSuccessors.size());
            for (auto& backwardProbabilities : newBackwardProbabilities) {
                backwardProbabilities.reserve(currentStatePredecessors.size());
            }
            
            // Now go through the predecessors and eliminate the ones (satisfying the constraint if given).
            for (auto const& predecessorEntry : currentStatePredecessors) {
                uint_fast64_t predecessor = predecessorEntry.getColumn();
                STORM_LOG_TRACE("Found predecessor " << predecessor << ".");

                // Skip the state itself as one of its predecessors.
                if (predecessor == state) {
                    assert(hasSelfLoop);
                    continue;
                }
                
                // Skip the state if the elimination is constrained, but the predecessor is not in the constraint.
                if (predecessorFilterCallback && !predecessorFilterCallback.get()(predecessor)) {
                    newCurrentStatePredecessors.emplace_back(predecessorEntry);
                    STORM_LOG_TRACE("Not eliminating predecessor " << predecessor << ", because it does not fit the filter.");
                    continue;
                }
                STORM_LOG_TRACE("Eliminating predecessor " << predecessor << ".");
                
                // First, find the probability with which the predecessor can move to the current state, because
                // the forward probabilities of the state to be eliminated need to be scaled with this factor.
                typename FlexibleSparseMatrix::row_type& predecessorForwardTransitions = matrix.getRow(predecessor);
                typename FlexibleSparseMatrix::row_type::iterator multiplyElement = std::find_if(predecessorForwardTransitions.begin(), predecessorForwardTransitions.end(), [&](storm::storage::MatrixEntry<typename FlexibleSparseMatrix::index_type, typename FlexibleSparseMatrix::value_type> const& a) { return a.getColumn() == state; });
                
                // Make sure we have found the probability and set it to zero.
                STORM_LOG_THROW(multiplyElement != predecessorForwardTransitions.end(), storm::exceptions::InvalidStateException, "No probability for successor found.");
                ValueType multiplyFactor = multiplyElement->getValue();
                multiplyElement->setValue(storm::utility::zero<ValueType>());
                
                // At this point, we need to update the (forward) transitions of the predecessor.
                typename FlexibleSparseMatrix::row_type::iterator first1 = predecessorForwardTransitions.begin();
                typename FlexibleSparseMatrix::row_type::iterator last1 = predecessorForwardTransitions.end();
                typename FlexibleSparseMatrix::row_type::iterator first2 = currentStateSuccessors.begin();
                typename FlexibleSparseMatrix::row_type::iterator last2 = currentStateSuccessors.end();
                
                typename FlexibleSparseMatrix::row_type newSuccessors;
                newSuccessors.reserve((last1 - first1) + (last2 - first2));
                std::insert_iterator<typename FlexibleSparseMatrix::row_type> result(newSuccessors, newSuccessors.end());
                
                uint_fast64_t successorOffsetInNewBackwardTransitions = 0;
                // Now we merge the two successor lists. (Code taken from std::set_union and modified to suit our needs).
                for (; first1 != last1; ++result) {
                    // Skip the transitions to the state that is currently being eliminated.
                    if (first1->getColumn() == state || (first2 != last2 && first2->getColumn() == state)) {
                        if (first1->getColumn() == state) {
                            ++first1;
                        }
                        if (first2 != last2 && first2->getColumn() == state) {
                            ++first2;
                        }
                        continue;
                    }
                    
                    if (first2 == last2) {
                        std::copy_if(first1, last1, result, [&] (storm::storage::MatrixEntry<typename FlexibleSparseMatrix::index_type, typename FlexibleSparseMatrix::value_type> const& a) { return a.getColumn() != state; } );
                        break;
                    }
                    if (first2->getColumn() < first1->getColumn()) {
                        auto successorEntry = storm::utility::simplify(std::move(*first2 * multiplyFactor));
                        *result = successorEntry;
                        newBackwardProbabilities[successorOffsetInNewBackwardTransitions].emplace_back(predecessor, successorEntry.getValue());
                        ++first2;
                        ++successorOffsetInNewBackwardTransitions;
                    } else if (first1->getColumn() < first2->getColumn()) {
                        *result = *first1;
                        ++first1;
                    } else {
                        auto probability = storm::utility::simplify(first1->getValue() + storm::utility::simplify(multiplyFactor * first2->getValue()));
                        *result = storm::storage::MatrixEntry<typename FlexibleSparseMatrix::index_type, typename FlexibleSparseMatrix::value_type>(first1->getColumn(), probability);
                        newBackwardProbabilities[successorOffsetInNewBackwardTransitions].emplace_back(predecessor, probability);
                        ++first1;
                        ++first2;
                        ++successorOffsetInNewBackwardTransitions;
                    }
                }
                for (; first2 != last2; ++first2) {
                    if (first2->getColumn() != state) {
                        auto stateProbability = storm::utility::simplify(std::move(*first2 * multiplyFactor));
                        *result = stateProbability;
                        newBackwardProbabilities[successorOffsetInNewBackwardTransitions].emplace_back(predecessor, stateProbability.getValue());
                        ++successorOffsetInNewBackwardTransitions;
                    }
                }
                
                // Now move the new transitions in place.
                predecessorForwardTransitions = std::move(newSuccessors);
                STORM_LOG_TRACE("Fixed new next-state probabilities of predecessor state " << predecessor << ".");

                predecessorCallback(predecessor, multiplyFactor, state);

                if (priorityUpdateCallback) {
                    STORM_LOG_TRACE("Updating priority of predecessor.");
                    priorityUpdateCallback.get()(predecessor);
                }
            }
            
            // Finally, we need to add the predecessor to the set of predecessors of every successor.
            uint_fast64_t successorOffsetInNewBackwardTransitions = 0;
            for (auto const& successorEntry : currentStateSuccessors) {
                if (successorEntry.getColumn() == state) {
                    continue;
                }
                
                typename FlexibleSparseMatrix::row_type& successorBackwardTransitions = backwardTransitions.getRow(successorEntry.getColumn());
                
                // Delete the current state as a predecessor of the successor state only if we are going to remove the
                // current state's forward transitions.
                if (removeForwardTransitions) {
                    typename FlexibleSparseMatrix::row_type::iterator elimIt = std::find_if(successorBackwardTransitions.begin(), successorBackwardTransitions.end(), [&](storm::storage::MatrixEntry<typename FlexibleSparseMatrix::index_type, typename FlexibleSparseMatrix::value_type> const& a) { return a.getColumn() == state; });
                    STORM_LOG_ASSERT(elimIt != successorBackwardTransitions.end(), "Expected a proper backward transition from " << successorEntry.getColumn() << " to " << state << ", but found none.");
                    successorBackwardTransitions.erase(elimIt);
                }
                
                typename FlexibleSparseMatrix::row_type::iterator first1 = successorBackwardTransitions.begin();
                typename FlexibleSparseMatrix::row_type::iterator last1 = successorBackwardTransitions.end();
                typename FlexibleSparseMatrix::row_type::iterator first2 = newBackwardProbabilities[successorOffsetInNewBackwardTransitions].begin();
                typename FlexibleSparseMatrix::row_type::iterator last2 = newBackwardProbabilities[successorOffsetInNewBackwardTransitions].end();
                
                typename FlexibleSparseMatrix::row_type newPredecessors;
                newPredecessors.reserve((last1 - first1) + (last2 - first2));
                std::insert_iterator<typename FlexibleSparseMatrix::row_type> result(newPredecessors, newPredecessors.end());
                
                for (; first1 != last1; ++result) {
                    if (first2 == last2) {
                        std::copy(first1, last1, result);
                        break;
                    }
                    if (first2->getColumn() < first1->getColumn()) {
                        if (first2->getColumn() != state) {
                            *result = *first2;
                        }
                        ++first2;
                    } else if (first1->getColumn() == first2->getColumn()) {
                        if (estimateComplexity(first1->getValue()) > estimateComplexity(first2->getValue())) {
                            *result = *first1;
                        } else {
                            *result = *first2;
                        }
                        ++first1;
                        ++first2;
                    } else {
                        *result = *first1;
                        ++first1;
                    }
                }
                if (predecessorFilterCallback) {
                    std::copy_if(first2, last2, result, [&] (storm::storage::MatrixEntry<typename FlexibleSparseMatrix::index_type, typename FlexibleSparseMatrix::value_type> const& a) { return a.getColumn() != state && predecessorFilterCallback.get()(a.getColumn()); });
                } else {
                    std::copy_if(first2, last2, result, [&] (storm::storage::MatrixEntry<typename FlexibleSparseMatrix::index_type, typename FlexibleSparseMatrix::value_type> const& a) { return a.getColumn() != state; });
                }
                
                // Now move the new predecessors in place.
                successorBackwardTransitions = std::move(newPredecessors);
                ++successorOffsetInNewBackwardTransitions;
            }
            STORM_LOG_TRACE("Fixed predecessor lists of successor states.");
            
            if (removeForwardTransitions) {
                // Clear the eliminated row to reduce memory consumption.
                currentStateSuccessors.clear();
                currentStateSuccessors.shrink_to_fit();
            }
            if (predecessorFilterCallback) {
                currentStatePredecessors = std::move(newCurrentStatePredecessors);
            } else {
                currentStatePredecessors.clear();
                currentStatePredecessors.shrink_to_fit();
            }
        }
        
        template<typename SparseDtmcModelType>
        std::vector<uint_fast64_t> SparseDtmcEliminationModelChecker<SparseDtmcModelType>::getDistanceBasedPriorities(storm::storage::SparseMatrix<ValueType> const& transitionMatrix, storm::storage::SparseMatrix<ValueType> const& transitionMatrixTransposed, storm::storage::BitVector const& initialStates, std::vector<ValueType> const& oneStepProbabilities, bool forward, bool reverse) {
            std::vector<uint_fast64_t> statePriorities(transitionMatrix.getRowCount());
            std::vector<storm::storage::sparse::state_type> states(transitionMatrix.getRowCount());
            for (std::size_t index = 0; index < states.size(); ++index) {
                states[index] = index;
            }
            
            std::vector<std::size_t> distances = getStateDistances(transitionMatrix, transitionMatrixTransposed, initialStates, oneStepProbabilities,
                                                                   storm::settings::sparseDtmcEliminationModelCheckerSettings().getEliminationOrder() == storm::settings::modules::SparseDtmcEliminationModelCheckerSettings::EliminationOrder::Forward ||
                                                                   storm::settings::sparseDtmcEliminationModelCheckerSettings().getEliminationOrder() == storm::settings::modules::SparseDtmcEliminationModelCheckerSettings::EliminationOrder::ForwardReversed);
            
            // In case of the forward or backward ordering, we can sort the states according to the distances.
            if (forward ^ reverse) {
                std::sort(states.begin(), states.end(), [&distances] (storm::storage::sparse::state_type const& state1, storm::storage::sparse::state_type const& state2) { return distances[state1] < distances[state2]; } );
            } else {
                // Otherwise, we sort them according to descending distances.
                std::sort(states.begin(), states.end(), [&distances] (storm::storage::sparse::state_type const& state1, storm::storage::sparse::state_type const& state2) { return distances[state1] > distances[state2]; } );
            }
            
            // Now convert the ordering of the states to priorities.
            for (uint_fast64_t index = 0; index < states.size(); ++index) {
                statePriorities[states[index]] = index;
            }
            
            return statePriorities;
        }
        
        template<typename SparseDtmcModelType>
        std::vector<std::size_t> SparseDtmcEliminationModelChecker<SparseDtmcModelType>::getStateDistances(storm::storage::SparseMatrix<typename SparseDtmcEliminationModelChecker<SparseDtmcModelType>::ValueType> const& transitionMatrix, storm::storage::SparseMatrix<typename SparseDtmcEliminationModelChecker<SparseDtmcModelType>::ValueType> const& transitionMatrixTransposed, storm::storage::BitVector const& initialStates, std::vector<typename SparseDtmcEliminationModelChecker<SparseDtmcModelType>::ValueType> const& oneStepProbabilities, bool forward) {
            if (forward) {
                return storm::utility::graph::getDistances(transitionMatrix, initialStates);
            } else {
                // Since the target states were eliminated from the matrix already, we construct a replacement by
                // treating all states that have some non-zero probability to go to a target state in one step as target
                // states.
                storm::storage::BitVector pseudoTargetStates(transitionMatrix.getRowCount());
                for (std::size_t index = 0; index < oneStepProbabilities.size(); ++index) {
                    if (oneStepProbabilities[index] != storm::utility::zero<ValueType>()) {
                        pseudoTargetStates.set(index);
                    }
                }
                
                return storm::utility::graph::getDistances(transitionMatrixTransposed, pseudoTargetStates);
            }
        }
        
        template<typename SparseDtmcModelType>
        SparseDtmcEliminationModelChecker<SparseDtmcModelType>::FlexibleSparseMatrix::FlexibleSparseMatrix(index_type rows) : data(rows) {
            // Intentionally left empty.
        }
        
        template<typename SparseDtmcModelType>
        void SparseDtmcEliminationModelChecker<SparseDtmcModelType>::FlexibleSparseMatrix::reserveInRow(index_type row, index_type numberOfElements) {
            this->data[row].reserve(numberOfElements);
        }
        
        template<typename SparseDtmcModelType>
        typename SparseDtmcEliminationModelChecker<SparseDtmcModelType>::FlexibleSparseMatrix::row_type& SparseDtmcEliminationModelChecker<SparseDtmcModelType>::FlexibleSparseMatrix::getRow(index_type index) {
            return this->data[index];
        }
        
        template<typename SparseDtmcModelType>
        typename SparseDtmcEliminationModelChecker<SparseDtmcModelType>::FlexibleSparseMatrix::row_type const& SparseDtmcEliminationModelChecker<SparseDtmcModelType>::FlexibleSparseMatrix::getRow(index_type index) const {
            return this->data[index];
        }
        
        template<typename SparseDtmcModelType>
        typename SparseDtmcEliminationModelChecker<SparseDtmcModelType>::FlexibleSparseMatrix::index_type SparseDtmcEliminationModelChecker<SparseDtmcModelType>::FlexibleSparseMatrix::getNumberOfRows() const {
            return this->data.size();
        }
        
        template<typename SparseDtmcModelType>
        bool SparseDtmcEliminationModelChecker<SparseDtmcModelType>::FlexibleSparseMatrix::hasSelfLoop(storm::storage::sparse::state_type state) {
            for (auto const& entry : this->getRow(state)) {
                if (entry.getColumn() < state) {
                    continue;
                } else if (entry.getColumn() > state) {
                    return false;
                } else if (entry.getColumn() == state) {
                    return true;
                }
            }
            return false;
        }
        
        template<typename SparseDtmcModelType>
        void SparseDtmcEliminationModelChecker<SparseDtmcModelType>::FlexibleSparseMatrix::print() const {
            for (uint_fast64_t index = 0; index < this->data.size(); ++index) {
                std::cout << index << " - ";
                for (auto const& element : this->getRow(index)) {
                    std::cout << "(" << element.getColumn() << ", " << element.getValue() << ") ";
                }
                std::cout << std::endl;
            }
        }
        
        template<typename SparseDtmcModelType>
        bool SparseDtmcEliminationModelChecker<SparseDtmcModelType>::FlexibleSparseMatrix::empty() const {
            for (auto const& row : this->data) {
                if (!row.empty()) {
                    return false;
                }
            }
            return true;
        }
        
        template<typename SparseDtmcModelType>
        void SparseDtmcEliminationModelChecker<SparseDtmcModelType>::FlexibleSparseMatrix::filter(storm::storage::BitVector const& rowFilter, storm::storage::BitVector const& columnFilter) {
            for (uint_fast64_t rowIndex = 0; rowIndex < this->data.size(); ++rowIndex) {
                auto& row = this->data[rowIndex];
                if (!rowFilter.get(rowIndex)) {
                    row.clear();
                    row.shrink_to_fit();
                    continue;
                }
                row_type newRow;
                for (auto const& element : row) {
                    if (columnFilter.get(element.getColumn())) {
                        newRow.push_back(element);
                    }
                }
                row = std::move(newRow);
            }
        }
        
        template<typename SparseDtmcModelType>
        typename SparseDtmcEliminationModelChecker<SparseDtmcModelType>::FlexibleSparseMatrix SparseDtmcEliminationModelChecker<SparseDtmcModelType>::getFlexibleSparseMatrix(storm::storage::SparseMatrix<ValueType> const& matrix, bool setAllValuesToOne) {
            FlexibleSparseMatrix flexibleMatrix(matrix.getRowCount());
            
            for (typename FlexibleSparseMatrix::index_type rowIndex = 0; rowIndex < matrix.getRowCount(); ++rowIndex) {
                typename storm::storage::SparseMatrix<ValueType>::const_rows row = matrix.getRow(rowIndex);
                flexibleMatrix.reserveInRow(rowIndex, row.getNumberOfEntries());
                
                for (auto const& element : row) {
                    // If the probability is zero, we skip this entry.
                    if (storm::utility::isZero(element.getValue())) {
                        continue;
                    }
                    
                    if (setAllValuesToOne) {
                        flexibleMatrix.getRow(rowIndex).emplace_back(element.getColumn(), storm::utility::one<ValueType>());
                    } else {
                        flexibleMatrix.getRow(rowIndex).emplace_back(element);
                    }
                }
            }
            
            return flexibleMatrix;
        }
        
        template<typename SparseDtmcModelType>
        uint_fast64_t SparseDtmcEliminationModelChecker<SparseDtmcModelType>::computeStatePenalty(storm::storage::sparse::state_type const& state, FlexibleSparseMatrix const& transitionMatrix, FlexibleSparseMatrix const& backwardTransitions, std::vector<ValueType> const& oneStepProbabilities) {
            uint_fast64_t penalty = 0;
            bool hasParametricSelfLoop = false;
            
            for (auto const& predecessor : backwardTransitions.getRow(state)) {
                for (auto const& successor : transitionMatrix.getRow(state)) {
                    penalty += estimateComplexity(predecessor.getValue()) * estimateComplexity(successor.getValue());
//                    STORM_LOG_TRACE("1) penalty += " << (estimateComplexity(predecessor.getValue()) * estimateComplexity(successor.getValue())) << " because of " << predecessor.getValue() << " and " << successor.getValue() << ".");
                }
                if (predecessor.getColumn() == state) {
                    hasParametricSelfLoop = !storm::utility::isConstant(predecessor.getValue());
                }
                penalty += estimateComplexity(oneStepProbabilities[predecessor.getColumn()]) * estimateComplexity(predecessor.getValue()) * estimateComplexity(oneStepProbabilities[state]);
//                STORM_LOG_TRACE("2) penalty += " << (estimateComplexity(oneStepProbabilities[predecessor.getColumn()]) * estimateComplexity(predecessor.getValue()) * estimateComplexity(oneStepProbabilities[state])) << " because of " << oneStepProbabilities[predecessor.getColumn()] << ", " << predecessor.getValue() << " and " << oneStepProbabilities[state] << ".");
            }
            
            // If it is a self-loop that is parametric, we increase the penalty a lot.
            if (hasParametricSelfLoop) {
                penalty *= 10;
//                STORM_LOG_TRACE("3) penalty *= 100, because of parametric self-loop.");
            }
            
//            STORM_LOG_TRACE("New penalty of state " << state << " is " << penalty << ".");
            return penalty;
        }
        
        template<typename SparseDtmcModelType>
        uint_fast64_t SparseDtmcEliminationModelChecker<SparseDtmcModelType>::computeStatePenaltyRegularExpression(storm::storage::sparse::state_type const& state, FlexibleSparseMatrix const& transitionMatrix, FlexibleSparseMatrix const& backwardTransitions, std::vector<ValueType> const& oneStepProbabilities) {
            return backwardTransitions.getRow(state).size() * transitionMatrix.getRow(state).size();
        }
        
        template<typename SparseDtmcModelType>
        void SparseDtmcEliminationModelChecker<SparseDtmcModelType>::StatePriorityQueue::update(storm::storage::sparse::state_type, FlexibleSparseMatrix const& transitionMatrix, FlexibleSparseMatrix const& backwardTransitions, std::vector<ValueType> const& oneStepProbabilities) {
            // Intentionally left empty.
        }
        
        template<typename SparseDtmcModelType>
        SparseDtmcEliminationModelChecker<SparseDtmcModelType>::StaticStatePriorityQueue::StaticStatePriorityQueue(std::vector<storm::storage::sparse::state_type> const& sortedStates) : StatePriorityQueue(), sortedStates(sortedStates), currentPosition(0) {
            // Intentionally left empty.
        }
        
        template<typename SparseDtmcModelType>
        bool SparseDtmcEliminationModelChecker<SparseDtmcModelType>::StaticStatePriorityQueue::hasNextState() const {
            return currentPosition < sortedStates.size();
        }
        
        template<typename SparseDtmcModelType>
        storm::storage::sparse::state_type SparseDtmcEliminationModelChecker<SparseDtmcModelType>::StaticStatePriorityQueue::popNextState() {
            ++currentPosition;
            return sortedStates[currentPosition - 1];
        }
        
        template<typename SparseDtmcModelType>
        std::size_t SparseDtmcEliminationModelChecker<SparseDtmcModelType>::StaticStatePriorityQueue::size() const {
            return sortedStates.size() - currentPosition;
        }
        
        template<typename SparseDtmcModelType>
        SparseDtmcEliminationModelChecker<SparseDtmcModelType>::DynamicPenaltyStatePriorityQueue::DynamicPenaltyStatePriorityQueue(std::vector<std::pair<storm::storage::sparse::state_type, uint_fast64_t>> const& sortedStatePenaltyPairs, PenaltyFunctionType const& penaltyFunction) : StatePriorityQueue(), priorityQueue(), stateToPriorityMapping(), penaltyFunction(penaltyFunction) {
            // Insert all state-penalty pairs into our priority queue.
            for (auto const& statePenalty : sortedStatePenaltyPairs) {
                priorityQueue.insert(priorityQueue.end(), statePenalty);
            }
            
            // Insert all state-penalty pairs into auxiliary mapping.
            for (auto const& statePenalty : sortedStatePenaltyPairs) {
                stateToPriorityMapping.emplace(statePenalty);
            }
        }
        
        template<typename SparseDtmcModelType>
        bool SparseDtmcEliminationModelChecker<SparseDtmcModelType>::DynamicPenaltyStatePriorityQueue::hasNextState() const {
            return !priorityQueue.empty();
        }
        
        template<typename SparseDtmcModelType>
        storm::storage::sparse::state_type SparseDtmcEliminationModelChecker<SparseDtmcModelType>::DynamicPenaltyStatePriorityQueue::popNextState() {
            auto it = priorityQueue.begin();
            STORM_LOG_TRACE("Popping state " << it->first << " with priority " << it->second << ".");
            storm::storage::sparse::state_type result = it->first;
            priorityQueue.erase(priorityQueue.begin());
            return result;
        }
        
        template<typename SparseDtmcModelType>
        void SparseDtmcEliminationModelChecker<SparseDtmcModelType>::DynamicPenaltyStatePriorityQueue::update(storm::storage::sparse::state_type state, FlexibleSparseMatrix const& transitionMatrix, FlexibleSparseMatrix const& backwardTransitions, std::vector<ValueType> const& oneStepProbabilities) {
            // First, we need to find the priority until now.
            auto priorityIt = stateToPriorityMapping.find(state);
            
            // If the priority queue does not store the priority of the given state, we must not update it.
            if (priorityIt == stateToPriorityMapping.end()) {
                return;
            }
            uint_fast64_t lastPriority = priorityIt->second;
            
            uint_fast64_t newPriority = penaltyFunction(state, transitionMatrix, backwardTransitions, oneStepProbabilities);
            
            if (lastPriority != newPriority) {
                // Erase and re-insert into the priority queue with the new priority.
                auto queueIt = priorityQueue.find(std::make_pair(state, lastPriority));
                priorityQueue.erase(queueIt);
                priorityQueue.emplace(state, newPriority);
                
                // Finally, update the probability in the mapping.
                priorityIt->second = newPriority;
            }
        }
        
        template<typename SparseDtmcModelType>
        std::size_t SparseDtmcEliminationModelChecker<SparseDtmcModelType>::DynamicPenaltyStatePriorityQueue::size() const {
            return priorityQueue.size();
        }
        
        template<typename SparseDtmcModelType>
        bool SparseDtmcEliminationModelChecker<SparseDtmcModelType>::checkConsistent(FlexibleSparseMatrix& transitionMatrix, FlexibleSparseMatrix& backwardTransitions) {
            for (uint_fast64_t forwardIndex = 0; forwardIndex < transitionMatrix.getNumberOfRows(); ++forwardIndex) {
                for (auto const& forwardEntry : transitionMatrix.getRow(forwardIndex)) {
                    if (forwardEntry.getColumn() == forwardIndex) {
                        continue;
                    }
                    
                    bool foundCorrespondingElement = false;
                    for (auto const& backwardEntry : backwardTransitions.getRow(forwardEntry.getColumn())) {
                        if (backwardEntry.getColumn() == forwardIndex) {
                            foundCorrespondingElement = true;
                        }
                    }
                    
                    if (!foundCorrespondingElement) {
                        return false;
                    }
                }
            }
            return true;
        }
        
        template class SparseDtmcEliminationModelChecker<storm::models::sparse::Dtmc<double>>;
        
#ifdef STORM_HAVE_CARL
        template class SparseDtmcEliminationModelChecker<storm::models::sparse::Dtmc<storm::RationalFunction>>;
#endif
    } // namespace modelchecker
} // namespace storm<|MERGE_RESOLUTION|>--- conflicted
+++ resolved
@@ -513,21 +513,16 @@
         }
         
         template<typename SparseDtmcModelType>
-<<<<<<< HEAD
-        std::unique_ptr<CheckResult> SparseDtmcEliminationModelChecker<SparseDtmcModelType>::computeUntilProbabilities(storm::logic::UntilFormula const& pathFormula, bool qualitative, boost::optional<OptimizationDirection> const& optimalityType) {
-
-=======
         std::unique_ptr<CheckResult> SparseDtmcEliminationModelChecker<SparseDtmcModelType>::computeUntilProbabilities(CheckTask<storm::logic::UntilFormula> const& checkTask) {
             storm::logic::UntilFormula const& pathFormula = checkTask.getFormula();
             
->>>>>>> c428b9f7
             // Retrieve the appropriate bitvectors by model checking the subformulas.
             std::unique_ptr<CheckResult> leftResultPointer = this->check(pathFormula.getLeftSubformula());
             std::unique_ptr<CheckResult> rightResultPointer = this->check(pathFormula.getRightSubformula());
             storm::storage::BitVector const& phiStates = leftResultPointer->asExplicitQualitativeCheckResult().getTruthValuesVector();
             storm::storage::BitVector const& psiStates = rightResultPointer->asExplicitQualitativeCheckResult().getTruthValuesVector();
 
-            std::vector<ValueType> result = computeUntilProbabilities(this->getModel().getTransitionMatrix(), this->getModel().getBackwardTransitions(), this->getModel().getInitialStates(), phiStates, psiStates, this->computeResultsForInitialStatesOnly);
+            std::vector<ValueType> result = computeUntilProbabilities(this->getModel().getTransitionMatrix(), this->getModel().getBackwardTransitions(), this->getModel().getInitialStates(), phiStates, psiStates, checkTask.isOnlyInitialStatesRelevantSet());
 
             // Construct check result.
             std::unique_ptr<CheckResult> checkResult(new ExplicitQuantitativeCheckResult<ValueType>(result));
@@ -545,11 +540,7 @@
 
             // Determine whether we need to perform some further computation.
             bool furtherComputationNeeded = true;
-<<<<<<< HEAD
             if (computeForInitialStatesOnly && initialStates.isDisjointFrom(maybeStates)) {
-=======
-            if (checkTask.isOnlyInitialStatesRelevantSet() && this->getModel().getInitialStates().isDisjointFrom(maybeStates)) {
->>>>>>> c428b9f7
                 STORM_LOG_DEBUG("The probability for all initial states was found in a preprocessing step.");
                 furtherComputationNeeded = false;
             } else if (maybeStates.empty()) {
@@ -561,11 +552,7 @@
             if (furtherComputationNeeded) {
                 // If we compute the results for the initial states only, we can cut off all maybe state that are not
                 // reachable from them.
-<<<<<<< HEAD
                 if (computeForInitialStatesOnly) {
-=======
-                if (checkTask.isOnlyInitialStatesRelevantSet()) {
->>>>>>> c428b9f7
                     // Determine the set of states that is reachable from the initial state without jumping over a target state.
                     storm::storage::BitVector reachableStates = storm::utility::graph::getReachableStates(probabilityMatrix, initialStates, maybeStates, statesWithProbability1);
                 
@@ -582,27 +569,16 @@
                 // We then build the submatrix that only has the transitions of the maybe states.
                 storm::storage::SparseMatrix<ValueType> submatrix = probabilityMatrix.getSubmatrix(false, maybeStates, maybeStates);
                 storm::storage::SparseMatrix<ValueType> submatrixTransposed = submatrix.transpose();
-<<<<<<< HEAD
 
                 std::vector<ValueType> subresult = computeReachabilityValues(submatrix, oneStepProbabilities, submatrixTransposed, newInitialStates, computeForInitialStatesOnly, phiStates, psiStates, oneStepProbabilities);
-=======
-                
-                std::vector<ValueType> subresult = computeReachabilityValues(submatrix, oneStepProbabilities, submatrixTransposed, newInitialStates, checkTask.isOnlyInitialStatesRelevantSet(), phiStates, psiStates, oneStepProbabilities);
->>>>>>> c428b9f7
                 storm::utility::vector::setVectorValues<ValueType>(result, maybeStates, subresult);
             }
 
             // Construct full result.
             storm::utility::vector::setVectorValues<ValueType>(result, statesWithProbability0, storm::utility::zero<ValueType>());
             storm::utility::vector::setVectorValues<ValueType>(result, statesWithProbability1, storm::utility::one<ValueType>());
-<<<<<<< HEAD
+
             if (computeForInitialStatesOnly) {
-=======
-
-            // Construct check result based on whether we have computed values for all states or just the initial states.
-            std::unique_ptr<CheckResult> checkResult(new ExplicitQuantitativeCheckResult<ValueType>(result));
-            if (checkTask.isOnlyInitialStatesRelevantSet()) {
->>>>>>> c428b9f7
                 // If we computed the results for the initial (and prob 0 and prob1) states only, we need to filter the
                 // result to only communicate these results.
                 result = storm::utility::vector::filterVector(result, ~maybeStates | initialStates);
@@ -620,15 +596,12 @@
             storm::storage::BitVector trueStates(this->getModel().getNumberOfStates(), true);
             
             // Do some sanity checks to establish some required properties.
-<<<<<<< HEAD
-            RewardModelType const& rewardModel = this->getModel().getRewardModel(rewardModelName ? rewardModelName.get() : "");
+            RewardModelType const& rewardModel = this->getModel().getRewardModel(checkTask.isRewardModelSet() ? checkTask.getRewardModel() : "");
+            // TODO use maybeStates instead of all states
             std::vector<ValueType> stateRewardValues = rewardModel.getTotalRewardVector(trueStates.getNumberOfSetBits(), this->getModel().getTransitionMatrix(), trueStates);
 
-=======
-            RewardModelType const& rewardModel = this->getModel().getRewardModel(checkTask.isRewardModelSet() ? checkTask.getRewardModel() : "");
->>>>>>> c428b9f7
             STORM_LOG_THROW(!rewardModel.empty(), storm::exceptions::IllegalArgumentException, "Input model does not have a reward model.");
-            std::vector<ValueType> result = computeReachabilityRewards(this->getModel().getTransitionMatrix(), this->getModel().getBackwardTransitions(), this->getModel().getInitialStates(), targetStates, stateRewardValues, this->computeResultsForInitialStatesOnly, qualitative, optimalityType);
+            std::vector<ValueType> result = computeReachabilityRewards(this->getModel().getTransitionMatrix(), this->getModel().getBackwardTransitions(), this->getModel().getInitialStates(), targetStates, stateRewardValues, checkTask.isOnlyInitialStatesRelevantSet());
 
             // Construct check result.
             std::unique_ptr<CheckResult> checkResult(new ExplicitQuantitativeCheckResult<ValueType>(result));
@@ -636,7 +609,7 @@
         }
 
         template<typename SparseDtmcModelType>
-        std::vector<typename SparseDtmcModelType::ValueType> SparseDtmcEliminationModelChecker<SparseDtmcModelType>::computeReachabilityRewards(storm::storage::SparseMatrix<ValueType> const& probabilityMatrix, storm::storage::SparseMatrix<ValueType> const& backwardTransitions, storm::storage::BitVector const& initialStates, storm::storage::BitVector const& targetStates, std::vector<ValueType> const& stateRewardValues, bool computeForInitialStatesOnly, bool qualitative, boost::optional<OptimizationDirection> const& optimalityType) {
+        std::vector<typename SparseDtmcModelType::ValueType> SparseDtmcEliminationModelChecker<SparseDtmcModelType>::computeReachabilityRewards(storm::storage::SparseMatrix<ValueType> const& probabilityMatrix, storm::storage::SparseMatrix<ValueType> const& backwardTransitions, storm::storage::BitVector const& initialStates, storm::storage::BitVector const& targetStates, std::vector<ValueType>& stateRewardValues, bool computeForInitialStatesOnly) {
 
             uint_fast64_t numberOfStates = probabilityMatrix.getRowCount();
             
@@ -648,13 +621,8 @@
             
             // Determine whether we need to perform some further computation.
             bool furtherComputationNeeded = true;
-<<<<<<< HEAD
             if (computeForInitialStatesOnly) {
                 if (initialStates.isSubsetOf(infinityStates)) {
-=======
-            if (checkTask.isOnlyInitialStatesRelevantSet()) {
-                if (this->getModel().getInitialStates().isSubsetOf(infinityStates)) {
->>>>>>> c428b9f7
                     STORM_LOG_DEBUG("The reward of all initial states was found in a preprocessing step.");
                     furtherComputationNeeded = false;
                 }
@@ -668,11 +636,7 @@
             if (furtherComputationNeeded) {
                 // If we compute the results for the initial states only, we can cut off all maybe state that are not
                 // reachable from them.
-<<<<<<< HEAD
                 if (computeForInitialStatesOnly) {
-=======
-                if (checkTask.isOnlyInitialStatesRelevantSet()) {
->>>>>>> c428b9f7
                     // Determine the set of states that is reachable from the initial state without jumping over a target state.
                     storm::storage::BitVector reachableStates = storm::utility::graph::getReachableStates(probabilityMatrix, initialStates, maybeStates, targetStates);
                     
@@ -688,30 +652,16 @@
                 storm::storage::SparseMatrix<ValueType> submatrixTransposed = submatrix.transpose();
                 
                 // Project the state reward vector to all maybe-states.
-<<<<<<< HEAD
-                std::vector<ValueType> rewardValues = storm::utility::vector::filterVector(stateRewardValues, maybeStates);
                 storm::storage::BitVector phiStates(numberOfStates, true);
-                std::vector<ValueType> subresult = computeReachabilityValues(submatrix, rewardValues, submatrixTransposed, newInitialStates, computeForInitialStatesOnly, phiStates, targetStates, probabilityMatrix.getConstrainedRowSumVector(maybeStates, targetStates));
-=======
-                std::vector<ValueType> stateRewardValues = rewardModel.getTotalRewardVector(maybeStates.getNumberOfSetBits(), this->getModel().getTransitionMatrix(), maybeStates);
-
-                std::vector<ValueType> subresult = computeReachabilityValues(submatrix, stateRewardValues, submatrixTransposed, newInitialStates, checkTask.isOnlyInitialStatesRelevantSet(), phiStates, psiStates, this->getModel().getTransitionMatrix().getConstrainedRowSumVector(maybeStates, psiStates));
->>>>>>> c428b9f7
+
+                std::vector<ValueType> subresult = computeReachabilityValues(submatrix, stateRewardValues, submatrixTransposed, newInitialStates, computeForInitialStatesOnly, phiStates, targetStates, probabilityMatrix.getConstrainedRowSumVector(maybeStates, targetStates));
                 storm::utility::vector::setVectorValues<ValueType>(result, maybeStates, subresult);
             }
             
             // Construct full result.
             storm::utility::vector::setVectorValues<ValueType>(result, infinityStates, storm::utility::infinity<ValueType>());
-<<<<<<< HEAD
             storm::utility::vector::setVectorValues<ValueType>(result, targetStates, storm::utility::zero<ValueType>());
             if (computeForInitialStatesOnly) {
-=======
-            storm::utility::vector::setVectorValues<ValueType>(result, psiStates, storm::utility::zero<ValueType>());
-
-            // Construct check result based on whether we have computed values for all states or just the initial states.
-            std::unique_ptr<CheckResult> checkResult(new ExplicitQuantitativeCheckResult<ValueType>(result));
-            if (checkTask.isOnlyInitialStatesRelevantSet()) {
->>>>>>> c428b9f7
                 // If we computed the results for the initial (and inf) states only, we need to filter the result to
                 // only communicate these results.
                 result = storm::utility::vector::filterVector(result, ~maybeStates | initialStates);
