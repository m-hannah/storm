#include "src/modelchecker/csl/SparseCtmcCslModelChecker.h"

#include "src/modelchecker/csl/helper/SparseCtmcCslHelper.h"
#include "src/modelchecker/prctl/helper/SparseDtmcPrctlHelper.h"

#include "src/models/sparse/StandardRewardModel.h"

#include "src/utility/macros.h"
#include "src/utility/vector.h"
#include "src/utility/graph.h"
#include "src/utility/solver.h"

#include "src/modelchecker/results/ExplicitQualitativeCheckResult.h"
#include "src/modelchecker/results/ExplicitQuantitativeCheckResult.h"

#include "src/exceptions/InvalidStateException.h"
#include "src/exceptions/InvalidPropertyException.h"
#include "src/exceptions/NotImplementedException.h"

namespace storm {
    namespace modelchecker {
        template <typename SparseCtmcModelType>
        SparseCtmcCslModelChecker<SparseCtmcModelType>::SparseCtmcCslModelChecker(SparseCtmcModelType const& model) : SparsePropositionalModelChecker<SparseCtmcModelType>(model), linearEquationSolverFactory(new storm::utility::solver::LinearEquationSolverFactory<ValueType>()) {
            // Intentionally left empty.
        }
        
        template <typename SparseCtmcModelType>
        SparseCtmcCslModelChecker<SparseCtmcModelType>::SparseCtmcCslModelChecker(SparseCtmcModelType const& model, std::unique_ptr<storm::utility::solver::LinearEquationSolverFactory<ValueType>>&& linearEquationSolverFactory) : SparsePropositionalModelChecker<SparseCtmcModelType>(model), linearEquationSolverFactory(std::move(linearEquationSolverFactory)) {
            // Intentionally left empty.
        }
        
        template <typename SparseCtmcModelType>
<<<<<<< HEAD
        bool SparseCtmcCslModelChecker<SparseCtmcModelType>::canHandle(storm::logic::Formula const& formula) const {
            return formula.isCslStateFormula() || formula.isCslPathFormula() || formula.isRewardPathFormula() || formula.isExpectedTimeOperatorFormula();
=======
        bool SparseCtmcCslModelChecker<SparseCtmcModelType>::canHandle(CheckTask<storm::logic::Formula> const& checkTask) const {
            storm::logic::Formula const& formula = checkTask.getFormula();
            return formula.isCslStateFormula() || formula.isCslPathFormula() || formula.isRewardPathFormula();
>>>>>>> c428b9f7
        }
        
        template <typename SparseCtmcModelType>
        std::unique_ptr<CheckResult> SparseCtmcCslModelChecker<SparseCtmcModelType>::computeBoundedUntilProbabilities(CheckTask<storm::logic::BoundedUntilFormula> const& checkTask) {
            storm::logic::BoundedUntilFormula const& pathFormula = checkTask.getFormula();
            std::unique_ptr<CheckResult> leftResultPointer = this->check(pathFormula.getLeftSubformula());
            std::unique_ptr<CheckResult> rightResultPointer = this->check(pathFormula.getRightSubformula());
            ExplicitQualitativeCheckResult const& leftResult = leftResultPointer->asExplicitQualitativeCheckResult();;
            ExplicitQualitativeCheckResult const& rightResult = rightResultPointer->asExplicitQualitativeCheckResult();
            double lowerBound = 0;
            double upperBound = 0;
            if (!pathFormula.hasDiscreteTimeBound()) {
                std::pair<double, double> const& intervalBounds =  pathFormula.getIntervalBounds();
                lowerBound = intervalBounds.first;
                upperBound = intervalBounds.second;
            } else {
                upperBound = pathFormula.getDiscreteTimeBound();
            }
            
            std::vector<ValueType> numericResult = storm::modelchecker::helper::SparseCtmcCslHelper<ValueType>::computeBoundedUntilProbabilities(this->getModel().getTransitionMatrix(), this->getModel().getBackwardTransitions(), leftResult.getTruthValuesVector(), rightResult.getTruthValuesVector(), this->getModel().getExitRateVector(), checkTask.isQualitativeSet(), lowerBound, upperBound, *linearEquationSolverFactory);
            return std::unique_ptr<CheckResult>(new ExplicitQuantitativeCheckResult<ValueType>(std::move(numericResult)));
        }
        
        template <typename SparseCtmcModelType>
        std::unique_ptr<CheckResult> SparseCtmcCslModelChecker<SparseCtmcModelType>::computeNextProbabilities(CheckTask<storm::logic::NextFormula> const& checkTask) {
            storm::logic::NextFormula const& pathFormula = checkTask.getFormula();
            std::unique_ptr<CheckResult> subResultPointer = this->check(pathFormula.getSubformula());
            ExplicitQualitativeCheckResult const& subResult = subResultPointer->asExplicitQualitativeCheckResult();
            std::vector<ValueType> numericResult = storm::modelchecker::helper::SparseCtmcCslHelper<ValueType>::computeNextProbabilities(this->getModel().getTransitionMatrix(), this->getModel().getExitRateVector(), subResult.getTruthValuesVector(), *linearEquationSolverFactory);
            return std::unique_ptr<CheckResult>(new ExplicitQuantitativeCheckResult<ValueType>(std::move(numericResult)));
        }
        
        template <typename SparseCtmcModelType>
        std::unique_ptr<CheckResult> SparseCtmcCslModelChecker<SparseCtmcModelType>::computeUntilProbabilities(CheckTask<storm::logic::UntilFormula> const& checkTask) {
            storm::logic::UntilFormula const& pathFormula = checkTask.getFormula();
            std::unique_ptr<CheckResult> leftResultPointer = this->check(pathFormula.getLeftSubformula());
            std::unique_ptr<CheckResult> rightResultPointer = this->check(pathFormula.getRightSubformula());
            ExplicitQualitativeCheckResult const& leftResult = leftResultPointer->asExplicitQualitativeCheckResult();
            ExplicitQualitativeCheckResult const& rightResult = rightResultPointer->asExplicitQualitativeCheckResult();
            std::vector<ValueType> numericResult = storm::modelchecker::helper::SparseCtmcCslHelper<ValueType>::computeUntilProbabilities(this->getModel().getTransitionMatrix(), this->getModel().getBackwardTransitions(), this->getModel().getExitRateVector(), leftResult.getTruthValuesVector(), rightResult.getTruthValuesVector(), checkTask.isQualitativeSet(), *this->linearEquationSolverFactory);
            return std::unique_ptr<CheckResult>(new ExplicitQuantitativeCheckResult<ValueType>(std::move(numericResult)));
        }
        
        template <typename SparseCtmcModelType>
        std::unique_ptr<CheckResult> SparseCtmcCslModelChecker<SparseCtmcModelType>::computeInstantaneousRewards(CheckTask<storm::logic::InstantaneousRewardFormula> const& checkTask) {
            storm::logic::InstantaneousRewardFormula const& rewardPathFormula = checkTask.getFormula();
            std::vector<ValueType> numericResult = storm::modelchecker::helper::SparseCtmcCslHelper<ValueType>::computeInstantaneousRewards(this->getModel().getTransitionMatrix(), this->getModel().getExitRateVector(), checkTask.isRewardModelSet() ? this->getModel().getRewardModel(checkTask.getRewardModel()) : this->getModel().getRewardModel(""), rewardPathFormula.getContinuousTimeBound(), *linearEquationSolverFactory);
            return std::unique_ptr<CheckResult>(new ExplicitQuantitativeCheckResult<ValueType>(std::move(numericResult)));
        }
                
        template <typename SparseCtmcModelType>
        std::unique_ptr<CheckResult> SparseCtmcCslModelChecker<SparseCtmcModelType>::computeCumulativeRewards(CheckTask<storm::logic::CumulativeRewardFormula> const& checkTask) {
            storm::logic::CumulativeRewardFormula const& rewardPathFormula = checkTask.getFormula();
            std::vector<ValueType> numericResult = storm::modelchecker::helper::SparseCtmcCslHelper<ValueType>::computeCumulativeRewards(this->getModel().getTransitionMatrix(), this->getModel().getExitRateVector(), checkTask.isRewardModelSet() ? this->getModel().getRewardModel(checkTask.getRewardModel()) : this->getModel().getRewardModel(""), rewardPathFormula.getContinuousTimeBound(), *linearEquationSolverFactory);
            return std::unique_ptr<CheckResult>(new ExplicitQuantitativeCheckResult<ValueType>(std::move(numericResult)));
        }
                
        template <typename SparseCtmcModelType>
        std::unique_ptr<CheckResult> SparseCtmcCslModelChecker<SparseCtmcModelType>::computeReachabilityRewards(CheckTask<storm::logic::ReachabilityRewardFormula> const& checkTask) {
            storm::logic::ReachabilityRewardFormula const& rewardPathFormula = checkTask.getFormula();
            std::unique_ptr<CheckResult> subResultPointer = this->check(rewardPathFormula.getSubformula());
            ExplicitQualitativeCheckResult const& subResult = subResultPointer->asExplicitQualitativeCheckResult();
            
            std::vector<ValueType> numericResult = storm::modelchecker::helper::SparseCtmcCslHelper<ValueType>::computeReachabilityRewards(this->getModel().getTransitionMatrix(), this->getModel().getBackwardTransitions(), this->getModel().getExitRateVector(), checkTask.isRewardModelSet() ? this->getModel().getRewardModel(checkTask.getRewardModel()) : this->getModel().getRewardModel(""), subResult.getTruthValuesVector(), checkTask.isQualitativeSet(), *linearEquationSolverFactory);
            return std::unique_ptr<CheckResult>(new ExplicitQuantitativeCheckResult<ValueType>(std::move(numericResult)));
        }
        
        template <typename SparseCtmcModelType>
        std::unique_ptr<CheckResult> SparseCtmcCslModelChecker<SparseCtmcModelType>::computeLongRunAverageProbabilities(CheckTask<storm::logic::StateFormula> const& checkTask) {
            storm::logic::StateFormula const& stateFormula = checkTask.getFormula();
            std::unique_ptr<CheckResult> subResultPointer = this->check(stateFormula);
            ExplicitQualitativeCheckResult const& subResult = subResultPointer->asExplicitQualitativeCheckResult();
            
            storm::storage::SparseMatrix<ValueType> probabilityMatrix = storm::modelchecker::helper::SparseCtmcCslHelper<ValueType>::computeProbabilityMatrix(this->getModel().getTransitionMatrix(), this->getModel().getExitRateVector());
            std::vector<ValueType> numericResult = storm::modelchecker::helper::SparseCtmcCslHelper<ValueType>::computeLongRunAverageProbabilities(probabilityMatrix, subResult.getTruthValuesVector(), &this->getModel().getExitRateVector(), checkTask.isQualitativeSet(), *linearEquationSolverFactory);
            return std::unique_ptr<CheckResult>(new ExplicitQuantitativeCheckResult<ValueType>(std::move(numericResult)));
        }

        template <typename SparseCtmcModelType>
        std::unique_ptr<CheckResult> SparseCtmcCslModelChecker<SparseCtmcModelType>::computeExpectedTimes(storm::logic::EventuallyFormula const& eventuallyFormula, bool qualitative, boost::optional<OptimizationDirection> const& optimalityType) {
            std::unique_ptr<CheckResult> subResultPointer = this->check(eventuallyFormula.getSubformula());
            ExplicitQualitativeCheckResult& subResult = subResultPointer->asExplicitQualitativeCheckResult();

            std::vector<ValueType> numericResult = storm::modelchecker::helper::SparseCtmcCslHelper<ValueType>::computeExpectedTimes(this->getModel().getTransitionMatrix(), this->getModel().getBackwardTransitions(), this->getModel().getExitRateVector(), this->getModel().getInitialStates(), subResult.getTruthValuesVector(), qualitative, *linearEquationSolverFactory);
            return std::unique_ptr<CheckResult>(new ExplicitQuantitativeCheckResult<ValueType>(std::move(numericResult)));
        }

        // Explicitly instantiate the model checker.
        template class SparseCtmcCslModelChecker<storm::models::sparse::Ctmc<double>>;
        
    } // namespace modelchecker
} // namespace storm<|MERGE_RESOLUTION|>--- conflicted
+++ resolved
@@ -30,14 +30,9 @@
         }
         
         template <typename SparseCtmcModelType>
-<<<<<<< HEAD
-        bool SparseCtmcCslModelChecker<SparseCtmcModelType>::canHandle(storm::logic::Formula const& formula) const {
-            return formula.isCslStateFormula() || formula.isCslPathFormula() || formula.isRewardPathFormula() || formula.isExpectedTimeOperatorFormula();
-=======
         bool SparseCtmcCslModelChecker<SparseCtmcModelType>::canHandle(CheckTask<storm::logic::Formula> const& checkTask) const {
             storm::logic::Formula const& formula = checkTask.getFormula();
-            return formula.isCslStateFormula() || formula.isCslPathFormula() || formula.isRewardPathFormula();
->>>>>>> c428b9f7
+            return formula.isCslStateFormula() || formula.isCslPathFormula() || formula.isRewardPathFormula() || formula.isExpectedTimeOperatorFormula();
         }
         
         template <typename SparseCtmcModelType>
@@ -117,11 +112,12 @@
         }
 
         template <typename SparseCtmcModelType>
-        std::unique_ptr<CheckResult> SparseCtmcCslModelChecker<SparseCtmcModelType>::computeExpectedTimes(storm::logic::EventuallyFormula const& eventuallyFormula, bool qualitative, boost::optional<OptimizationDirection> const& optimalityType) {
+        std::unique_ptr<CheckResult> SparseCtmcCslModelChecker<SparseCtmcModelType>::computeExpectedTimes(CheckTask<storm::logic::EventuallyFormula> const& checkTask) {
+            storm::logic::EventuallyFormula const& eventuallyFormula = checkTask.getFormula();
             std::unique_ptr<CheckResult> subResultPointer = this->check(eventuallyFormula.getSubformula());
             ExplicitQualitativeCheckResult& subResult = subResultPointer->asExplicitQualitativeCheckResult();
 
-            std::vector<ValueType> numericResult = storm::modelchecker::helper::SparseCtmcCslHelper<ValueType>::computeExpectedTimes(this->getModel().getTransitionMatrix(), this->getModel().getBackwardTransitions(), this->getModel().getExitRateVector(), this->getModel().getInitialStates(), subResult.getTruthValuesVector(), qualitative, *linearEquationSolverFactory);
+            std::vector<ValueType> numericResult = storm::modelchecker::helper::SparseCtmcCslHelper<ValueType>::computeExpectedTimes(this->getModel().getTransitionMatrix(), this->getModel().getBackwardTransitions(), this->getModel().getExitRateVector(), this->getModel().getInitialStates(), subResult.getTruthValuesVector(), checkTask.isQualitativeSet(), *linearEquationSolverFactory);
             return std::unique_ptr<CheckResult>(new ExplicitQuantitativeCheckResult<ValueType>(std::move(numericResult)));
         }
 
