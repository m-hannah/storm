#include "src/modelchecker/csl/SparseMarkovAutomatonCslModelChecker.h"

#include "src/modelchecker/csl/helper/SparseMarkovAutomatonCslHelper.h"

#include "src/models/sparse/StandardRewardModel.h"

#include "src/utility/macros.h"

#include "src/settings/SettingsManager.h"
#include "src/settings/modules/GeneralSettings.h"

#include "src/modelchecker/results/ExplicitQualitativeCheckResult.h"
#include "src/modelchecker/results/ExplicitQuantitativeCheckResult.h"

#include "src/logic/FragmentSpecification.h"

#include "src/exceptions/InvalidPropertyException.h"
#include "src/exceptions/NotImplementedException.h"

namespace storm {
    namespace modelchecker {
        template<typename SparseMarkovAutomatonModelType>
        SparseMarkovAutomatonCslModelChecker<SparseMarkovAutomatonModelType>::SparseMarkovAutomatonCslModelChecker(SparseMarkovAutomatonModelType const& model, std::unique_ptr<storm::utility::solver::MinMaxLinearEquationSolverFactory<ValueType>>&& minMaxLinearEquationSolverFactory) : SparsePropositionalModelChecker<SparseMarkovAutomatonModelType>(model), minMaxLinearEquationSolverFactory(std::move(minMaxLinearEquationSolverFactory)) {
            // Intentionally left empty.
        }
        
        template<typename SparseMarkovAutomatonModelType>
        SparseMarkovAutomatonCslModelChecker<SparseMarkovAutomatonModelType>::SparseMarkovAutomatonCslModelChecker(SparseMarkovAutomatonModelType const& model) : SparsePropositionalModelChecker<SparseMarkovAutomatonModelType>(model), minMaxLinearEquationSolverFactory(new storm::utility::solver::MinMaxLinearEquationSolverFactory<ValueType>()) {
            // Intentionally left empty.
        }
        
        template<typename SparseMarkovAutomatonModelType>
        bool SparseMarkovAutomatonCslModelChecker<SparseMarkovAutomatonModelType>::canHandle(CheckTask<storm::logic::Formula> const& checkTask) const {
            storm::logic::Formula const& formula = checkTask.getFormula();
            storm::logic::FragmentSpecification fragment = storm::logic::csl().setGloballyFormulasAllowed(false).setNextFormulasAllowed(false).setReachabilityRewardFormulasAllowed(true);
            fragment.setTimeAllowed(true).setLongRunAverageProbabilitiesAllowed(true);
            return formula.isInFragment(fragment);
        }
        
        template<typename SparseMarkovAutomatonModelType>
        std::unique_ptr<CheckResult> SparseMarkovAutomatonCslModelChecker<SparseMarkovAutomatonModelType>::computeBoundedUntilProbabilities(CheckTask<storm::logic::BoundedUntilFormula> const& checkTask) {
            storm::logic::BoundedUntilFormula const& pathFormula = checkTask.getFormula();
            STORM_LOG_THROW(checkTask.isOptimizationDirectionSet(), storm::exceptions::InvalidPropertyException, "Formula needs to specify whether minimal or maximal values are to be computed on nondeterministic model.");
            STORM_LOG_THROW(pathFormula.getLeftSubformula().isTrueFormula(), storm::exceptions::NotImplementedException, "Only bounded properties of the form 'true U[t1, t2] phi' are currently supported.");
            STORM_LOG_THROW(this->getModel().isClosed(), storm::exceptions::InvalidPropertyException, "Unable to compute time-bounded reachability probabilities in non-closed Markov automaton.");
            std::unique_ptr<CheckResult> rightResultPointer = this->check(pathFormula.getRightSubformula());
            ExplicitQualitativeCheckResult const& rightResult = rightResultPointer->asExplicitQualitativeCheckResult();
<<<<<<< HEAD
=======

>>>>>>> 2f5f439f
            double lowerBound = 0;
            double upperBound = 0;
            if (!pathFormula.hasDiscreteTimeBound()) {
                std::pair<double, double> const& intervalBounds =  pathFormula.getIntervalBounds();
                lowerBound = intervalBounds.first;
                upperBound = intervalBounds.second;
            } else {
                upperBound = pathFormula.getDiscreteTimeBound();
            }
<<<<<<< HEAD
            std::vector<ValueType> result = storm::modelchecker::helper::SparseMarkovAutomatonCslHelper<ValueType>::computeBoundedUntilProbabilities(checkTask.getOptimizationDirection(), this->getModel().getTransitionMatrix(), this->getModel().getExitRates(), this->getModel().getMarkovianStates(), rightResult.getTruthValuesVector(), lowerBound, upperBound, *minMaxLinearEquationSolverFactory);
=======
            
            std::vector<ValueType> result = storm::modelchecker::helper::SparseMarkovAutomatonCslHelper<ValueType>::computeBoundedUntilProbabilities(checkTask.getOptimizationDirection(), this->getModel().getTransitionMatrix(), this->getModel().getExitRates(), this->getModel().getMarkovianStates(), rightResult.getTruthValuesVector(), std::make_pair(lowerBound, upperBound), *minMaxLinearEquationSolverFactory);
>>>>>>> 2f5f439f
            return std::unique_ptr<CheckResult>(new ExplicitQuantitativeCheckResult<ValueType>(std::move(result)));
        }
                
        template<typename SparseMarkovAutomatonModelType>
        std::unique_ptr<CheckResult> SparseMarkovAutomatonCslModelChecker<SparseMarkovAutomatonModelType>::computeUntilProbabilities(CheckTask<storm::logic::UntilFormula> const& checkTask) {
            storm::logic::UntilFormula const& pathFormula = checkTask.getFormula();
            STORM_LOG_THROW(checkTask.isOptimizationDirectionSet(), storm::exceptions::InvalidPropertyException, "Formula needs to specify whether minimal or maximal values are to be computed on nondeterministic model.");
            std::unique_ptr<CheckResult> leftResultPointer = this->check(pathFormula.getLeftSubformula());
            std::unique_ptr<CheckResult> rightResultPointer = this->check(pathFormula.getRightSubformula());
            ExplicitQualitativeCheckResult& leftResult = leftResultPointer->asExplicitQualitativeCheckResult();
            ExplicitQualitativeCheckResult& rightResult = rightResultPointer->asExplicitQualitativeCheckResult();
            std::vector<ValueType> result = storm::modelchecker::helper::SparseMarkovAutomatonCslHelper<ValueType>::computeUntilProbabilities(checkTask.getOptimizationDirection(), this->getModel().getTransitionMatrix(), this->getModel().getBackwardTransitions(), leftResult.getTruthValuesVector(), rightResult.getTruthValuesVector(), checkTask.isQualitativeSet(), *minMaxLinearEquationSolverFactory);
            return std::unique_ptr<CheckResult>(new ExplicitQuantitativeCheckResult<ValueType>(std::move(result)));
        }
                
        template<typename SparseMarkovAutomatonModelType>
        std::unique_ptr<CheckResult> SparseMarkovAutomatonCslModelChecker<SparseMarkovAutomatonModelType>::computeReachabilityRewards(storm::logic::RewardMeasureType rewardMeasureType, CheckTask<storm::logic::EventuallyFormula> const& checkTask) {
            storm::logic::EventuallyFormula const& eventuallyFormula = checkTask.getFormula();
            STORM_LOG_THROW(checkTask.isOptimizationDirectionSet(), storm::exceptions::InvalidPropertyException, "Formula needs to specify whether minimal or maximal values are to be computed on nondeterministic model.");
            STORM_LOG_THROW(this->getModel().isClosed(), storm::exceptions::InvalidPropertyException, "Unable to compute reachability rewards in non-closed Markov automaton.");
            std::unique_ptr<CheckResult> subResultPointer = this->check(eventuallyFormula.getSubformula());
            ExplicitQualitativeCheckResult const& subResult = subResultPointer->asExplicitQualitativeCheckResult();

            std::vector<ValueType> result = storm::modelchecker::helper::SparseMarkovAutomatonCslHelper<ValueType>::computeReachabilityRewards(checkTask.getOptimizationDirection(), this->getModel().getTransitionMatrix(), this->getModel().getBackwardTransitions(), this->getModel().getExitRates(), this->getModel().getMarkovianStates(), checkTask.isRewardModelSet() ? this->getModel().getRewardModel(checkTask.getRewardModel()) : this->getModel().getRewardModel(""), subResult.getTruthValuesVector(), checkTask.isQualitativeSet(), *minMaxLinearEquationSolverFactory);

            return std::unique_ptr<CheckResult>(new ExplicitQuantitativeCheckResult<ValueType>(std::move(result)));
        }
                
        template<typename SparseMarkovAutomatonModelType>
        std::unique_ptr<CheckResult> SparseMarkovAutomatonCslModelChecker<SparseMarkovAutomatonModelType>::computeLongRunAverageProbabilities(CheckTask<storm::logic::StateFormula> const& checkTask) {
            storm::logic::StateFormula const& stateFormula = checkTask.getFormula();
            STORM_LOG_THROW(checkTask.isOptimizationDirectionSet(), storm::exceptions::InvalidPropertyException, "Formula needs to specify whether minimal or maximal values are to be computed on nondeterministic model.");
            STORM_LOG_THROW(this->getModel().isClosed(), storm::exceptions::InvalidPropertyException, "Unable to compute long-run average in non-closed Markov automaton.");
            std::unique_ptr<CheckResult> subResultPointer = this->check(stateFormula);
            ExplicitQualitativeCheckResult const& subResult = subResultPointer->asExplicitQualitativeCheckResult();

            std::vector<ValueType> result = storm::modelchecker::helper::SparseMarkovAutomatonCslHelper<ValueType>::computeLongRunAverageProbabilities(checkTask.getOptimizationDirection(), this->getModel().getTransitionMatrix(), this->getModel().getBackwardTransitions(), this->getModel().getExitRates(), this->getModel().getMarkovianStates(), subResult.getTruthValuesVector(), checkTask.isQualitativeSet(), *minMaxLinearEquationSolverFactory);
            return std::unique_ptr<CheckResult>(new ExplicitQuantitativeCheckResult<ValueType>(std::move(result)));
        }
                
        template<typename SparseMarkovAutomatonModelType>
        std::unique_ptr<CheckResult> SparseMarkovAutomatonCslModelChecker<SparseMarkovAutomatonModelType>::computeReachabilityTimes(storm::logic::RewardMeasureType rewardMeasureType, CheckTask<storm::logic::EventuallyFormula> const& checkTask) {
            storm::logic::EventuallyFormula const& eventuallyFormula = checkTask.getFormula();
            STORM_LOG_THROW(checkTask.isOptimizationDirectionSet(), storm::exceptions::InvalidPropertyException, "Formula needs to specify whether minimal or maximal values are to be computed on nondeterministic model.");
            STORM_LOG_THROW(this->getModel().isClosed(), storm::exceptions::InvalidPropertyException, "Unable to compute expected times in non-closed Markov automaton.");
            std::unique_ptr<CheckResult> subResultPointer = this->check(eventuallyFormula.getSubformula());
            ExplicitQualitativeCheckResult& subResult = subResultPointer->asExplicitQualitativeCheckResult();

            std::vector<ValueType> result = storm::modelchecker::helper::SparseMarkovAutomatonCslHelper<ValueType>::computeTimes(checkTask.getOptimizationDirection(), this->getModel().getTransitionMatrix(), this->getModel().getBackwardTransitions(), this->getModel().getExitRates(), this->getModel().getMarkovianStates(), subResult.getTruthValuesVector(), checkTask.isQualitativeSet(), *minMaxLinearEquationSolverFactory);
            return std::unique_ptr<CheckResult>(new ExplicitQuantitativeCheckResult<ValueType>(std::move(result)));
        }
                
        template class SparseMarkovAutomatonCslModelChecker<storm::models::sparse::MarkovAutomaton<double>>;
    }
}<|MERGE_RESOLUTION|>--- conflicted
+++ resolved
@@ -45,10 +45,6 @@
             STORM_LOG_THROW(this->getModel().isClosed(), storm::exceptions::InvalidPropertyException, "Unable to compute time-bounded reachability probabilities in non-closed Markov automaton.");
             std::unique_ptr<CheckResult> rightResultPointer = this->check(pathFormula.getRightSubformula());
             ExplicitQualitativeCheckResult const& rightResult = rightResultPointer->asExplicitQualitativeCheckResult();
-<<<<<<< HEAD
-=======
-
->>>>>>> 2f5f439f
             double lowerBound = 0;
             double upperBound = 0;
             if (!pathFormula.hasDiscreteTimeBound()) {
@@ -58,12 +54,8 @@
             } else {
                 upperBound = pathFormula.getDiscreteTimeBound();
             }
-<<<<<<< HEAD
-            std::vector<ValueType> result = storm::modelchecker::helper::SparseMarkovAutomatonCslHelper<ValueType>::computeBoundedUntilProbabilities(checkTask.getOptimizationDirection(), this->getModel().getTransitionMatrix(), this->getModel().getExitRates(), this->getModel().getMarkovianStates(), rightResult.getTruthValuesVector(), lowerBound, upperBound, *minMaxLinearEquationSolverFactory);
-=======
             
             std::vector<ValueType> result = storm::modelchecker::helper::SparseMarkovAutomatonCslHelper<ValueType>::computeBoundedUntilProbabilities(checkTask.getOptimizationDirection(), this->getModel().getTransitionMatrix(), this->getModel().getExitRates(), this->getModel().getMarkovianStates(), rightResult.getTruthValuesVector(), std::make_pair(lowerBound, upperBound), *minMaxLinearEquationSolverFactory);
->>>>>>> 2f5f439f
             return std::unique_ptr<CheckResult>(new ExplicitQuantitativeCheckResult<ValueType>(std::move(result)));
         }
                 
