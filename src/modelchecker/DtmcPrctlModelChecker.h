/*
 * DtmcPrctlModelChecker.h
 *
 *  Created on: 22.10.2012
 *      Author: Thomas Heinemann
 */

#ifndef STORM_MODELCHECKER_DTMCPRCTLMODELCHECKER_H_
#define STORM_MODELCHECKER_DTMCPRCTLMODELCHECKER_H_

#include <vector>

#include "src/formula/Formulas.h"
#include "src/utility/Vector.h"
#include "src/storage/SparseMatrix.h"

#include "src/models/Dtmc.h"
#include "src/storage/BitVector.h"
#include "src/exceptions/InvalidPropertyException.h"
#include "src/utility/Vector.h"
#include "src/utility/GraphAnalyzer.h"
#include "src/modelchecker/AbstractModelChecker.h"

#include "log4cplus/logger.h"
#include "log4cplus/loggingmacros.h"
extern log4cplus::Logger logger;

namespace storm {

namespace modelChecker {

/*!
 * @brief
 * Interface for model checker classes.
 *
 * This class provides basic functions that are the same for all subclasses, but mainly only declares
 * abstract methods that are to be implemented in concrete instances.
 *
 * @attention This class is abstract.
 */
template<class Type>
<<<<<<< HEAD
class DtmcPrctlModelChecker : 
	public AbstractModelChecker<Type> {
=======
class DtmcPrctlModelChecker : public AbstractModelChecker<Type> {
>>>>>>> 836bdb3f

public:
	/*!
	 * Constructor
	 *
	 * @param model The dtmc model which is checked.
	 */
<<<<<<< HEAD
	explicit DtmcPrctlModelChecker(storm::models::Dtmc<Type>& model)
		: AbstractModelChecker<Type>(model) {
=======
	explicit DtmcPrctlModelChecker(storm::models::Dtmc<Type>& model) : AbstractModelChecker<Type>(model) {
>>>>>>> 836bdb3f
		// Intentionally left empty.
	}

	/*!
	 * Copy constructor
	 *
	 * @param modelChecker The model checker that is copied.
	 */
	explicit DtmcPrctlModelChecker(const storm::modelChecker::DtmcPrctlModelChecker<Type>* modelChecker) : AbstractModelChecker<Type>(modelChecker) {
<<<<<<< HEAD
=======
		// Intentionally left empty.
>>>>>>> 836bdb3f
	}

	/*!
	 * Destructor
	 */
	virtual ~DtmcPrctlModelChecker() {
		// Intentionally left empty.
	}

	/*!
	 * @returns A reference to the dtmc of the model checker.
	 */
	storm::models::Dtmc<Type>& getModel() const {
		return AbstractModelChecker<Type>::template getModel<storm::models::Dtmc<Type>>();
	}

	/*!
<<<<<<< HEAD
	 * Sets the DTMC model which is checked
	 * @param model
	 */
	void setModel(storm::models::Dtmc<Type>& model) {
		AbstractModelChecker<Type>::setModel(model);
	}

	/*!
	 * The check method for a formula with an AP node as root in its formula tree
	 *
	 * @param formula The Ap state formula to check
	 * @returns The set of states satisfying the formula, represented by a bit vector
	 */
	storm::storage::BitVector* checkAp(const storm::formula::Ap<Type>& formula) const {
		if (formula.getAp().compare("true") == 0) {
			return new storm::storage::BitVector(this->getModel().getNumberOfStates(), true);
		} else if (formula.getAp().compare("false") == 0) {
			return new storm::storage::BitVector(this->getModel().getNumberOfStates());
		}

		if (!this->getModel().hasAtomicProposition(formula.getAp())) {
			LOG4CPLUS_ERROR(logger, "Atomic proposition '" << formula.getAp() << "' is invalid.");
			throw storm::exceptions::InvalidPropertyException() << "Atomic proposition '" << formula.getAp() << "' is invalid.";
		}

		return new storm::storage::BitVector(*this->getModel().getLabeledStates(formula.getAp()));
	}

	/*!
	 * Checks the given state formula on the DTMC and prints the result (true/false) for all initial
	 * states.
	 * @param stateFormula The formula to be checked.
	 */
	void check(const storm::formula::AbstractStateFormula<Type>& stateFormula) const {
		std::cout << std::endl;
		LOG4CPLUS_INFO(logger, "Model checking formula\t" << stateFormula.toString());
		std::cout << "Model checking formula:\t" << stateFormula.toString() << std::endl;
		storm::storage::BitVector* result = nullptr;
		try {
			result = stateFormula.check(*this);
			LOG4CPLUS_INFO(logger, "Result for initial states:");
			std::cout << "Result for initial states:" << std::endl;
			for (auto initialState : *this->getModel().getLabeledStates("init")) {
				LOG4CPLUS_INFO(logger, "\t" << initialState << ": " << (result->get(initialState) ? "satisfied" : "not satisfied"));
				std::cout << "\t" << initialState << ": " << (*result)[initialState] << std::endl;
			}
			delete result;
		} catch (std::exception& e) {
			std::cout << "Error during computation: " << e.what() << "Skipping property." << std::endl;
			if (result != nullptr) {
				delete result;
			}
		}
		std::cout << std::endl;
		storm::utility::printSeparationLine(std::cout);
	}

	/*!
	 * Checks the given operator (with no bound) on the DTMC and prints the result
	 * (probability/rewards) for all initial states.
	 * @param noBoundFormula The formula to be checked.
	 */
	void check(const storm::formula::NoBoundOperator<Type>& noBoundFormula) const {
		std::cout << std::endl;
		LOG4CPLUS_INFO(logger, "Model checking formula\t" << noBoundFormula.toString());
		std::cout << "Model checking formula:\t" << noBoundFormula.toString() << std::endl;
		std::vector<Type>* result = nullptr;
		try {
			result = noBoundFormula.check(*this);
			LOG4CPLUS_INFO(logger, "Result for initial states:");
			std::cout << "Result for initial states:" << std::endl;
			for (auto initialState : *this->getModel().getLabeledStates("init")) {
				LOG4CPLUS_INFO(logger, "\t" << initialState << ": " << (*result)[initialState]);
				std::cout << "\t" << initialState << ": " << (*result)[initialState] << std::endl;
			}
			delete result;
		} catch (std::exception& e) {
			std::cout << "Error during computation: " << e.what() << " Skipping property." << std::endl;
			if (result != nullptr) {
				delete result;
			}
		}
		std::cout << std::endl;
		storm::utility::printSeparationLine(std::cout);
	}

	/*!
=======
>>>>>>> 836bdb3f
	 * The check method for a state formula with a probabilistic operator node without bounds as root
	 * in its formula tree
	 *
	 * @param formula The state formula to check
	 * @returns The set of states satisfying the formula, represented by a bit vector
	 */
	std::vector<Type>* checkNoBoundOperator(const storm::formula::NoBoundOperator<Type>& formula) const {
		// Check if the operator was an optimality operator and report a warning in that case.
		if (formula.isOptimalityOperator()) {
			LOG4CPLUS_WARN(logger, "Formula contains min/max operator which is not meaningful over deterministic models.");
		}
		return formula.getPathFormula().check(*this, false);
	}

	/*!
	 * The check method for a path formula with a Bounded Until operator node as root in its formula tree
	 *
	 * @param formula The Bounded Until path formula to check
	 * @returns for each state the probability that the path formula holds.
	 */
<<<<<<< HEAD
	virtual std::vector<Type>* checkBoundedUntil(const storm::formula::BoundedUntil<Type>& formula, bool qualitative) const = 0;
=======
	virtual std::vector<Type>* checkBoundedUntil(const storm::formula::BoundedUntil<Type>& formula, bool qualitative) const {
		// First, we need to compute the states that satisfy the sub-formulas of the until-formula.
		storm::storage::BitVector* leftStates = formula.getLeft().check(*this);
		storm::storage::BitVector* rightStates = formula.getRight().check(*this);

		// Copy the matrix before we make any changes.
		storm::storage::SparseMatrix<Type> tmpMatrix(*this->getModel().getTransitionMatrix());

		// Make all rows absorbing that violate both sub-formulas or satisfy the second sub-formula.
		tmpMatrix.makeRowsAbsorbing(~(*leftStates | *rightStates) | *rightStates);

		// Delete obsolete intermediates.
		delete leftStates;
		delete rightStates;

		// Create the vector with which to multiply.
		std::vector<Type>* result = new std::vector<Type>(this->getModel().getNumberOfStates());
		storm::utility::setVectorValues(result, *rightStates, storm::utility::constGetOne<Type>());

		// Perform the matrix vector multiplication as often as required by the formula bound.
		this->performMatrixVectorMultiplication(tmpMatrix, *result, nullptr, formula.getBound());

		// Return result.
		return result;
	}
>>>>>>> 836bdb3f

	/*!
	 * The check method for a path formula with a Next operator node as root in its formula tree
	 *
	 * @param formula The Next path formula to check
	 * @returns for each state the probability that the path formula holds.
	 */
<<<<<<< HEAD
	virtual std::vector<Type>* checkNext(const storm::formula::Next<Type>& formula, bool qualitative) const = 0;
=======
	virtual std::vector<Type>* checkNext(const storm::formula::Next<Type>& formula, bool qualitative) const {
		// First, we need to compute the states that satisfy the child formula of the next-formula.
		storm::storage::BitVector* nextStates = formula.getChild().check(*this);

		// Create the vector with which to multiply and initialize it correctly.
		std::vector<Type>* result = new std::vector<Type>(this->getModel().getNumberOfStates());
		storm::utility::setVectorValues(result, *nextStates, storm::utility::constGetOne<Type>());

		// Delete obsolete intermediate.
		delete nextStates;

		// Perform one single matrix-vector multiplication.
		this->performMatrixVectorMultiplication(*this->getModel().getTransitionMatrix(), *result);

		// Return result.
		return result;
	}
>>>>>>> 836bdb3f

	/*!
	 * The check method for a path formula with a Bounded Eventually operator node as root in its
	 * formula tree
	 *
	 * @param formula The Bounded Eventually path formula to check
	 * @returns for each state the probability that the path formula holds
	 */
	virtual std::vector<Type>* checkBoundedEventually(const storm::formula::BoundedEventually<Type>& formula, bool qualitative) const {
		// Create equivalent temporary bounded until formula and check it.
		storm::formula::BoundedUntil<Type> temporaryBoundedUntilFormula(new storm::formula::Ap<Type>("true"), formula.getChild().clone(), formula.getBound());
		return this->checkBoundedUntil(temporaryBoundedUntilFormula, qualitative);
	}

	/*!
	 * The check method for a path formula with an Eventually operator node as root in its formula tree
	 *
	 * @param formula The Eventually path formula to check
	 * @returns for each state the probability that the path formula holds
	 */
	virtual std::vector<Type>* checkEventually(const storm::formula::Eventually<Type>& formula, bool qualitative) const {
		// Create equivalent temporary until formula and check it.
		storm::formula::Until<Type> temporaryUntilFormula(new storm::formula::Ap<Type>("true"), formula.getChild().clone());
		return this->checkUntil(temporaryUntilFormula, qualitative);
	}

	/*!
	 * The check method for a path formula with a Globally operator node as root in its formula tree
	 *
	 * @param formula The Globally path formula to check
	 * @returns for each state the probability that the path formula holds
	 */
	virtual std::vector<Type>* checkGlobally(const storm::formula::Globally<Type>& formula, bool qualitative) const {
		// Create "equivalent" temporary eventually formula and check it.
		storm::formula::Eventually<Type> temporaryEventuallyFormula(new storm::formula::Not<Type>(formula.getChild().clone()));
		std::vector<Type>* result = this->checkEventually(temporaryEventuallyFormula, qualitative);

		// Now subtract the resulting vector from the constant one vector to obtain final result.
		storm::utility::subtractFromConstantOneVector(result);
		return result;
	}

	/*!
	 * The check method for a path formula with an Until operator node as root in its formula tree
	 *
	 * @param formula The Until path formula to check
	 * @returns for each state the probability that the path formula holds.
	 */
<<<<<<< HEAD
	virtual std::vector<Type>* checkUntil(const storm::formula::Until<Type>& formula, bool qualitative) const = 0;
=======
	virtual std::vector<Type>* checkUntil(const storm::formula::Until<Type>& formula, bool qualitative) const {
		// First, we need to compute the states that satisfy the sub-formulas of the until-formula.
		storm::storage::BitVector* leftStates = formula.getLeft().check(*this);
		storm::storage::BitVector* rightStates = formula.getRight().check(*this);

		// Then, we need to identify the states which have to be taken out of the matrix, i.e.
		// all states that have probability 0 and 1 of satisfying the until-formula.
		storm::storage::BitVector statesWithProbability0(this->getModel().getNumberOfStates());
		storm::storage::BitVector statesWithProbability1(this->getModel().getNumberOfStates());
		storm::utility::GraphAnalyzer::performProb01(this->getModel(), *leftStates, *rightStates, &statesWithProbability0, &statesWithProbability1);

		// Delete intermediate results that are obsolete now.
		delete leftStates;
		delete rightStates;

		// Perform some logging.
		LOG4CPLUS_INFO(logger, "Found " << statesWithProbability0.getNumberOfSetBits() << " 'no' states.");
		LOG4CPLUS_INFO(logger, "Found " << statesWithProbability1.getNumberOfSetBits() << " 'yes' states.");
		storm::storage::BitVector maybeStates = ~(statesWithProbability0 | statesWithProbability1);
		LOG4CPLUS_INFO(logger, "Found " << maybeStates.getNumberOfSetBits() << " 'maybe' states.");

		// Create resulting vector.
		std::vector<Type>* result = new std::vector<Type>(this->getModel().getNumberOfStates());

		// Only try to solve system if there are states for which the probability is unknown.
		uint_fast64_t maybeStatesSetBitCount = maybeStates.getNumberOfSetBits();
		if (maybeStatesSetBitCount > 0 && !qualitative) {
			// Now we can eliminate the rows and columns from the original transition probability matrix.
			storm::storage::SparseMatrix<Type>* submatrix = this->getModel().getTransitionMatrix()->getSubmatrix(maybeStates);
			// Converting the matrix from the fixpoint notation to the form needed for the equation
			// system. That is, we go from x = A*x + b to (I-A)x = b.
			submatrix->convertToEquationSystem();

			// Initialize the x vector with 0.5 for each element. This is the initial guess for
			// the iterative solvers. It should be safe as for all 'maybe' states we know that the
			// probability is strictly larger than 0.
			std::vector<Type> x(maybeStatesSetBitCount, Type(0.5));

			// Prepare the right-hand side of the equation system. For entry i this corresponds to
			// the accumulated probability of going from state i to some 'yes' state.
			std::vector<Type> b(maybeStatesSetBitCount);
			this->getModel().getTransitionMatrix()->getConstrainedRowSumVector(maybeStates, statesWithProbability1, &b);

			this->solveEquationSystem(*submatrix, x, b);

			// Delete the created submatrix.
			delete submatrix;

			// Set values of resulting vector according to result.
			storm::utility::setVectorValues<Type>(result, maybeStates, x);
		} else if (qualitative) {
			// If we only need a qualitative result, we can safely assume that the results will only be compared to
			// bounds which are either 0 or 1. Setting the value to 0.5 is thus safe.
			storm::utility::setVectorValues<Type>(result, maybeStates, Type(0.5));
		}

		// Set values of resulting vector that are known exactly.
		storm::utility::setVectorValues<Type>(result, statesWithProbability0, storm::utility::constGetZero<Type>());
		storm::utility::setVectorValues<Type>(result, statesWithProbability1, storm::utility::constGetOne<Type>());

		return result;
	}
>>>>>>> 836bdb3f

	/*!
	 * The check method for a path formula with an Instantaneous Reward operator node as root in its
	 * formula tree
	 *
	 * @param formula The Instantaneous Reward formula to check
	 * @returns for each state the reward that the instantaneous reward yields
	 */
<<<<<<< HEAD
	virtual std::vector<Type>* checkInstantaneousReward(const storm::formula::InstantaneousReward<Type>& formula, bool qualitative) const = 0;
=======
	virtual std::vector<Type>* checkInstantaneousReward(const storm::formula::InstantaneousReward<Type>& formula, bool qualitative) const {
		// Only compute the result if the model has a state-based reward model.
		if (!this->getModel().hasStateRewards()) {
			LOG4CPLUS_ERROR(logger, "Missing (state-based) reward model for formula.");
			throw storm::exceptions::InvalidPropertyException() << "Missing (state-based) reward model for formula.";
		}

		// Initialize result to state rewards of the model.
		std::vector<Type>* result = new std::vector<Type>(*this->getModel().getStateRewardVector());

		// Perform the actual matrix-vector multiplication as long as the bound of the formula is met.
		this->performMatrixVectorMultiplication(*this->getModel().getTransitionMatrix(), *result, nullptr, formula.getBound());

		// Return result.
		return result;
	}
>>>>>>> 836bdb3f

	/*!
	 * The check method for a path formula with a Cumulative Reward operator node as root in its
	 * formula tree
	 *
	 * @param formula The Cumulative Reward formula to check
	 * @returns for each state the reward that the cumulative reward yields
	 */
<<<<<<< HEAD
	virtual std::vector<Type>* checkCumulativeReward(const storm::formula::CumulativeReward<Type>& formula, bool qualitative) const = 0;
=======
	virtual std::vector<Type>* checkCumulativeReward(const storm::formula::CumulativeReward<Type>& formula, bool qualitative) const {
		// Only compute the result if the model has at least one reward model.
		if (!this->getModel().hasStateRewards() && !this->getModel().hasTransitionRewards()) {
			LOG4CPLUS_ERROR(logger, "Missing reward model for formula.");
			throw storm::exceptions::InvalidPropertyException() << "Missing reward model for formula.";
		}

		// Compute the reward vector to add in each step based on the available reward models.
		std::vector<Type>* totalRewardVector = nullptr;
		if (this->getModel().hasTransitionRewards()) {
			totalRewardVector = this->getModel().getTransitionMatrix()->getPointwiseProductRowSumVector(*this->getModel().getTransitionRewardMatrix());
			if (this->getModel().hasStateRewards()) {
				gmm::add(*this->getModel().getStateRewardVector(), *totalRewardVector);
			}
		} else {
			totalRewardVector = new std::vector<Type>(*this->getModel().getStateRewardVector());
		}

		std::vector<Type>* result = new std::vector<Type>(*this->getModel().getStateRewardVector());

		this->performMatrixVectorMultiplication(*this->getModel().getTransitionMatrix(), *result, totalRewardVector, formula.getBound());

		// Delete temporary variables and return result.
		delete totalRewardVector;
		return result;
	}
>>>>>>> 836bdb3f

	/*!
	 * The check method for a path formula with a Reachability Reward operator node as root in its
	 * formula tree
	 *
	 * @param formula The Reachbility Reward formula to check
	 * @returns for each state the reward that the reachability reward yields
	 */
<<<<<<< HEAD
	virtual std::vector<Type>* checkReachabilityReward(const storm::formula::ReachabilityReward<Type>& formula, bool qualitative) const = 0;

private:
//	storm::models::Dtmc<Type>& model;
=======
	virtual std::vector<Type>* checkReachabilityReward(const storm::formula::ReachabilityReward<Type>& formula, bool qualitative) const {
		// Only compute the result if the model has at least one reward model.
		if (!this->getModel().hasStateRewards() && !this->getModel().hasTransitionRewards()) {
			LOG4CPLUS_ERROR(logger, "Missing reward model for formula. Skipping formula");
			throw storm::exceptions::InvalidPropertyException() << "Missing reward model for formula.";
		}

		// Determine the states for which the target predicate holds.
		storm::storage::BitVector* targetStates = formula.getChild().check(*this);

		// Determine which states have a reward of infinity by definition.
		storm::storage::BitVector infinityStates(this->getModel().getNumberOfStates());
		storm::storage::BitVector trueStates(this->getModel().getNumberOfStates(), true);
		storm::utility::GraphAnalyzer::performProb1(this->getModel(), trueStates, *targetStates, &infinityStates);
		infinityStates.complement();

		// Create resulting vector.
		std::vector<Type>* result = new std::vector<Type>(this->getModel().getNumberOfStates());

		// Check whether there are states for which we have to compute the result.
		storm::storage::BitVector maybeStates = ~(*targetStates) & ~infinityStates;
		const int maybeStatesSetBitCount = maybeStates.getNumberOfSetBits();
		if (maybeStatesSetBitCount > 0) {
			// Now we can eliminate the rows and columns from the original transition probability matrix.
			storm::storage::SparseMatrix<Type>* submatrix = this->getModel().getTransitionMatrix()->getSubmatrix(maybeStates);
			// Converting the matrix from the fixpoint notation to the form needed for the equation
			// system. That is, we go from x = A*x + b to (I-A)x = b.
			submatrix->convertToEquationSystem();

			// Initialize the x vector with 1 for each element. This is the initial guess for
			// the iterative solvers.
			std::vector<Type> x(maybeStatesSetBitCount, storm::utility::constGetOne<Type>());

			// Prepare the right-hand side of the equation system.
			std::vector<Type> b(maybeStatesSetBitCount);
			if (this->getModel().hasTransitionRewards()) {
				// If a transition-based reward model is available, we initialize the right-hand
				// side to the vector resulting from summing the rows of the pointwise product
				// of the transition probability matrix and the transition reward matrix.
				std::vector<Type>* pointwiseProductRowSumVector = this->getModel().getTransitionMatrix()->getPointwiseProductRowSumVector(*this->getModel().getTransitionRewardMatrix());
				storm::utility::selectVectorValues(&b, maybeStates, *pointwiseProductRowSumVector);
				delete pointwiseProductRowSumVector;

				if (this->getModel().hasStateRewards()) {
					// If a state-based reward model is also available, we need to add this vector
					// as well. As the state reward vector contains entries not just for the states
					// that we still consider (i.e. maybeStates), we need to extract these values
					// first.
					std::vector<Type> subStateRewards(maybeStatesSetBitCount);
					storm::utility::selectVectorValues(&subStateRewards, maybeStates, *this->getModel().getStateRewardVector());
					gmm::add(subStateRewards, b);
				}
			} else {
				// If only a state-based reward model is  available, we take this vector as the
				// right-hand side. As the state reward vector contains entries not just for the
				// states that we still consider (i.e. maybeStates), we need to extract these values
				// first.
				storm::utility::selectVectorValues(&b, maybeStates, *this->getModel().getStateRewardVector());
			}

			this->solveEquationSystem(*submatrix, x, b);

			// Set values of resulting vector according to result.
			storm::utility::setVectorValues<Type>(result, maybeStates, x);

			// Delete temporary matrix and right-hand side.
			delete submatrix;
		}

		// Set values of resulting vector that are known exactly.
		storm::utility::setVectorValues(result, *targetStates, storm::utility::constGetZero<Type>());
		storm::utility::setVectorValues(result, infinityStates, storm::utility::constGetInfinity<Type>());

		// Delete temporary storages and return result.
		delete targetStates;
		return result;
	}

private:
	virtual void performMatrixVectorMultiplication(storm::storage::SparseMatrix<Type> const& matrix, std::vector<Type>& vector, std::vector<Type>* summand = nullptr, uint_fast64_t repetitions = 1) const = 0;

	virtual void solveEquationSystem(storm::storage::SparseMatrix<Type> const& matrix, std::vector<Type>& vector, std::vector<Type> const& b) const = 0;
>>>>>>> 836bdb3f
};

} //namespace modelChecker

} //namespace storm

#endif /* STORM_MODELCHECKER_DTMCPRCTLMODELCHECKER_H_ */<|MERGE_RESOLUTION|>--- conflicted
+++ resolved
@@ -39,12 +39,8 @@
  * @attention This class is abstract.
  */
 template<class Type>
-<<<<<<< HEAD
-class DtmcPrctlModelChecker : 
-	public AbstractModelChecker<Type> {
-=======
 class DtmcPrctlModelChecker : public AbstractModelChecker<Type> {
->>>>>>> 836bdb3f
+
 
 public:
 	/*!
@@ -52,12 +48,7 @@
 	 *
 	 * @param model The dtmc model which is checked.
 	 */
-<<<<<<< HEAD
-	explicit DtmcPrctlModelChecker(storm::models::Dtmc<Type>& model)
-		: AbstractModelChecker<Type>(model) {
-=======
 	explicit DtmcPrctlModelChecker(storm::models::Dtmc<Type>& model) : AbstractModelChecker<Type>(model) {
->>>>>>> 836bdb3f
 		// Intentionally left empty.
 	}
 
@@ -67,10 +58,7 @@
 	 * @param modelChecker The model checker that is copied.
 	 */
 	explicit DtmcPrctlModelChecker(const storm::modelChecker::DtmcPrctlModelChecker<Type>* modelChecker) : AbstractModelChecker<Type>(modelChecker) {
-<<<<<<< HEAD
-=======
 		// Intentionally left empty.
->>>>>>> 836bdb3f
 	}
 
 	/*!
@@ -88,7 +76,6 @@
 	}
 
 	/*!
-<<<<<<< HEAD
 	 * Sets the DTMC model which is checked
 	 * @param model
 	 */
@@ -176,8 +163,6 @@
 	}
 
 	/*!
-=======
->>>>>>> 836bdb3f
 	 * The check method for a state formula with a probabilistic operator node without bounds as root
 	 * in its formula tree
 	 *
@@ -198,9 +183,6 @@
 	 * @param formula The Bounded Until path formula to check
 	 * @returns for each state the probability that the path formula holds.
 	 */
-<<<<<<< HEAD
-	virtual std::vector<Type>* checkBoundedUntil(const storm::formula::BoundedUntil<Type>& formula, bool qualitative) const = 0;
-=======
 	virtual std::vector<Type>* checkBoundedUntil(const storm::formula::BoundedUntil<Type>& formula, bool qualitative) const {
 		// First, we need to compute the states that satisfy the sub-formulas of the until-formula.
 		storm::storage::BitVector* leftStates = formula.getLeft().check(*this);
@@ -226,7 +208,6 @@
 		// Return result.
 		return result;
 	}
->>>>>>> 836bdb3f
 
 	/*!
 	 * The check method for a path formula with a Next operator node as root in its formula tree
@@ -234,9 +215,6 @@
 	 * @param formula The Next path formula to check
 	 * @returns for each state the probability that the path formula holds.
 	 */
-<<<<<<< HEAD
-	virtual std::vector<Type>* checkNext(const storm::formula::Next<Type>& formula, bool qualitative) const = 0;
-=======
 	virtual std::vector<Type>* checkNext(const storm::formula::Next<Type>& formula, bool qualitative) const {
 		// First, we need to compute the states that satisfy the child formula of the next-formula.
 		storm::storage::BitVector* nextStates = formula.getChild().check(*this);
@@ -254,7 +232,6 @@
 		// Return result.
 		return result;
 	}
->>>>>>> 836bdb3f
 
 	/*!
 	 * The check method for a path formula with a Bounded Eventually operator node as root in its
@@ -303,9 +280,6 @@
 	 * @param formula The Until path formula to check
 	 * @returns for each state the probability that the path formula holds.
 	 */
-<<<<<<< HEAD
-	virtual std::vector<Type>* checkUntil(const storm::formula::Until<Type>& formula, bool qualitative) const = 0;
-=======
 	virtual std::vector<Type>* checkUntil(const storm::formula::Until<Type>& formula, bool qualitative) const {
 		// First, we need to compute the states that satisfy the sub-formulas of the until-formula.
 		storm::storage::BitVector* leftStates = formula.getLeft().check(*this);
@@ -368,7 +342,6 @@
 
 		return result;
 	}
->>>>>>> 836bdb3f
 
 	/*!
 	 * The check method for a path formula with an Instantaneous Reward operator node as root in its
@@ -377,9 +350,6 @@
 	 * @param formula The Instantaneous Reward formula to check
 	 * @returns for each state the reward that the instantaneous reward yields
 	 */
-<<<<<<< HEAD
-	virtual std::vector<Type>* checkInstantaneousReward(const storm::formula::InstantaneousReward<Type>& formula, bool qualitative) const = 0;
-=======
 	virtual std::vector<Type>* checkInstantaneousReward(const storm::formula::InstantaneousReward<Type>& formula, bool qualitative) const {
 		// Only compute the result if the model has a state-based reward model.
 		if (!this->getModel().hasStateRewards()) {
@@ -396,7 +366,6 @@
 		// Return result.
 		return result;
 	}
->>>>>>> 836bdb3f
 
 	/*!
 	 * The check method for a path formula with a Cumulative Reward operator node as root in its
@@ -405,9 +374,6 @@
 	 * @param formula The Cumulative Reward formula to check
 	 * @returns for each state the reward that the cumulative reward yields
 	 */
-<<<<<<< HEAD
-	virtual std::vector<Type>* checkCumulativeReward(const storm::formula::CumulativeReward<Type>& formula, bool qualitative) const = 0;
-=======
 	virtual std::vector<Type>* checkCumulativeReward(const storm::formula::CumulativeReward<Type>& formula, bool qualitative) const {
 		// Only compute the result if the model has at least one reward model.
 		if (!this->getModel().hasStateRewards() && !this->getModel().hasTransitionRewards()) {
@@ -434,7 +400,6 @@
 		delete totalRewardVector;
 		return result;
 	}
->>>>>>> 836bdb3f
 
 	/*!
 	 * The check method for a path formula with a Reachability Reward operator node as root in its
@@ -443,12 +408,6 @@
 	 * @param formula The Reachbility Reward formula to check
 	 * @returns for each state the reward that the reachability reward yields
 	 */
-<<<<<<< HEAD
-	virtual std::vector<Type>* checkReachabilityReward(const storm::formula::ReachabilityReward<Type>& formula, bool qualitative) const = 0;
-
-private:
-//	storm::models::Dtmc<Type>& model;
-=======
 	virtual std::vector<Type>* checkReachabilityReward(const storm::formula::ReachabilityReward<Type>& formula, bool qualitative) const {
 		// Only compute the result if the model has at least one reward model.
 		if (!this->getModel().hasStateRewards() && !this->getModel().hasTransitionRewards()) {
@@ -531,7 +490,6 @@
 	virtual void performMatrixVectorMultiplication(storm::storage::SparseMatrix<Type> const& matrix, std::vector<Type>& vector, std::vector<Type>* summand = nullptr, uint_fast64_t repetitions = 1) const = 0;
 
 	virtual void solveEquationSystem(storm::storage::SparseMatrix<Type> const& matrix, std::vector<Type>& vector, std::vector<Type> const& b) const = 0;
->>>>>>> 836bdb3f
 };
 
 } //namespace modelChecker
