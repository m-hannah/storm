--- conflicted
+++ resolved
@@ -3,15 +3,10 @@
 #include "storm/settings/modules/GeneralSettings.h"
 #include "storm/settings/modules/DebugSettings.h"
 #include "storm-pomdp-cli/settings/modules/POMDPSettings.h"
-<<<<<<< HEAD
-#include "storm-pomdp-cli/settings/modules/GridApproximationSettings.h"
 #include "storm-pomdp-cli/settings/modules/QualitativePOMDPAnalysisSettings.h"
+#include "storm-pomdp-cli/settings/modules/BeliefExplorationSettings.h"
+
 #include "storm-pomdp-cli/settings/PomdpSettings.h"
-=======
-#include "storm-pomdp-cli/settings/modules/BeliefExplorationSettings.h"
-#include "storm-pomdp-cli/settings/PomdpSettings.h"
-
->>>>>>> a649968a
 #include "storm/analysis/GraphConditions.h"
 
 #include "storm-cli-utilities/cli.h"
@@ -25,16 +20,11 @@
 #include "storm-pomdp/transformer/BinaryPomdpTransformer.h"
 #include "storm-pomdp/transformer/MakePOMDPCanonic.h"
 #include "storm-pomdp/analysis/UniqueObservationStates.h"
-<<<<<<< HEAD
 #include "storm-pomdp/analysis/QualitativeAnalysisOnGraphs.h"
-=======
-#include "storm-pomdp/analysis/QualitativeAnalysis.h"
->>>>>>> a649968a
 #include "storm-pomdp/modelchecker/ApproximatePOMDPModelchecker.h"
 #include "storm-pomdp/analysis/FormulaInformation.h"
 #include "storm-pomdp/analysis/MemlessStrategySearchQualitative.h"
 #include "storm-pomdp/analysis/QualitativeStrategySearchNaive.h"
-<<<<<<< HEAD
 
 #include "storm/api/storm.h"
 #include "storm/modelchecker/results/ExplicitQuantitativeCheckResult.h"
@@ -92,13 +82,28 @@
             template<typename ValueType>
             void printResult(ValueType const& lowerBound, ValueType const& upperBound) {
                 if (lowerBound == upperBound) {
-                    STORM_PRINT_AND_LOG(lowerBound);
+                    if (storm::utility::isInfinity(lowerBound)) {
+                        STORM_PRINT_AND_LOG("inf");
+                    } else {
+                        STORM_PRINT_AND_LOG(lowerBound);
+                    }
+                } else if (storm::utility::isInfinity<ValueType>(-lowerBound)) {
+                    if (storm::utility::isInfinity(upperBound)) {
+                        STORM_PRINT_AND_LOG("[-inf, inf] (width=inf)");
+                    } else {
+                        // Only upper bound is known
+                        STORM_PRINT_AND_LOG("≤ " << upperBound);
+                    }
+                } else if (storm::utility::isInfinity(upperBound)) {
+                    STORM_PRINT_AND_LOG("≥ " << lowerBound);
                 } else {
                     STORM_PRINT_AND_LOG("[" << lowerBound << ", " << upperBound << "] (width=" << ValueType(upperBound - lowerBound) << ")");
                 }
                 if (storm::NumberTraits<ValueType>::IsExact) {
                     STORM_PRINT_AND_LOG(" (approx. ");
-                    printResult(storm::utility::convertNumber<double>(lowerBound), storm::utility::convertNumber<double>(upperBound));
+                    double roundedLowerBound = storm::utility::isInfinity<ValueType>(-lowerBound) ? -storm::utility::infinity<double>() : storm::utility::convertNumber<double>(lowerBound);
+                    double roundedUpperBound = storm::utility::isInfinity(upperBound) ? storm::utility::infinity<double>() : storm::utility::convertNumber<double>(upperBound);
+                    printResult(roundedLowerBound, roundedUpperBound);
                     STORM_PRINT_AND_LOG(")");
                 }
             }
@@ -106,21 +111,8 @@
             MemlessSearchOptions fillMemlessSearchOptionsFromSettings() {
                 storm::pomdp::MemlessSearchOptions options;
                 auto const& qualSettings = storm::settings::getModule<storm::settings::modules::QualitativePOMDPAnalysisSettings>();
-=======
-
-#include "storm/api/storm.h"
-#include "storm/modelchecker/results/ExplicitQuantitativeCheckResult.h"
-#include "storm/modelchecker/results/ExplicitQualitativeCheckResult.h"
-#include "storm/utility/NumberTraits.h"
-#include "storm/utility/Stopwatch.h"
-#include "storm/utility/SignalHandler.h"
-#include "storm/utility/NumberTraits.h"
->>>>>>> a649968a
-
-#include "storm/exceptions/UnexpectedException.h"
-#include "storm/exceptions/NotSupportedException.h"
-
-<<<<<<< HEAD
+
+
                 options.onlyDeterministicStrategies = qualSettings.isOnlyDeterministicSet();
                 uint64_t loglevel = 0;
                 // TODO a big ugly, but we have our own loglevels (for technical reasons)
@@ -183,243 +175,6 @@
                     search.getStatistics().print();
                 } else {
                     STORM_LOG_ERROR("This method is not implemented.");
-                }
-            }
-            
-            template<typename ValueType, storm::dd::DdType DdType>
-            bool performAnalysis(std::shared_ptr<storm::models::sparse::Pomdp<ValueType>> const& pomdp, storm::pomdp::analysis::FormulaInformation const& formulaInfo, storm::logic::Formula const& formula) {
-                auto const& pomdpSettings = storm::settings::getModule<storm::settings::modules::POMDPSettings>();
-                bool analysisPerformed = false;
-                if (pomdpSettings.isGridApproximationSet()) {
-                    STORM_PRINT_AND_LOG("Applying grid approximation... ");
-                    auto const& gridSettings = storm::settings::getModule<storm::settings::modules::GridApproximationSettings>();
-                    typename storm::pomdp::modelchecker::ApproximatePOMDPModelchecker<storm::models::sparse::Pomdp<ValueType>>::Options options;
-                    options.initialGridResolution = gridSettings.getGridResolution();
-                    options.explorationThreshold = storm::utility::convertNumber<ValueType>(gridSettings.getExplorationThreshold());
-                    options.doRefinement = gridSettings.isRefineSet();
-                    options.refinementPrecision = storm::utility::convertNumber<ValueType>(gridSettings.getRefinementPrecision());
-                    options.numericPrecision = storm::utility::convertNumber<ValueType>(gridSettings.getNumericPrecision());
-                    options.cacheSubsimplices = gridSettings.isCacheSimplicesSet();
-                    if (gridSettings.isUnfoldBeliefMdpSizeThresholdSet()) {
-                        options.beliefMdpSizeThreshold = gridSettings.getUnfoldBeliefMdpSizeThreshold();
-                    }
-                    if (storm::NumberTraits<ValueType>::IsExact) {
-                        if (gridSettings.isNumericPrecisionSetFromDefault()) {
-                            STORM_LOG_WARN_COND(storm::utility::isZero(options.numericPrecision), "Setting numeric precision to zero because exact arithmethic is used.");
-                            options.numericPrecision = storm::utility::zero<ValueType>();
-                        } else {
-                            STORM_LOG_WARN_COND(storm::utility::isZero(options.numericPrecision), "A non-zero numeric precision was set although exact arithmethic is used. Results might be inexact.");
-                        }
-                    }
-                    storm::pomdp::modelchecker::ApproximatePOMDPModelchecker<storm::models::sparse::Pomdp<ValueType>> checker(*pomdp, options);
-                    auto result = checker.check(formula);
-                    checker.printStatisticsToStream(std::cout);
-                    if (storm::utility::resources::isTerminate()) {
-                        STORM_PRINT_AND_LOG("\nResult till abort: ")
-                    } else {
-                        STORM_PRINT_AND_LOG("\nResult: ")
-                    }
-                    printResult(result.lowerBound, result.upperBound);
-                    STORM_PRINT_AND_LOG(std::endl);
-                    analysisPerformed = true;
-                }
-                if (pomdpSettings.isMemlessSearchSet()) {
-                    performQualitativeAnalysis(pomdp, formulaInfo, formula);
-                    analysisPerformed = true;
-
-                }
-                if (pomdpSettings.isCheckFullyObservableSet()) {
-                    STORM_PRINT_AND_LOG("Analyzing the formula on the fully observable MDP ... ");
-                    auto resultPtr = storm::api::verifyWithSparseEngine<ValueType>(pomdp->template as<storm::models::sparse::Mdp<ValueType>>(), storm::api::createTask<ValueType>(formula.asSharedPointer(), true));
-                    if (resultPtr) {
-                        auto result = resultPtr->template asExplicitQuantitativeCheckResult<ValueType>();
-                        result.filter(storm::modelchecker::ExplicitQualitativeCheckResult(pomdp->getInitialStates()));
-                        if (storm::utility::resources::isTerminate()) {
-                            STORM_PRINT_AND_LOG("\nResult till abort: ")
-                        } else {
-                            STORM_PRINT_AND_LOG("\nResult: ")
-                        }
-                        printResult(result.getMin(), result.getMax());
-                        STORM_PRINT_AND_LOG(std::endl);
-                    } else {
-                        STORM_PRINT_AND_LOG("\nResult: Not available." << std::endl);
-                    }
-                    analysisPerformed = true;
-                }
-                return analysisPerformed;
-            }
-            
-            
-            template<typename ValueType, storm::dd::DdType DdType>
-            bool performTransformation(std::shared_ptr<storm::models::sparse::Pomdp<ValueType>>& pomdp, storm::logic::Formula const& formula) {
-                auto const& pomdpSettings = storm::settings::getModule<storm::settings::modules::POMDPSettings>();
-                bool transformationPerformed = false;
-                bool memoryUnfolded = false;
-                if (pomdpSettings.getMemoryBound() > 1) {
-                    STORM_PRINT_AND_LOG("Computing the unfolding for memory bound " << pomdpSettings.getMemoryBound() << " and memory pattern '" << storm::storage::toString(pomdpSettings.getMemoryPattern()) << "' ...");
-                    storm::storage::PomdpMemory memory = storm::storage::PomdpMemoryBuilder().build(pomdpSettings.getMemoryPattern(), pomdpSettings.getMemoryBound());
-                    std::cout << memory.toString() << std::endl;
-                    storm::transformer::PomdpMemoryUnfolder<ValueType> memoryUnfolder(*pomdp, memory);
-                    pomdp = memoryUnfolder.transform();
-                    STORM_PRINT_AND_LOG(" done." << std::endl);
-                    pomdp->printModelInformationToStream(std::cout);
-                    transformationPerformed = true;
-                    memoryUnfolded = true;
-                }
-        
-                // From now on the pomdp is considered memoryless
-        
-                if (pomdpSettings.isMecReductionSet()) {
-                    STORM_PRINT_AND_LOG("Eliminating mec choices ...");
-                    // Note: Elimination of mec choices only preserves memoryless schedulers.
-                    uint64_t oldChoiceCount = pomdp->getNumberOfChoices();
-                    storm::transformer::GlobalPomdpMecChoiceEliminator<ValueType> mecChoiceEliminator(*pomdp);
-                    pomdp = mecChoiceEliminator.transform(formula);
-                    STORM_PRINT_AND_LOG(" done." << std::endl);
-                    STORM_PRINT_AND_LOG(oldChoiceCount - pomdp->getNumberOfChoices() << " choices eliminated through MEC choice elimination." << std::endl);
-                    pomdp->printModelInformationToStream(std::cout);
-                    transformationPerformed = true;
-                }
-        
-                if (pomdpSettings.isTransformBinarySet() || pomdpSettings.isTransformSimpleSet()) {
-                    if (pomdpSettings.isTransformSimpleSet()) {
-                        STORM_PRINT_AND_LOG("Transforming the POMDP to a simple POMDP.");
-                        pomdp = storm::transformer::BinaryPomdpTransformer<ValueType>().transform(*pomdp, true);
-                    } else {
-                        STORM_PRINT_AND_LOG("Transforming the POMDP to a binary POMDP.");
-                        pomdp = storm::transformer::BinaryPomdpTransformer<ValueType>().transform(*pomdp, false);
-                    }
-                    pomdp->printModelInformationToStream(std::cout);
-                    STORM_PRINT_AND_LOG(" done." << std::endl);
-                    transformationPerformed = true;
-                }
-        
-                if (pomdpSettings.isExportToParametricSet()) {
-                    STORM_PRINT_AND_LOG("Transforming memoryless POMDP to pMC...");
-                    storm::transformer::ApplyFiniteSchedulerToPomdp<ValueType> toPMCTransformer(*pomdp);
-                    std::string transformMode = pomdpSettings.getFscApplicationTypeString();
-                    auto pmc = toPMCTransformer.transform(storm::transformer::parsePomdpFscApplicationMode(transformMode));
-                    STORM_PRINT_AND_LOG(" done." << std::endl);
-                    pmc->printModelInformationToStream(std::cout);
-                    STORM_PRINT_AND_LOG("Simplifying pMC...");
-                    //if (generalSettings.isBisimulationSet()) {
-                    pmc = storm::api::performBisimulationMinimization<storm::RationalFunction>(pmc->template as<storm::models::sparse::Dtmc<storm::RationalFunction>>(),{formula.asSharedPointer()}, storm::storage::BisimulationType::Strong)->template as<storm::models::sparse::Dtmc<storm::RationalFunction>>();
-        
-                    //}
-                    STORM_PRINT_AND_LOG(" done." << std::endl);
-                    pmc->printModelInformationToStream(std::cout);
-                    STORM_PRINT_AND_LOG("Exporting pMC...");
-                    storm::analysis::ConstraintCollector<storm::RationalFunction> constraints(*pmc);
-                    auto const& parameterSet = constraints.getVariables();
-                    std::vector<storm::RationalFunctionVariable> parameters(parameterSet.begin(), parameterSet.end());
-                    std::vector<std::string> parameterNames;
-                    for (auto const& parameter : parameters) {
-                        parameterNames.push_back(parameter.name());
-                    }
-                    storm::api::exportSparseModelAsDrn(pmc, pomdpSettings.getExportToParametricFilename(), parameterNames);
-                    STORM_PRINT_AND_LOG(" done." << std::endl);
-                    transformationPerformed = true;
-                }
-                if (transformationPerformed && !memoryUnfolded) {
-                    STORM_PRINT_AND_LOG("Implicitly assumed restriction to memoryless schedulers for at least one transformation." << std::endl);
-                }
-                return transformationPerformed;
-            }
-            
-            template<typename ValueType, storm::dd::DdType DdType>
-            void processOptionsWithValueTypeAndDdLib(storm::cli::SymbolicInput const& symbolicInput, storm::cli::ModelProcessingInformation const& mpi) {
-                auto const& pomdpSettings = storm::settings::getModule<storm::settings::modules::POMDPSettings>();
-                
-                auto model = storm::cli::buildPreprocessExportModelWithValueTypeAndDdlib<DdType, ValueType>(symbolicInput, mpi);
-                if (!model) {
-                    STORM_PRINT_AND_LOG("No input model given." << std::endl);
-                    return;
-                }
-                STORM_LOG_THROW(model->getType() == storm::models::ModelType::Pomdp && model->isSparseModel(), storm::exceptions::WrongFormatException, "Expected a POMDP in sparse representation.");
-            
-                std::shared_ptr<storm::models::sparse::Pomdp<ValueType>> pomdp = model->template as<storm::models::sparse::Pomdp<ValueType>>();
-                if (!pomdpSettings.isNoCanonicSet()) {
-                    storm::transformer::MakePOMDPCanonic<ValueType> makeCanonic(*pomdp);
-                    pomdp = makeCanonic.transform();
-                }
-                
-                std::shared_ptr<storm::logic::Formula const> formula;
-                if (!symbolicInput.properties.empty()) {
-                    formula = symbolicInput.properties.front().getRawFormula();
-                    STORM_PRINT_AND_LOG("Analyzing property '" << *formula << "'" << std::endl);
-                    STORM_LOG_WARN_COND(symbolicInput.properties.size() == 1, "There is currently no support for multiple properties. All other properties will be ignored.");
-                }
-            
-=======
-#include <typeinfo>
-
-namespace storm {
-    namespace pomdp {
-        namespace cli {
-            
-            /// Perform preprocessings based on the graph structure (if requested or necessary). Return true, if some preprocessing has been done
-            template<typename ValueType, storm::dd::DdType DdType>
-            bool performPreprocessing(std::shared_ptr<storm::models::sparse::Pomdp<ValueType>>& pomdp, storm::pomdp::analysis::FormulaInformation& formulaInfo, storm::logic::Formula const& formula) {
-                auto const& pomdpSettings = storm::settings::getModule<storm::settings::modules::POMDPSettings>();
-                bool preprocessingPerformed = false;
-                if (pomdpSettings.isSelfloopReductionSet()) {
-                    bool apply = formulaInfo.isNonNestedReachabilityProbability() && formulaInfo.maximize();
-                    apply = apply || (formulaInfo.isNonNestedExpectedRewardFormula() && formulaInfo.minimize());
-                    if (apply) {
-                        STORM_PRINT_AND_LOG("Eliminating self-loop choices ...");
-                        uint64_t oldChoiceCount = pomdp->getNumberOfChoices();
-                        storm::transformer::GlobalPOMDPSelfLoopEliminator<ValueType> selfLoopEliminator(*pomdp);
-                        pomdp = selfLoopEliminator.transform();
-                        STORM_PRINT_AND_LOG(oldChoiceCount - pomdp->getNumberOfChoices() << " choices eliminated through self-loop elimination." << std::endl);
-                        preprocessingPerformed = true;
-                    }
-                }
-                if (pomdpSettings.isQualitativeReductionSet() && formulaInfo.isNonNestedReachabilityProbability()) {
-                    storm::analysis::QualitativeAnalysis<ValueType> qualitativeAnalysis(*pomdp);
-                    STORM_PRINT_AND_LOG("Computing states with probability 0 ...");
-                    storm::storage::BitVector prob0States = qualitativeAnalysis.analyseProb0(formula.asProbabilityOperatorFormula());
-                    std::cout << prob0States << std::endl;
-                    STORM_PRINT_AND_LOG(" done." << std::endl);
-                    STORM_PRINT_AND_LOG("Computing states with probability 1 ...");
-                    storm::storage::BitVector  prob1States = qualitativeAnalysis.analyseProb1(formula.asProbabilityOperatorFormula());
-                    std::cout << prob1States << std::endl;
-                    STORM_PRINT_AND_LOG(" done." << std::endl);
-                    storm::pomdp::transformer::KnownProbabilityTransformer<ValueType> kpt = storm::pomdp::transformer::KnownProbabilityTransformer<ValueType>();
-                    pomdp = kpt.transform(*pomdp, prob0States, prob1States);
-                    // Update formulaInfo to changes from Preprocessing
-                    formulaInfo.updateTargetStates(*pomdp, std::move(prob1States));
-                    formulaInfo.updateSinkStates(*pomdp, std::move(prob0States));
-                    preprocessingPerformed = true;
-                }
-                return preprocessingPerformed;
-            }
-            
-            template<typename ValueType>
-            void printResult(ValueType const& lowerBound, ValueType const& upperBound) {
-                if (lowerBound == upperBound) {
-                    if (storm::utility::isInfinity(lowerBound)) {
-                        STORM_PRINT_AND_LOG("inf");
-                    } else {
-                        STORM_PRINT_AND_LOG(lowerBound);
-                    }
-                } else if (storm::utility::isInfinity<ValueType>(-lowerBound)) {
-                    if (storm::utility::isInfinity(upperBound)) {
-                        STORM_PRINT_AND_LOG("[-inf, inf] (width=inf)");
-                    } else {
-                        // Only upper bound is known
-                        STORM_PRINT_AND_LOG("≤ " << upperBound);
-                    }
-                } else if (storm::utility::isInfinity(upperBound)) {
-                    STORM_PRINT_AND_LOG("≥ " << lowerBound);
-                } else {
-                    STORM_PRINT_AND_LOG("[" << lowerBound << ", " << upperBound << "] (width=" << ValueType(upperBound - lowerBound) << ")");
-                }
-                if (storm::NumberTraits<ValueType>::IsExact) {
-                    STORM_PRINT_AND_LOG(" (approx. ");
-                    double roundedLowerBound = storm::utility::isInfinity<ValueType>(-lowerBound) ? -storm::utility::infinity<double>() : storm::utility::convertNumber<double>(lowerBound);
-                    double roundedUpperBound = storm::utility::isInfinity(upperBound) ? storm::utility::infinity<double>() : storm::utility::convertNumber<double>(upperBound);
-                    printResult(roundedLowerBound, roundedUpperBound);
-                    STORM_PRINT_AND_LOG(")");
                 }
             }
             
@@ -445,24 +200,9 @@
                     analysisPerformed = true;
                 }
                 if (pomdpSettings.isMemlessSearchSet()) {
-                    STORM_LOG_THROW(formulaInfo.isNonNestedReachabilityProbability(), storm::exceptions::NotSupportedException, "Qualitative memoryless scheduler search is not implemented for this property type.");
-
-    //                    std::cout << std::endl;
-    //                    pomdp->writeDotToStream(std::cout);
-    //                    std::cout << std::endl;
-    //                    std::cout << std::endl;
-                    storm::expressions::ExpressionManager expressionManager;
-                    std::shared_ptr<storm::utility::solver::SmtSolverFactory> smtSolverFactory = std::make_shared<storm::utility::solver::Z3SmtSolverFactory>();
-                    if (pomdpSettings.getMemlessSearchMethod() == "ccd16memless") {
-                        storm::pomdp::QualitativeStrategySearchNaive<ValueType> memlessSearch(*pomdp, formulaInfo.getTargetStates().observations, formulaInfo.getTargetStates().states, formulaInfo.getSinkStates().states, smtSolverFactory);
-                        memlessSearch.findNewStrategyForSomeState(5);
-                    } else if (pomdpSettings.getMemlessSearchMethod() == "iterative") {
-                        storm::pomdp::MemlessStrategySearchQualitative<ValueType> memlessSearch(*pomdp, formulaInfo.getTargetStates().observations, formulaInfo.getTargetStates().states, formulaInfo.getSinkStates().states, smtSolverFactory);
-                        memlessSearch.findNewStrategyForSomeState(5);
-                    } else {
-                        STORM_LOG_ERROR("This method is not implemented.");
-                    }
+                    performQualitativeAnalysis(pomdp, formulaInfo, formula);
                     analysisPerformed = true;
+
                 }
                 if (pomdpSettings.isCheckFullyObservableSet()) {
                     STORM_PRINT_AND_LOG("Analyzing the formula on the fully observable MDP ... ");
@@ -586,7 +326,6 @@
                     STORM_LOG_WARN_COND(symbolicInput.properties.size() == 1, "There is currently no support for multiple properties. All other properties will be ignored.");
                 }
             
->>>>>>> a649968a
                 if (pomdpSettings.isAnalyzeUniqueObservationsSet()) {
                     STORM_PRINT_AND_LOG("Analyzing states with unique observation ..." << std::endl);
                     storm::analysis::UniqueObservationStates<ValueType> uniqueAnalysis(*pomdp);
@@ -601,8 +340,7 @@
                     // Note that formulaInfo contains state-based information which potentially needs to be updated during preprocessing
                     if (performPreprocessing<ValueType, DdType>(pomdp, formulaInfo, *formula)) {
                         sw.stop();
-<<<<<<< HEAD
-                        STORM_PRINT_AND_LOG("Time for graph-based POMDP (pre-)processing: " << sw << "s." << std::endl);
+                        STORM_PRINT_AND_LOG("Time for graph-based POMDP (pre-)processing: " << sw << "." << std::endl);
                         pomdp->printModelInformationToStream(std::cout);
                     }
 
@@ -619,23 +357,6 @@
                     }
                     
 
-=======
-                        STORM_PRINT_AND_LOG("Time for graph-based POMDP (pre-)processing: " << sw << "." << std::endl);
-                        pomdp->printModelInformationToStream(std::cout);
-                    }
-                    
-                    sw.restart();
-                    if (performAnalysis<ValueType, DdType>(pomdp, formulaInfo, *formula)) {
-                        sw.stop();
-                        STORM_PRINT_AND_LOG("Time for POMDP analysis: " << sw << "." << std::endl);
-                    }
-                    
-                    sw.restart();
-                    if (performTransformation<ValueType, DdType>(pomdp, *formula)) {
-                        sw.stop();
-                        STORM_PRINT_AND_LOG("Time for POMDP transformation(s): " << sw << "." << std::endl);
-                    }
->>>>>>> a649968a
                 } else {
                     STORM_LOG_WARN("Nothing to be done. Did you forget to specify a formula?");
                 }
@@ -676,7 +397,6 @@
         }
     }
 }
-<<<<<<< HEAD
 
 /*!
  * Entry point for the pomdp backend.
@@ -697,28 +417,6 @@
         }
         storm::cli::setUrgentOptions();
 
-=======
-
-/*!
- * Entry point for the pomdp backend.
- *
- * @param argc The argc argument of main().
- * @param argv The argv argument of main().
- * @return Return code, 0 if successfull, not 0 otherwise.
- */
-int main(const int argc, const char** argv) {
-    //try {
-        storm::utility::setUp();
-        storm::cli::printHeader("Storm-pomdp", argc, argv);
-        storm::settings::initializePomdpSettings("Storm-POMDP", "storm-pomdp");
-
-        bool optionsCorrect = storm::cli::parseOptions(argc, argv);
-        if (!optionsCorrect) {
-            return -1;
-        }
-        storm::cli::setUrgentOptions();
-
->>>>>>> a649968a
         // Invoke storm-pomdp with obtained settings
         storm::pomdp::cli::processOptions();
 
