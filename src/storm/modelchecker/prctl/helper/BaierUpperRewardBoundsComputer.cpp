#include "storm/modelchecker/prctl/helper/BaierUpperRewardBoundsComputer.h"

#include "storm/adapters/RationalNumberAdapter.h"
#include "storm/storage/BitVector.h"
#include "storm/storage/MaximalEndComponentDecomposition.h"
#include "storm/storage/SparseMatrix.h"
#include "storm/storage/StronglyConnectedComponentDecomposition.h"
<<<<<<< HEAD

#include "storm/utility/Extremum.h"
#include "storm/utility/macros.h"
#include "storm/utility/vector.h"
=======
#include "storm/utility/Extremum.h"
#include "storm/utility/macros.h"
#include "storm/utility/vector.h"

#include "storm/exceptions/InvalidOperationException.h"
>>>>>>> 90d3a43c

namespace storm {
namespace modelchecker {
namespace helper {

template<typename ValueType>
BaierUpperRewardBoundsComputer<ValueType>::BaierUpperRewardBoundsComputer(storm::storage::SparseMatrix<ValueType> const& transitionMatrix,
                                                                          storm::storage::SparseMatrix<ValueType> const& backwardTransitions,
                                                                          std::vector<ValueType> const& rewards,
                                                                          std::vector<ValueType> const& oneStepTargetProbabilities,
                                                                          std::function<uint64_t(uint64_t)> const& stateToScc)
    : _transitionMatrix(transitionMatrix),
      _backwardTransitions(&backwardTransitions),
      _stateToScc(stateToScc),
      _rewards(rewards),
      _oneStepTargetProbabilities(oneStepTargetProbabilities) {
    // Intentionally left empty.
}

template<typename ValueType>
BaierUpperRewardBoundsComputer<ValueType>::BaierUpperRewardBoundsComputer(storm::storage::SparseMatrix<ValueType> const& transitionMatrix,
                                                                          std::vector<ValueType> const& rewards,
                                                                          std::vector<ValueType> const& oneStepTargetProbabilities,
                                                                          std::function<uint64_t(uint64_t)> const& stateToScc)
    : _transitionMatrix(transitionMatrix),
      _backwardTransitions(nullptr),
      _stateToScc(stateToScc),
      _rewards(rewards),
      _oneStepTargetProbabilities(oneStepTargetProbabilities) {
    // Intentionally left empty.
}

template<typename ValueType>
std::vector<ValueType> BaierUpperRewardBoundsComputer<ValueType>::computeUpperBoundOnExpectedVisitingTimes(
<<<<<<< HEAD
    storm::storage::SparseMatrix<ValueType> const& transitionMatrix, std::vector<ValueType> const& oneStepTargetProbabilities) {
    return computeUpperBoundOnExpectedVisitingTimes(transitionMatrix, transitionMatrix.transpose(true), oneStepTargetProbabilities);
=======
    storm::storage::SparseMatrix<ValueType> const& transitionMatrix, std::vector<ValueType> const& oneStepTargetProbabilities,
    std::function<bool(uint64_t)> const& isMecCollapsingAllowedForChoice) {
    return computeUpperBoundOnExpectedVisitingTimes(transitionMatrix, transitionMatrix.transpose(true), oneStepTargetProbabilities,
                                                    isMecCollapsingAllowedForChoice);
}

template<typename ValueType>
std::vector<ValueType> BaierUpperRewardBoundsComputer<ValueType>::computeUpperBoundOnExpectedVisitingTimes(
    storm::storage::SparseMatrix<ValueType> const& transitionMatrix, storm::storage::SparseMatrix<ValueType> const& backwardTransitions,
    std::vector<ValueType> const& oneStepTargetProbabilities, std::function<bool(uint64_t)> const& isMecCollapsingAllowedForChoice) {
    std::vector<uint64_t> stateToScc =
        storm::storage::StronglyConnectedComponentDecomposition<ValueType>(transitionMatrix).computeStateToSccIndexMap(transitionMatrix.getRowGroupCount());
    return computeUpperBoundOnExpectedVisitingTimes(
        transitionMatrix, backwardTransitions, oneStepTargetProbabilities, [&stateToScc](uint64_t s) { return stateToScc[s]; },
        isMecCollapsingAllowedForChoice);
>>>>>>> 90d3a43c
}

template<typename ValueType>
std::vector<ValueType> BaierUpperRewardBoundsComputer<ValueType>::computeUpperBoundOnExpectedVisitingTimes(
    storm::storage::SparseMatrix<ValueType> const& transitionMatrix, storm::storage::SparseMatrix<ValueType> const& backwardTransitions,
<<<<<<< HEAD
    std::vector<ValueType> const& oneStepTargetProbabilities) {
    std::vector<uint64_t> stateToScc =
        storm::storage::StronglyConnectedComponentDecomposition<ValueType>(transitionMatrix).computeStateToSccIndexMap(transitionMatrix.getRowGroupCount());
    return computeUpperBoundOnExpectedVisitingTimes(transitionMatrix, backwardTransitions, oneStepTargetProbabilities,
                                                    [&stateToScc](uint64_t s) { return stateToScc[s]; });
}

template<typename ValueType>
std::vector<ValueType> BaierUpperRewardBoundsComputer<ValueType>::computeUpperBoundOnExpectedVisitingTimes(
    storm::storage::SparseMatrix<ValueType> const& transitionMatrix, storm::storage::SparseMatrix<ValueType> const& backwardTransitions,
    std::vector<ValueType> const& oneStepTargetProbabilities, std::function<uint64_t(uint64_t)> const& stateToScc) {
    // This first computes for every state s a non-zero lower bound d_s for the probability that starting at s, we never reach s again
    // An upper bound on the expected visiting times is given by 1/d_s
    // More precisely, we maintain a set of processed states.
    // Given a  processed states s, let T be the union of the target states and the states processed *before* s.
    // Then, the value d_s for s is a lower bound for the probability that from the next step on we always stay in T.
    // Since T does not contain s, d_s is thus also a lower bound for the probability that we never reach s again.
    // Very roughly, the procedure can be seen as a quantitative variant of 'performProb1A'.
    // Note: We slightly deviate from the description of Baier et al.  http://doi.org/10.1007/978-3-319-63387-9_8.
    // While they only consider processed states from a previous iteration step, we immediately consider them once they are processed

    auto const numStates = transitionMatrix.getRowGroupCount();
    assert(transitionMatrix.getRowCount() == oneStepTargetProbabilities.size());
    assert(backwardTransitions.getRowCount() == numStates);
    assert(backwardTransitions.getColumnCount() == numStates);
    auto const& rowGroupIndices = transitionMatrix.getRowGroupIndices();

=======
    std::vector<ValueType> const& oneStepTargetProbabilities, std::function<uint64_t(uint64_t)> const& stateToScc,
    std::function<bool(uint64_t)> const& isMecCollapsingAllowedForChoice) {
    // This first computes for every state s a non-zero lower bound d_s for the probability that starting at s, we never reach s again
    // An upper bound on the expected visiting times is given by 1/d_s
    // More precisely, we maintain a set of processed states.
    // Given a  processed states s, let T be the union of the target states and the states processed *before* s.
    // Then, the value d_s for s is a lower bound for the probability that from the next step on we always stay in T.
    // Since T does not contain s, d_s is thus also a lower bound for the probability that we never reach s again.
    // Very roughly, the procedure can be seen as a quantitative variant of 'performProb1A'.
    // Note: We slightly deviate from the description of Baier et al.  http://doi.org/10.1007/978-3-319-63387-9_8.
    // While they only consider processed states from a previous iteration step, we immediately consider them once they are processed

    auto const numStates = transitionMatrix.getRowGroupCount();
    assert(transitionMatrix.getRowCount() == oneStepTargetProbabilities.size());
    assert(backwardTransitions.getRowCount() == numStates);
    assert(backwardTransitions.getColumnCount() == numStates);
    auto const& rowGroupIndices = transitionMatrix.getRowGroupIndices();

>>>>>>> 90d3a43c
    // Initialize the 'valid' choices.
    // A choice is valid iff it goes to processed states with non-zero probability.
    // Initially, mark all choices as valid that have non-zero probability to go to the target states *or* to a different Scc.
    auto validChoices = storm::utility::vector::filterGreaterZero(oneStepTargetProbabilities);
    for (uint64_t state = 0; state < numStates; ++state) {
        auto const scc = stateToScc(state);
        for (auto rowIndex = rowGroupIndices[state], rowEnd = rowGroupIndices[state + 1]; rowIndex < rowEnd; ++rowIndex) {
            auto const row = transitionMatrix.getRow(rowIndex);
            if (std::any_of(row.begin(), row.end(), [&stateToScc, &scc](auto const& entry) { return scc != stateToScc(entry.getColumn()); })) {
                validChoices.set(rowIndex, true);
            }
        }
    }

    // Vector that holds the result.
    std::vector<ValueType> result(numStates, storm::utility::one<ValueType>());
    // The states that we already have assigned a value for.
    storm::storage::BitVector processedStates(numStates, false);

<<<<<<< HEAD
    // Auxiliary function that checks if a given state (identified by startRow and endRow) can be processed.
    // A state can be processed if all its choices are valid.
    // Uses validChoices to cache results for choices that are already known to be valid.
    auto canProcessState = [&transitionMatrix, &validChoices, &processedStates](uint64_t const& startRow, uint64_t const& endRow) {
        for (auto rowIndex = validChoices.getNextUnsetIndex(startRow); rowIndex < endRow; rowIndex = validChoices.getNextUnsetIndex(rowIndex + 1)) {
            auto row = transitionMatrix.getRow(rowIndex);
            // choices that lead to different SCCs already have been marked as valid above.
            // Hence, we don't have to check for SCCs anymore.
            if (std::none_of(row.begin(), row.end(), [&processedStates](auto const& entry) { return processedStates.get(entry.getColumn()); })) {
                return false;
            }
            validChoices.set(rowIndex, true);
        }
        return true;
=======
    // Auxiliary function that checks if the given row is valid, i.e. has a transition to a different SCC or to an already processed state.
    // Since a once valid choice can never become invalid, we cache valid choices
    auto isValidChoice = [&transitionMatrix, &validChoices, &processedStates](uint64_t const& choice) {
        if (validChoices.get(choice)) {
            return true;
        }
        auto row = transitionMatrix.getRow(choice);
        // choices that lead to different SCCs already have been marked as valid above.
        // Hence, we don't have to check for SCCs anymore.
        if (std::any_of(row.begin(), row.end(), [&processedStates](auto const& entry) { return processedStates.get(entry.getColumn()); })) {
            validChoices.set(choice, true);  // cache for next time
            return true;
        } else {
            return false;
        }
    };

    // Auxiliary function that computes the value of a given row
    auto getChoiceValue = [&transitionMatrix, &oneStepTargetProbabilities, &processedStates, &stateToScc, &result](uint64_t const& rowIndex,
                                                                                                                   uint64_t const& sccIndex) {
        ValueType rowValue = oneStepTargetProbabilities[rowIndex];
        for (auto const& entry : transitionMatrix.getRow(rowIndex)) {
            if (auto successorState = entry.getColumn(); sccIndex != stateToScc(successorState)) {
                rowValue += entry.getValue();  // * 1
            } else if (processedStates.get(successorState)) {
                rowValue += entry.getValue() * result[successorState];
            }
        }
        return rowValue;
>>>>>>> 90d3a43c
    };

    // For efficiency, we maintain a set of candidateStates that satisfy some necessary conditions for being processed.
    // A candidateState s is unprocessed, but has a processed successor state s' such that s' was processed *after* the previous time we checked candidate s.
    storm::storage::BitVector candidateStates(numStates, true);

<<<<<<< HEAD
=======
    // If we detect that there are mecs in which the system can stay forever, we add them here.
    storm::storage::MaximalEndComponentDecomposition<ValueType> mecs;
    storm::storage::BitVector unprocessedMecs;

>>>>>>> 90d3a43c
    // We usually get the best performance by processing states in inverted order.
    // This is because in the sparse engine the states are explored with a BFS/DFS
    uint64_t unprocessedEnd = numStates;
    auto candidateStateIt = candidateStates.rbegin();
    auto const candidateStateItEnd = candidateStates.rend();
    while (true) {
        // Assert invariant: all states with index >= unprocessedEnd are processed and state (unprocessedEnd - 1) is not processed
        STORM_LOG_ASSERT(processedStates.getNextUnsetIndex(unprocessedEnd) == processedStates.size(), "Invalid index for last unexplored state");
        STORM_LOG_ASSERT(candidateStates.isSubsetOf(~processedStates), "");
        uint64_t const state = *candidateStateIt;
<<<<<<< HEAD
        auto const& startRow = transitionMatrix.getRowGroupIndices()[state];
        auto const& endRow = transitionMatrix.getRowGroupIndices()[state + 1];
        if (canProcessState(startRow, endRow)) {
            // Compute the state value
            storm::utility::Minimum<ValueType> minimalStateValue;
            auto const scc = stateToScc(state);
            for (auto rowIndex = startRow; rowIndex < endRow; ++rowIndex) {
                ValueType rowValue = oneStepTargetProbabilities[rowIndex];
                for (auto const& entry : transitionMatrix.getRow(rowIndex)) {
                    if (auto successorState = entry.getColumn(); scc != stateToScc(successorState)) {
                        rowValue += entry.getValue();  // * 1
                    } else if (processedStates.get(successorState)) {
                        rowValue += entry.getValue() * result[successorState];
                    }
                }
                minimalStateValue &= rowValue;
            }
            result[state] = *minimalStateValue;
            processedStates.set(state);
            if (state == unprocessedEnd - 1) {
                unprocessedEnd = processedStates.getStartOfOneSequenceBefore(unprocessedEnd - 1);
                if (unprocessedEnd == 0) {
                    STORM_LOG_ASSERT(processedStates.full(), "Expected all states to be processed");
                    break;
                }
            }

            // Iterate through predecessors that might become valid in the next run
            for (auto const& predEntry : backwardTransitions.getRow(state)) {
                if (!processedStates.get(predEntry.getColumn())) {
                    candidateStates.set(predEntry.getColumn());
                }
            }
        }
        // state is no longer a candidate
        candidateStates.set(state, false);
        // Get next candidate state
        ++candidateStateIt;
        if (candidateStateIt == candidateStateItEnd) {
            candidateStateIt = candidateStates.rbegin(unprocessedEnd);
            STORM_LOG_ASSERT(candidateStateIt != candidateStateItEnd, "no more candidate states.");
        }
=======
        auto const group = transitionMatrix.getRowGroupIndices(state);
        if (std::all_of(group.begin(), group.end(), [&isValidChoice](auto const& choice) { return isValidChoice(choice); })) {
            // Compute the state value
            storm::utility::Minimum<ValueType> minimalStateValue;
            auto const scc = stateToScc(state);
            for (auto choice : group) {
                minimalStateValue &= getChoiceValue(choice, scc);
            }
            result[state] = *minimalStateValue;
            processedStates.set(state);
            if (state == unprocessedEnd - 1) {
                unprocessedEnd = processedStates.getStartOfOneSequenceBefore(unprocessedEnd - 1);
                if (unprocessedEnd == 0) {
                    STORM_LOG_ASSERT(processedStates.full(), "Expected all states to be processed");
                    break;
                }
            }
            // Iterate through predecessors that might become valid in the next run
            for (auto const& predEntry : backwardTransitions.getRow(state)) {
                if (!processedStates.get(predEntry.getColumn())) {
                    candidateStates.set(predEntry.getColumn());
                }
            }
        }
        // state is no longer a candidate
        candidateStates.set(state, false);
        // Get next candidate state
        ++candidateStateIt;
        if (candidateStateIt == candidateStateItEnd) {
            candidateStateIt = candidateStates.rbegin(unprocessedEnd);  // wrap around
            if (candidateStateIt == candidateStateItEnd) {
                // No more candidate states. We need to consider the mecs consisting of unprocessed states and (currently) invalid choices.
                if (mecs.empty()) {
                    if (isMecCollapsingAllowedForChoice) {
                        auto allowedMecChoices = ~validChoices;
                        for (auto choice : allowedMecChoices) {
                            if (!isMecCollapsingAllowedForChoice(choice)) {
                                allowedMecChoices.set(choice, false);
                            }
                        }
                        mecs = storm::storage::MaximalEndComponentDecomposition<ValueType>(transitionMatrix, backwardTransitions, ~processedStates,
                                                                                           allowedMecChoices);
                        unprocessedMecs = storm::storage::BitVector(mecs.size(), true);
                    }
                    STORM_LOG_THROW(!mecs.empty(), storm::exceptions::InvalidOperationException,
                                    "Unable to compute finite upper bounds for visiting times: No more candidates.");
                }
                // Find unprocessed MECs for which all exiting choices are valid (collapsing that MEC implicitly)
                for (auto mecIndex = unprocessedMecs.getNextSetIndex(0); mecIndex < unprocessedMecs.size();
                     mecIndex = unprocessedMecs.getNextSetIndex(mecIndex + 1)) {
                    auto const& mec = mecs[mecIndex];
                    bool canProcessMec = true;
                    // Find out if MEC is valid and compute its value in one go.
                    auto const scc = stateToScc(mec.begin()->first);
                    storm::utility::Minimum<ValueType> minimalMecValue;
                    for (auto const& stateChoices : mec) {
                        STORM_LOG_ASSERT(scc == stateToScc(stateChoices.first),
                                         "Inconsistency: States on the same MEC must lie on the same SCC but they apparently don't.");
                        auto group = transitionMatrix.getRowGroupIndices(stateChoices.first);
                        for (auto choice : group) {
                            if (stateChoices.second.count(choice) == 0) {
                                // Found exiting choice of mec
                                if (isValidChoice(choice)) {
                                    minimalMecValue &= getChoiceValue(choice, scc);
                                } else {
                                    // exiting choice is invalid so we can't process this mec
                                    canProcessMec = false;
                                    break;
                                }
                            }
                        }
                        if (!canProcessMec) {
                            break;
                        }
                    }
                    if (canProcessMec && !minimalMecValue.empty()) {
                        // Process MEC by assigning a value to all its containing states and marking them as processed.
                        for (auto const& stateChoices : mec) {
                            auto const mecState = stateChoices.first;
                            result[mecState] = *minimalMecValue;
                            processedStates.set(mecState);
                        }
                        // Iterate through predecessors that might become valid in the next run
                        for (auto const& stateChoices : mec) {
                            for (auto const& predEntry : backwardTransitions.getRow(stateChoices.first)) {
                                if (!processedStates.get(predEntry.getColumn())) {
                                    candidateStates.set(predEntry.getColumn());  // New candidates might be part of another mec
                                }
                            }
                        }
                        unprocessedMecs.set(mecIndex, false);
                    }
                }
                // Update the largest unprocessed state index
                unprocessedEnd = processedStates.getStartOfOneSequenceBefore(unprocessedEnd - 1);
                if (unprocessedEnd == 0) {
                    STORM_LOG_ASSERT(processedStates.full(), "Expected all states to be processed");
                    break;
                }
                // At this point there are still unprocessed states so there should be new candidates (even if those candidates are on another mec).
                candidateStateIt = candidateStates.rbegin(unprocessedEnd);
                // If there are no new candidates, then either none of the mecs could be processed or those that have been processed don't have any unprocessed
                // predecessors
                STORM_LOG_THROW(candidateStateIt != candidateStateItEnd, storm::exceptions::InvalidOperationException,
                                "Unable to compute finite upper bounds for visiting times: No more candidates.");
            }
        }
>>>>>>> 90d3a43c
    }

    // Transform the d_t to an upper bound for zeta(t) (i.e. the expected number of visits of t
    storm::utility::vector::applyPointwise(result, result, [](ValueType const& r) -> ValueType { return storm::utility::one<ValueType>() / r; });
    return result;
}

template<typename ValueType>
ValueType BaierUpperRewardBoundsComputer<ValueType>::computeUpperBound() {
    STORM_LOG_TRACE("Computing upper reward bounds using variant-2 of Baier et al.");
    std::chrono::high_resolution_clock::time_point start = std::chrono::high_resolution_clock::now();

    storm::storage::SparseMatrix<ValueType> computedBackwardTransitions;
    if (!_backwardTransitions) {
        computedBackwardTransitions = _transitionMatrix.transpose(true);
    }
    auto const& backwardTransRef = _backwardTransitions ? *_backwardTransitions : computedBackwardTransitions;
<<<<<<< HEAD
    auto expVisits = _stateToScc ? computeUpperBoundOnExpectedVisitingTimes(_transitionMatrix, backwardTransRef, _oneStepTargetProbabilities, _stateToScc)
                                 : computeUpperBoundOnExpectedVisitingTimes(_transitionMatrix, backwardTransRef, _oneStepTargetProbabilities);
=======

    std::function<bool(uint64_t)> isMecCollapsingAllowedForChoice = [this](uint64_t choice) {
        return this->_rewards.at(choice) <= storm::utility::zero<ValueType>();
    };
    auto expVisits = _stateToScc ? computeUpperBoundOnExpectedVisitingTimes(_transitionMatrix, backwardTransRef, _oneStepTargetProbabilities, _stateToScc,
                                                                            isMecCollapsingAllowedForChoice)
                                 : computeUpperBoundOnExpectedVisitingTimes(_transitionMatrix, backwardTransRef, _oneStepTargetProbabilities,
                                                                            isMecCollapsingAllowedForChoice);
>>>>>>> 90d3a43c

    ValueType upperBound = storm::utility::zero<ValueType>();
    for (uint64_t state = 0; state < expVisits.size(); ++state) {
        ValueType maxReward = storm::utility::zero<ValueType>();
        // By starting the maxReward with zero, negative rewards are essentially ignored which
        // is necessary to provide a valid upper bound
        for (auto row = _transitionMatrix.getRowGroupIndices()[state], endRow = _transitionMatrix.getRowGroupIndices()[state + 1]; row < endRow; ++row) {
            maxReward = std::max(maxReward, _rewards[row]);
        }
        upperBound += expVisits[state] * maxReward;
    }

    STORM_LOG_TRACE("Baier algorithm for reward bound computation (variant 2) computed bound " << upperBound << ".");
    std::chrono::high_resolution_clock::time_point end = std::chrono::high_resolution_clock::now();
    STORM_LOG_TRACE("Computed upper bounds on rewards in " << std::chrono::duration_cast<std::chrono::milliseconds>(end - start).count() << "ms.");
    return upperBound;
}

template class BaierUpperRewardBoundsComputer<double>;

#ifdef STORM_HAVE_CARL
template class BaierUpperRewardBoundsComputer<storm::RationalNumber>;
#endif
}  // namespace helper
}  // namespace modelchecker
}  // namespace storm<|MERGE_RESOLUTION|>--- conflicted
+++ resolved
@@ -5,18 +5,11 @@
 #include "storm/storage/MaximalEndComponentDecomposition.h"
 #include "storm/storage/SparseMatrix.h"
 #include "storm/storage/StronglyConnectedComponentDecomposition.h"
-<<<<<<< HEAD
-
 #include "storm/utility/Extremum.h"
 #include "storm/utility/macros.h"
 #include "storm/utility/vector.h"
-=======
-#include "storm/utility/Extremum.h"
-#include "storm/utility/macros.h"
-#include "storm/utility/vector.h"
 
 #include "storm/exceptions/InvalidOperationException.h"
->>>>>>> 90d3a43c
 
 namespace storm {
 namespace modelchecker {
@@ -51,10 +44,6 @@
 
 template<typename ValueType>
 std::vector<ValueType> BaierUpperRewardBoundsComputer<ValueType>::computeUpperBoundOnExpectedVisitingTimes(
-<<<<<<< HEAD
-    storm::storage::SparseMatrix<ValueType> const& transitionMatrix, std::vector<ValueType> const& oneStepTargetProbabilities) {
-    return computeUpperBoundOnExpectedVisitingTimes(transitionMatrix, transitionMatrix.transpose(true), oneStepTargetProbabilities);
-=======
     storm::storage::SparseMatrix<ValueType> const& transitionMatrix, std::vector<ValueType> const& oneStepTargetProbabilities,
     std::function<bool(uint64_t)> const& isMecCollapsingAllowedForChoice) {
     return computeUpperBoundOnExpectedVisitingTimes(transitionMatrix, transitionMatrix.transpose(true), oneStepTargetProbabilities,
@@ -70,41 +59,11 @@
     return computeUpperBoundOnExpectedVisitingTimes(
         transitionMatrix, backwardTransitions, oneStepTargetProbabilities, [&stateToScc](uint64_t s) { return stateToScc[s]; },
         isMecCollapsingAllowedForChoice);
->>>>>>> 90d3a43c
 }
 
 template<typename ValueType>
 std::vector<ValueType> BaierUpperRewardBoundsComputer<ValueType>::computeUpperBoundOnExpectedVisitingTimes(
     storm::storage::SparseMatrix<ValueType> const& transitionMatrix, storm::storage::SparseMatrix<ValueType> const& backwardTransitions,
-<<<<<<< HEAD
-    std::vector<ValueType> const& oneStepTargetProbabilities) {
-    std::vector<uint64_t> stateToScc =
-        storm::storage::StronglyConnectedComponentDecomposition<ValueType>(transitionMatrix).computeStateToSccIndexMap(transitionMatrix.getRowGroupCount());
-    return computeUpperBoundOnExpectedVisitingTimes(transitionMatrix, backwardTransitions, oneStepTargetProbabilities,
-                                                    [&stateToScc](uint64_t s) { return stateToScc[s]; });
-}
-
-template<typename ValueType>
-std::vector<ValueType> BaierUpperRewardBoundsComputer<ValueType>::computeUpperBoundOnExpectedVisitingTimes(
-    storm::storage::SparseMatrix<ValueType> const& transitionMatrix, storm::storage::SparseMatrix<ValueType> const& backwardTransitions,
-    std::vector<ValueType> const& oneStepTargetProbabilities, std::function<uint64_t(uint64_t)> const& stateToScc) {
-    // This first computes for every state s a non-zero lower bound d_s for the probability that starting at s, we never reach s again
-    // An upper bound on the expected visiting times is given by 1/d_s
-    // More precisely, we maintain a set of processed states.
-    // Given a  processed states s, let T be the union of the target states and the states processed *before* s.
-    // Then, the value d_s for s is a lower bound for the probability that from the next step on we always stay in T.
-    // Since T does not contain s, d_s is thus also a lower bound for the probability that we never reach s again.
-    // Very roughly, the procedure can be seen as a quantitative variant of 'performProb1A'.
-    // Note: We slightly deviate from the description of Baier et al.  http://doi.org/10.1007/978-3-319-63387-9_8.
-    // While they only consider processed states from a previous iteration step, we immediately consider them once they are processed
-
-    auto const numStates = transitionMatrix.getRowGroupCount();
-    assert(transitionMatrix.getRowCount() == oneStepTargetProbabilities.size());
-    assert(backwardTransitions.getRowCount() == numStates);
-    assert(backwardTransitions.getColumnCount() == numStates);
-    auto const& rowGroupIndices = transitionMatrix.getRowGroupIndices();
-
-=======
     std::vector<ValueType> const& oneStepTargetProbabilities, std::function<uint64_t(uint64_t)> const& stateToScc,
     std::function<bool(uint64_t)> const& isMecCollapsingAllowedForChoice) {
     // This first computes for every state s a non-zero lower bound d_s for the probability that starting at s, we never reach s again
@@ -123,7 +82,6 @@
     assert(backwardTransitions.getColumnCount() == numStates);
     auto const& rowGroupIndices = transitionMatrix.getRowGroupIndices();
 
->>>>>>> 90d3a43c
     // Initialize the 'valid' choices.
     // A choice is valid iff it goes to processed states with non-zero probability.
     // Initially, mark all choices as valid that have non-zero probability to go to the target states *or* to a different Scc.
@@ -143,22 +101,6 @@
     // The states that we already have assigned a value for.
     storm::storage::BitVector processedStates(numStates, false);
 
-<<<<<<< HEAD
-    // Auxiliary function that checks if a given state (identified by startRow and endRow) can be processed.
-    // A state can be processed if all its choices are valid.
-    // Uses validChoices to cache results for choices that are already known to be valid.
-    auto canProcessState = [&transitionMatrix, &validChoices, &processedStates](uint64_t const& startRow, uint64_t const& endRow) {
-        for (auto rowIndex = validChoices.getNextUnsetIndex(startRow); rowIndex < endRow; rowIndex = validChoices.getNextUnsetIndex(rowIndex + 1)) {
-            auto row = transitionMatrix.getRow(rowIndex);
-            // choices that lead to different SCCs already have been marked as valid above.
-            // Hence, we don't have to check for SCCs anymore.
-            if (std::none_of(row.begin(), row.end(), [&processedStates](auto const& entry) { return processedStates.get(entry.getColumn()); })) {
-                return false;
-            }
-            validChoices.set(rowIndex, true);
-        }
-        return true;
-=======
     // Auxiliary function that checks if the given row is valid, i.e. has a transition to a different SCC or to an already processed state.
     // Since a once valid choice can never become invalid, we cache valid choices
     auto isValidChoice = [&transitionMatrix, &validChoices, &processedStates](uint64_t const& choice) {
@@ -188,20 +130,16 @@
             }
         }
         return rowValue;
->>>>>>> 90d3a43c
     };
 
     // For efficiency, we maintain a set of candidateStates that satisfy some necessary conditions for being processed.
     // A candidateState s is unprocessed, but has a processed successor state s' such that s' was processed *after* the previous time we checked candidate s.
     storm::storage::BitVector candidateStates(numStates, true);
 
-<<<<<<< HEAD
-=======
     // If we detect that there are mecs in which the system can stay forever, we add them here.
     storm::storage::MaximalEndComponentDecomposition<ValueType> mecs;
     storm::storage::BitVector unprocessedMecs;
 
->>>>>>> 90d3a43c
     // We usually get the best performance by processing states in inverted order.
     // This is because in the sparse engine the states are explored with a BFS/DFS
     uint64_t unprocessedEnd = numStates;
@@ -212,50 +150,6 @@
         STORM_LOG_ASSERT(processedStates.getNextUnsetIndex(unprocessedEnd) == processedStates.size(), "Invalid index for last unexplored state");
         STORM_LOG_ASSERT(candidateStates.isSubsetOf(~processedStates), "");
         uint64_t const state = *candidateStateIt;
-<<<<<<< HEAD
-        auto const& startRow = transitionMatrix.getRowGroupIndices()[state];
-        auto const& endRow = transitionMatrix.getRowGroupIndices()[state + 1];
-        if (canProcessState(startRow, endRow)) {
-            // Compute the state value
-            storm::utility::Minimum<ValueType> minimalStateValue;
-            auto const scc = stateToScc(state);
-            for (auto rowIndex = startRow; rowIndex < endRow; ++rowIndex) {
-                ValueType rowValue = oneStepTargetProbabilities[rowIndex];
-                for (auto const& entry : transitionMatrix.getRow(rowIndex)) {
-                    if (auto successorState = entry.getColumn(); scc != stateToScc(successorState)) {
-                        rowValue += entry.getValue();  // * 1
-                    } else if (processedStates.get(successorState)) {
-                        rowValue += entry.getValue() * result[successorState];
-                    }
-                }
-                minimalStateValue &= rowValue;
-            }
-            result[state] = *minimalStateValue;
-            processedStates.set(state);
-            if (state == unprocessedEnd - 1) {
-                unprocessedEnd = processedStates.getStartOfOneSequenceBefore(unprocessedEnd - 1);
-                if (unprocessedEnd == 0) {
-                    STORM_LOG_ASSERT(processedStates.full(), "Expected all states to be processed");
-                    break;
-                }
-            }
-
-            // Iterate through predecessors that might become valid in the next run
-            for (auto const& predEntry : backwardTransitions.getRow(state)) {
-                if (!processedStates.get(predEntry.getColumn())) {
-                    candidateStates.set(predEntry.getColumn());
-                }
-            }
-        }
-        // state is no longer a candidate
-        candidateStates.set(state, false);
-        // Get next candidate state
-        ++candidateStateIt;
-        if (candidateStateIt == candidateStateItEnd) {
-            candidateStateIt = candidateStates.rbegin(unprocessedEnd);
-            STORM_LOG_ASSERT(candidateStateIt != candidateStateItEnd, "no more candidate states.");
-        }
-=======
         auto const group = transitionMatrix.getRowGroupIndices(state);
         if (std::all_of(group.begin(), group.end(), [&isValidChoice](auto const& choice) { return isValidChoice(choice); })) {
             // Compute the state value
@@ -363,7 +257,6 @@
                                 "Unable to compute finite upper bounds for visiting times: No more candidates.");
             }
         }
->>>>>>> 90d3a43c
     }
 
     // Transform the d_t to an upper bound for zeta(t) (i.e. the expected number of visits of t
@@ -381,10 +274,6 @@
         computedBackwardTransitions = _transitionMatrix.transpose(true);
     }
     auto const& backwardTransRef = _backwardTransitions ? *_backwardTransitions : computedBackwardTransitions;
-<<<<<<< HEAD
-    auto expVisits = _stateToScc ? computeUpperBoundOnExpectedVisitingTimes(_transitionMatrix, backwardTransRef, _oneStepTargetProbabilities, _stateToScc)
-                                 : computeUpperBoundOnExpectedVisitingTimes(_transitionMatrix, backwardTransRef, _oneStepTargetProbabilities);
-=======
 
     std::function<bool(uint64_t)> isMecCollapsingAllowedForChoice = [this](uint64_t choice) {
         return this->_rewards.at(choice) <= storm::utility::zero<ValueType>();
@@ -393,7 +282,6 @@
                                                                             isMecCollapsingAllowedForChoice)
                                  : computeUpperBoundOnExpectedVisitingTimes(_transitionMatrix, backwardTransRef, _oneStepTargetProbabilities,
                                                                             isMecCollapsingAllowedForChoice);
->>>>>>> 90d3a43c
 
     ValueType upperBound = storm::utility::zero<ValueType>();
     for (uint64_t state = 0; state < expVisits.size(); ++state) {
