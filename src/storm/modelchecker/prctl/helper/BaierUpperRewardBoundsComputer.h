--- conflicted
+++ resolved
@@ -48,17 +48,11 @@
      */
     static std::vector<ValueType> computeUpperBoundOnExpectedVisitingTimes(storm::storage::SparseMatrix<ValueType> const& transitionMatrix,
                                                                            storm::storage::SparseMatrix<ValueType> const& backwardTransitions,
-<<<<<<< HEAD
-                                                                           std::vector<ValueType> const& oneStepTargetProbabilities);
-    static std::vector<ValueType> computeUpperBoundOnExpectedVisitingTimes(storm::storage::SparseMatrix<ValueType> const& transitionMatrix,
-                                                                           std::vector<ValueType> const& oneStepTargetProbabilities);
-=======
                                                                            std::vector<ValueType> const& oneStepTargetProbabilities,
                                                                            std::function<bool(uint64_t)> const& isMecCollapsingAllowedForChoice = {});
     static std::vector<ValueType> computeUpperBoundOnExpectedVisitingTimes(storm::storage::SparseMatrix<ValueType> const& transitionMatrix,
                                                                            std::vector<ValueType> const& oneStepTargetProbabilities,
                                                                            std::function<bool(uint64_t)> const& isMecCollapsingAllowedForChoice = {});
->>>>>>> 90d3a43c
 
     /*!
      * Computes for each state an upper bound for the maximal expected times each state is visited.
@@ -66,21 +60,14 @@
      * that lead directly to the goal state.
      * @param oneStepTargetProbabilities For each choice the probability to go to a goal state in one step.
      * @param stateToScc Returns the SCC index for each state
-<<<<<<< HEAD
-=======
      * @param isMecCollapsingAllowedForChoice if a function is given, we allow to collapse MECs that only consist of choices where the given function returns
      * true. The interpretation of the returned values for states of such MECs is that visits of states that happen directly after a mec choice do not count.
->>>>>>> 90d3a43c
      */
     static std::vector<ValueType> computeUpperBoundOnExpectedVisitingTimes(storm::storage::SparseMatrix<ValueType> const& transitionMatrix,
                                                                            storm::storage::SparseMatrix<ValueType> const& backwardTransitions,
                                                                            std::vector<ValueType> const& oneStepTargetProbabilities,
-<<<<<<< HEAD
-                                                                           std::function<uint64_t(uint64_t)> const& stateToScc);
-=======
                                                                            std::function<uint64_t(uint64_t)> const& stateToScc,
                                                                            std::function<bool(uint64_t)> const& isMecCollapsingAllowedForChoice = {});
->>>>>>> 90d3a43c
 
    private:
     storm::storage::SparseMatrix<ValueType> const& _transitionMatrix;
