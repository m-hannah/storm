#include "storm/modelchecker/prctl/helper/SparseMdpPrctlHelper.h"

#include <boost/container/flat_map.hpp>

#include "storm/modelchecker/results/ExplicitQuantitativeCheckResult.h"
#include "storm/modelchecker/hints/ExplicitModelCheckerHint.h"
#include "storm/modelchecker/prctl/helper/DsMpiUpperRewardBoundsComputer.h"
#include "storm/modelchecker/prctl/helper/BaierUpperRewardBoundsComputer.h"
#include "storm/modelchecker/prctl/helper/SparseMdpEndComponentInformation.h"

#include "storm/models/sparse/StandardRewardModel.h"

#include "storm/storage/MaximalEndComponentDecomposition.h"

#include "storm/utility/macros.h"
#include "storm/utility/vector.h"
#include "storm/utility/graph.h"

#include "storm/storage/expressions/Variable.h"
#include "storm/storage/expressions/Expression.h"
#include "storm/storage/Scheduler.h"

#include "storm/solver/MinMaxLinearEquationSolver.h"
#include "storm/solver/Multiplier.h"
#include "storm/solver/LpSolver.h"

#include "storm/settings/SettingsManager.h"
#include "storm/settings/modules/ModelCheckerSettings.h"
#include "storm/settings/modules/MinMaxEquationSolverSettings.h"
#include "storm/settings/modules/GeneralSettings.h"
#include "storm/settings/modules/CoreSettings.h"
#include "storm/settings/modules/IOSettings.h"

#include "storm/utility/Stopwatch.h"
#include "storm/utility/ProgressMeasurement.h"
#include "storm/utility/export.h"

#include "storm/environment/solver/MinMaxSolverEnvironment.h"

#include "storm/exceptions/InvalidStateException.h"
#include "storm/exceptions/InvalidPropertyException.h"
#include "storm/exceptions/InvalidSettingsException.h"
#include "storm/exceptions/IllegalFunctionCallException.h"
#include "storm/exceptions/IllegalArgumentException.h"
#include "storm/exceptions/UncheckedRequirementException.h"
#include "storm/exceptions/NotSupportedException.h"

namespace storm {
    namespace modelchecker {
        namespace helper {

            template<typename ValueType>
            std::vector<ValueType> SparseMdpPrctlHelper<ValueType>::computeStepBoundedUntilProbabilities(Environment const& env, storm::solver::SolveGoal<ValueType>&& goal, storm::storage::SparseMatrix<ValueType> const& transitionMatrix, storm::storage::SparseMatrix<ValueType> const& backwardTransitions, storm::storage::BitVector const& phiStates, storm::storage::BitVector const& psiStates, uint_fast64_t stepBound, ModelCheckerHint const& hint) {
                std::vector<ValueType> result(transitionMatrix.getRowGroupCount(), storm::utility::zero<ValueType>());
                
                // Determine the states that have 0 probability of reaching the target states.
                storm::storage::BitVector maybeStates;
                if (hint.isExplicitModelCheckerHint() && hint.template asExplicitModelCheckerHint<ValueType>().getComputeOnlyMaybeStates()) {
                    maybeStates = hint.template asExplicitModelCheckerHint<ValueType>().getMaybeStates();
                } else {
                    if (goal.minimize()) {
                        maybeStates = storm::utility::graph::performProbGreater0A(transitionMatrix, transitionMatrix.getRowGroupIndices(), backwardTransitions, phiStates, psiStates, true, stepBound);
                    } else {
                        maybeStates = storm::utility::graph::performProbGreater0E(backwardTransitions, phiStates, psiStates, true, stepBound);
                    }
                    maybeStates &= ~psiStates;
                }
                
                STORM_LOG_INFO("Preprocessing: " << maybeStates.getNumberOfSetBits() << " non-target states with probability greater 0.");
                
                if (!maybeStates.empty()) {
                    // We can eliminate the rows and columns from the original transition probability matrix that have probability 0.
                    storm::storage::SparseMatrix<ValueType> submatrix = transitionMatrix.getSubmatrix(true, maybeStates, maybeStates, false);
                    std::vector<ValueType> b = transitionMatrix.getConstrainedRowGroupSumVector(maybeStates, psiStates);
                    
                    // Create the vector with which to multiply.
                    std::vector<ValueType> subresult(maybeStates.getNumberOfSetBits());
                    
                    auto multiplier = storm::solver::MultiplierFactory<ValueType>().create(env, submatrix);
                    multiplier->repeatedMultiplyAndReduce(env, goal.direction(), subresult, &b, stepBound);
                    
                    // Set the values of the resulting vector accordingly.
                    storm::utility::vector::setVectorValues(result, maybeStates, subresult);
                }
                storm::utility::vector::setVectorValues(result, psiStates, storm::utility::one<ValueType>());
                
                return result;
            }

            template<typename ValueType>
            std::vector<ValueType> analyzeTrivialMdpEpochModel(OptimizationDirection dir, typename rewardbounded::MultiDimensionalRewardUnfolding<ValueType, true>::EpochModel& epochModel) {
                // Assert that the epoch model is indeed trivial
                assert(epochModel.epochMatrix.getEntryCount() == 0);
                
                std::vector<ValueType> epochResult;
                epochResult.reserve(epochModel.epochInStates.getNumberOfSetBits());
                
                auto stepSolutionIt = epochModel.stepSolutions.begin();
                auto stepChoiceIt = epochModel.stepChoices.begin();
                for (auto const& state : epochModel.epochInStates) {
                    // Obtain the best choice for this state
                    ValueType bestValue;
                    uint64_t lastChoice = epochModel.epochMatrix.getRowGroupIndices()[state + 1];
                    bool isFirstChoice = true;
                    for (uint64_t choice = epochModel.epochMatrix.getRowGroupIndices()[state]; choice < lastChoice; ++choice) {
                        while (*stepChoiceIt < choice) {
                            ++stepChoiceIt;
                            ++stepSolutionIt;
                        }
                        
                        ValueType choiceValue = storm::utility::zero<ValueType>();
                        if (epochModel.objectiveRewardFilter.front().get(choice)) {
                            choiceValue += epochModel.objectiveRewards.front()[choice];
                        }
                        if (*stepChoiceIt == choice) {
                            choiceValue += *stepSolutionIt;
                        }
                        
                        if (isFirstChoice) {
                            bestValue = std::move(choiceValue);
                            isFirstChoice = false;
                        } else {
                            if (storm::solver::minimize(dir)) {
                                if (choiceValue < bestValue) {
                                    bestValue = std::move(choiceValue);
                                }
                            } else {
                                if (choiceValue > bestValue) {
                                    bestValue = std::move(choiceValue);
                                }
                            }
                        }
                    }
                    // Insert the solution w.r.t. this choice
                    epochResult.push_back(std::move(bestValue));
                }
                return epochResult;
            }
            
            template<typename ValueType>
            std::vector<ValueType> analyzeNonTrivialMdpEpochModel(Environment const& env, OptimizationDirection dir, typename rewardbounded::MultiDimensionalRewardUnfolding<ValueType, true>::EpochModel& epochModel, std::vector<ValueType>& x, std::vector<ValueType>& b, std::unique_ptr<storm::solver::MinMaxLinearEquationSolver<ValueType>>& minMaxSolver, boost::optional<ValueType> const& lowerBound, boost::optional<ValueType> const& upperBound) {
 
                // Update some data for the case that the Matrix has changed
                if (epochModel.epochMatrixChanged) {
                    x.assign(epochModel.epochMatrix.getRowGroupCount(), storm::utility::zero<ValueType>());
                    storm::solver::GeneralMinMaxLinearEquationSolverFactory<ValueType> minMaxLinearEquationSolverFactory;
                    minMaxSolver = minMaxLinearEquationSolverFactory.create(env, epochModel.epochMatrix);
                    minMaxSolver->setHasUniqueSolution();
                    minMaxSolver->setOptimizationDirection(dir);
                    minMaxSolver->setCachingEnabled(true);
                    minMaxSolver->setTrackScheduler(true);
                    auto req = minMaxSolver->getRequirements(env, dir, false);
                    if (lowerBound) {
                        minMaxSolver->setLowerBound(lowerBound.get());
                        req.clearLowerBounds();
                    }
                    if (upperBound) {
                        minMaxSolver->setUpperBound(upperBound.get());
                        req.clearUpperBounds();
                    }
                    STORM_LOG_THROW(!req.hasEnabledCriticalRequirement(), storm::exceptions::UncheckedRequirementException, "Solver requirements " + req.getEnabledRequirementsAsString() + " not checked.");
                    minMaxSolver->setRequirementsChecked();
                } else {
                    auto choicesTmp = minMaxSolver->getSchedulerChoices();
                    minMaxSolver->setInitialScheduler(std::move(choicesTmp));
                }
                
                // Prepare the right hand side of the equation system
                b.assign(epochModel.epochMatrix.getRowCount(), storm::utility::zero<ValueType>());
                std::vector<ValueType> const& objectiveValues = epochModel.objectiveRewards.front();
                for (auto const& choice : epochModel.objectiveRewardFilter.front()) {
                    b[choice] = objectiveValues[choice];
                }
                auto stepSolutionIt = epochModel.stepSolutions.begin();
                for (auto const& choice : epochModel.stepChoices) {
                    b[choice] += *stepSolutionIt;
                    ++stepSolutionIt;
                }
                assert(stepSolutionIt == epochModel.stepSolutions.end());
                
                // Solve the minMax equation system
                minMaxSolver->solveEquations(env, x, b);
                
                return storm::utility::vector::filterVector(x, epochModel.epochInStates);
            }
            
            template<typename ValueType>
            std::map<storm::storage::sparse::state_type, ValueType> SparseMdpPrctlHelper<ValueType>::computeRewardBoundedValues(Environment const& env, OptimizationDirection dir, rewardbounded::MultiDimensionalRewardUnfolding<ValueType, true>& rewardUnfolding, storm::storage::BitVector const& initialStates) {
                storm::utility::Stopwatch swAll(true), swBuild, swCheck;
                
                // Get lower and upper bounds for the solution.
                auto lowerBound = rewardUnfolding.getLowerObjectiveBound();
                auto upperBound = rewardUnfolding.getUpperObjectiveBound();
                
                // Initialize epoch models
                auto initEpoch = rewardUnfolding.getStartEpoch();
                auto epochOrder = rewardUnfolding.getEpochComputationOrder(initEpoch);
                
                // initialize data that will be needed for each epoch
                std::vector<ValueType> x, b;
                std::unique_ptr<storm::solver::MinMaxLinearEquationSolver<ValueType>> minMaxSolver;

                ValueType precision = rewardUnfolding.getRequiredEpochModelPrecision(initEpoch, storm::utility::convertNumber<ValueType>(storm::settings::getModule<storm::settings::modules::GeneralSettings>().getPrecision()));
                Environment preciseEnv = env;
                preciseEnv.solver().minMax().setPrecision(storm::utility::convertNumber<storm::RationalNumber>(precision));
                
                // In case of cdf export we store the necessary data.
                std::vector<std::vector<ValueType>> cdfData;

                storm::utility::ProgressMeasurement progress("epochs");
                progress.setMaxCount(epochOrder.size());
                progress.startNewMeasurement(0);
                uint64_t numCheckedEpochs = 0;
                for (auto const& epoch : epochOrder) {
                    swBuild.start();
                    auto& epochModel = rewardUnfolding.setCurrentEpoch(epoch);
                    swBuild.stop(); swCheck.start();
                    // If the epoch matrix is empty we do not need to solve a linear equation system
                    if (epochModel.epochMatrix.getEntryCount() == 0) {
                        rewardUnfolding.setSolutionForCurrentEpoch(analyzeTrivialMdpEpochModel<ValueType>(dir, epochModel));
                    } else {
                        rewardUnfolding.setSolutionForCurrentEpoch(analyzeNonTrivialMdpEpochModel<ValueType>(preciseEnv, dir, epochModel, x, b, minMaxSolver, lowerBound, upperBound));
                    }
                    swCheck.stop();
                    if (storm::settings::getModule<storm::settings::modules::IOSettings>().isExportCdfSet() && !rewardUnfolding.getEpochManager().hasBottomDimension(epoch)) {
                        std::vector<ValueType> cdfEntry;
                        for (uint64_t i = 0; i < rewardUnfolding.getEpochManager().getDimensionCount(); ++i) {
                            uint64_t offset = rewardUnfolding.getDimension(i).isUpperBounded ? 0 : 1;
                            cdfEntry.push_back(storm::utility::convertNumber<ValueType>(rewardUnfolding.getEpochManager().getDimensionOfEpoch(epoch, i) + offset) * rewardUnfolding.getDimension(i).scalingFactor);
                        }
                        cdfEntry.push_back(rewardUnfolding.getInitialStateResult(epoch));
                        cdfData.push_back(std::move(cdfEntry));
                    }
                    ++numCheckedEpochs;
                    progress.updateProgress(numCheckedEpochs);
                }
                
                std::map<storm::storage::sparse::state_type, ValueType> result;
                for (auto const& initState : initialStates) {
                    result[initState] = rewardUnfolding.getInitialStateResult(initEpoch, initState);
                }
                
                swAll.stop();
                
                if (storm::settings::getModule<storm::settings::modules::IOSettings>().isExportCdfSet()) {
                    std::vector<std::string> headers;
                    for (uint64_t i = 0; i < rewardUnfolding.getEpochManager().getDimensionCount(); ++i) {
                        headers.push_back(rewardUnfolding.getDimension(i).formula->toString());
                    }
                    headers.push_back("Result");
                    storm::utility::exportDataToCSVFile<ValueType, std::string, std::string>(storm::settings::getModule<storm::settings::modules::IOSettings>().getExportCdfDirectory() + "cdf.csv", cdfData, headers);
                }

                
                if (storm::settings::getModule<storm::settings::modules::CoreSettings>().isShowStatisticsSet()) {
                    STORM_PRINT_AND_LOG("---------------------------------" << std::endl);
                    STORM_PRINT_AND_LOG("Statistics:" << std::endl);
                    STORM_PRINT_AND_LOG("---------------------------------" << std::endl);
                    STORM_PRINT_AND_LOG("          #checked epochs: " << epochOrder.size() << "." << std::endl);
                    STORM_PRINT_AND_LOG("             overall Time: " << swAll << "." << std::endl);
                    STORM_PRINT_AND_LOG("Epoch Model building Time: " << swBuild << "." << std::endl);
                    STORM_PRINT_AND_LOG("Epoch Model checking Time: " << swCheck << "." << std::endl);
                    STORM_PRINT_AND_LOG("---------------------------------" << std::endl);
                }
                
                return  result;
            }

            template<typename ValueType>
            std::vector<ValueType> SparseMdpPrctlHelper<ValueType>::computeNextProbabilities(Environment const& env, OptimizationDirection dir, storm::storage::SparseMatrix<ValueType> const& transitionMatrix, storm::storage::BitVector const& nextStates) {

                // Create the vector with which to multiply and initialize it correctly.
                std::vector<ValueType> result(transitionMatrix.getRowGroupCount());
                storm::utility::vector::setVectorValues(result, nextStates, storm::utility::one<ValueType>());
                
                auto multiplier = storm::solver::MultiplierFactory<ValueType>().create(env, transitionMatrix);
                multiplier->multiplyAndReduce(env, dir, result, nullptr, result);
                
                return result;
            }
            
            template<typename ValueType>
            std::vector<uint_fast64_t> computeValidSchedulerHint(Environment const& env, SolutionType const& type, storm::storage::SparseMatrix<ValueType> const& transitionMatrix, storm::storage::SparseMatrix<ValueType> const& backwardTransitions, storm::storage::BitVector const& maybeStates, storm::storage::BitVector const& filterStates, storm::storage::BitVector const& targetStates) {
                storm::storage::Scheduler<ValueType> validScheduler(maybeStates.size());

                if (type == SolutionType::UntilProbabilities) {
                    storm::utility::graph::computeSchedulerProbGreater0E(transitionMatrix, backwardTransitions, filterStates, targetStates, validScheduler, boost::none);
                } else if (type == SolutionType::ExpectedRewards) {
                    storm::utility::graph::computeSchedulerProb1E(maybeStates | targetStates, transitionMatrix, backwardTransitions, filterStates, targetStates, validScheduler);
                } else {
                    STORM_LOG_ASSERT(false, "Unexpected equation system type.");
                }
                
                // Extract the relevant parts of the scheduler for the solver.
                std::vector<uint_fast64_t> schedulerHint(maybeStates.getNumberOfSetBits());
                auto maybeIt = maybeStates.begin();
                for (auto& choice : schedulerHint) {
                    choice = validScheduler.getChoice(*maybeIt).getDeterministicChoice();
                    ++maybeIt;
                }
                return schedulerHint;
            }
            
            template<typename ValueType>
            struct SparseMdpHintType {
                SparseMdpHintType() : eliminateEndComponents(false), computeUpperBounds(false), uniqueSolution(false) {
                    // Intentionally left empty.
                }
                
                bool hasSchedulerHint() const {
                    return static_cast<bool>(schedulerHint);
                }

                bool hasValueHint() const {
                    return static_cast<bool>(valueHint);
                }

                bool hasLowerResultBound() const {
                    return static_cast<bool>(lowerResultBound);
                }

                ValueType const& getLowerResultBound() const {
                    return lowerResultBound.get();
                }
                
                bool hasUpperResultBound() const {
                    return static_cast<bool>(upperResultBound);
                }
                
                bool hasUpperResultBounds() const {
                    return static_cast<bool>(upperResultBounds);
                }

                ValueType const& getUpperResultBound() const {
                    return upperResultBound.get();
                }

                std::vector<ValueType>& getUpperResultBounds() {
                    return upperResultBounds.get();
                }
                
                std::vector<ValueType> const& getUpperResultBounds() const {
                    return upperResultBounds.get();
                }
                
                std::vector<uint64_t>& getSchedulerHint() {
                    return schedulerHint.get();
                }
                
                std::vector<ValueType>& getValueHint() {
                    return valueHint.get();
                }
                
                bool getEliminateEndComponents() const {
                    return eliminateEndComponents;
                }

                bool getComputeUpperBounds() {
                    return computeUpperBounds;
                }

                bool hasUniqueSolution() const {
                    return uniqueSolution;
                }
                
                boost::optional<std::vector<uint64_t>> schedulerHint;
                boost::optional<std::vector<ValueType>> valueHint;
                boost::optional<ValueType> lowerResultBound;
                boost::optional<ValueType> upperResultBound;
                boost::optional<std::vector<ValueType>> upperResultBounds;
                bool eliminateEndComponents;
                bool computeUpperBounds;
                bool uniqueSolution;
            };
            
            template<typename ValueType>
            void extractValueAndSchedulerHint(SparseMdpHintType<ValueType>& hintStorage, storm::storage::SparseMatrix<ValueType> const& transitionMatrix, storm::storage::SparseMatrix<ValueType> const& backwardTransitions, storm::storage::BitVector const& maybeStates, boost::optional<storm::storage::BitVector> const& selectedChoices, ModelCheckerHint const& hint, bool skipECWithinMaybeStatesCheck) {
                
                // Deal with scheduler hint.
                if (hint.isExplicitModelCheckerHint() && hint.template asExplicitModelCheckerHint<ValueType>().hasSchedulerHint()) {
                    if (hintStorage.hasSchedulerHint()) {
                        STORM_LOG_WARN("A scheduler hint was provided, but the solver requires a specific one. The provided scheduler hint will be ignored.");
                    } else {
                        auto const& schedulerHint = hint.template asExplicitModelCheckerHint<ValueType>().getSchedulerHint();
                        std::vector<uint64_t> hintChoices;

                        // The scheduler hint is only applicable if it induces no BSCC consisting of maybe states.
                        bool hintApplicable;
                        if (!skipECWithinMaybeStatesCheck) {
                            hintChoices.reserve(maybeStates.size());
                            for (uint_fast64_t state = 0; state < maybeStates.size(); ++state) {
                                hintChoices.push_back(schedulerHint.getChoice(state).getDeterministicChoice());
                            }
                            hintApplicable = storm::utility::graph::performProb1(transitionMatrix.transposeSelectedRowsFromRowGroups(hintChoices), maybeStates, ~maybeStates).full();
                        } else {
                            hintApplicable = true;
                        }
    
                        if (hintApplicable) {
                            // Compute the hint w.r.t. the given subsystem.
                            hintChoices.clear();
                            hintChoices.reserve(maybeStates.getNumberOfSetBits());
                            for (auto const& state : maybeStates) {
                                uint_fast64_t hintChoice = schedulerHint.getChoice(state).getDeterministicChoice();
                                if (selectedChoices) {
                                    uint_fast64_t firstChoice = transitionMatrix.getRowGroupIndices()[state];
                                    uint_fast64_t lastChoice = firstChoice + hintChoice;
                                    hintChoice = 0;
                                    for (uint_fast64_t choice = selectedChoices->getNextSetIndex(firstChoice); choice < lastChoice; choice = selectedChoices->getNextSetIndex(choice + 1)) {
                                        ++hintChoice;
                                    }
                                }
                                hintChoices.push_back(hintChoice);
                            }
                            hintStorage.schedulerHint = std::move(hintChoices);
                        }
                    }
                }
                
                // Deal with solution value hint. Only applicable if there are no End Components consisting of maybe states.
                if (hint.isExplicitModelCheckerHint() && hint.template asExplicitModelCheckerHint<ValueType>().hasResultHint() && (skipECWithinMaybeStatesCheck || hintStorage.hasSchedulerHint() || storm::utility::graph::performProb1A(transitionMatrix, transitionMatrix.getRowGroupIndices(), backwardTransitions, maybeStates, ~maybeStates).full())) {
                    hintStorage.valueHint = storm::utility::vector::filterVector(hint.template asExplicitModelCheckerHint<ValueType>().getResultHint(), maybeStates);
                }
            }
            
            template<typename ValueType>
            SparseMdpHintType<ValueType> computeHints(Environment const& env, SolutionType const& type, ModelCheckerHint const& hint, storm::OptimizationDirection const& dir, storm::storage::SparseMatrix<ValueType> const& transitionMatrix, storm::storage::SparseMatrix<ValueType> const& backwardTransitions, storm::storage::BitVector const& maybeStates, storm::storage::BitVector const& phiStates, storm::storage::BitVector const& targetStates, boost::optional<storm::storage::BitVector> const& selectedChoices = boost::none) {
                SparseMdpHintType<ValueType> result;

                // The solution to the min-max equation system is unique if we minimize until probabilities or
                // maximize reachability rewards or if the hint tells us that there are no end-compontnes.
                result.uniqueSolution = (dir == storm::solver::OptimizationDirection::Minimize && type == SolutionType::UntilProbabilities)
                                      || (dir == storm::solver::OptimizationDirection::Maximize && type == SolutionType::ExpectedRewards)
                                      || (hint.isExplicitModelCheckerHint() && hint.asExplicitModelCheckerHint<ValueType>().getNoEndComponentsInMaybeStates());
                
                // Check for requirements of the solver.
                bool hasSchedulerHint = hint.isExplicitModelCheckerHint() && hint.template asExplicitModelCheckerHint<ValueType>().hasSchedulerHint();
                storm::solver::GeneralMinMaxLinearEquationSolverFactory<ValueType> minMaxLinearEquationSolverFactory;
                storm::solver::MinMaxLinearEquationSolverRequirements requirements = minMaxLinearEquationSolverFactory.getRequirements(env, result.uniqueSolution, dir, hasSchedulerHint);
                if (requirements.hasEnabledRequirement()) {
                    // If the solver still requires no end-components, we have to eliminate them later.
                    if (requirements.noEndComponents()) {
                        STORM_LOG_ASSERT(!result.hasUniqueSolution(), "The solver requires to eliminate the end components although the solution is already assumed to be unique.");
                        STORM_LOG_DEBUG("Scheduling EC elimination, because the solver requires it.");
                        result.eliminateEndComponents = true;
                        // If end components have been eliminated we can assume a unique solution.
                        result.uniqueSolution = true;
                        requirements.clearNoEndComponents();
                    }
                    
                    // If the solver requires an initial scheduler, compute one now.
                    if (requirements.validInitialScheduler()) {
                        STORM_LOG_DEBUG("Computing valid scheduler, because the solver requires it.");
                        result.schedulerHint = computeValidSchedulerHint(env, type, transitionMatrix, backwardTransitions, maybeStates, phiStates, targetStates);
                        requirements.clearValidInitialScheduler();
                    }
                    
                    // Finally, we have information on the bounds depending on the problem type.
                    if (type == SolutionType::UntilProbabilities) {
                        requirements.clearBounds();
                    } else if (type == SolutionType::ExpectedRewards) {
                        requirements.clearLowerBounds();
                    }
                    if (requirements.upperBounds()) {
                        result.computeUpperBounds = true;
                        requirements.clearUpperBounds();
                    }
                    STORM_LOG_THROW(!requirements.hasEnabledCriticalRequirement(), storm::exceptions::UncheckedRequirementException, "Solver requirements " + requirements.getEnabledRequirementsAsString() + " not checked.");
                } else {
                    STORM_LOG_DEBUG("Solver has no requirements.");
                }

                // Only if there is no end component decomposition that we will need to do later, we use value and scheduler
                // hints from the provided hint.
                if (!result.eliminateEndComponents) {
                    extractValueAndSchedulerHint(result, transitionMatrix, backwardTransitions, maybeStates, selectedChoices, hint, result.uniqueSolution);
                } else {
                    STORM_LOG_WARN_COND(hint.isEmpty(), "A non-empty hint was provided, but its information will be disregarded.");
                }

                // Only set bounds if we did not obtain them from the hint.
                if (!result.hasLowerResultBound()) {
                    result.lowerResultBound = storm::utility::zero<ValueType>();
                }
                if (!result.hasUpperResultBound() && type == SolutionType::UntilProbabilities) {
                    result.upperResultBound = storm::utility::one<ValueType>();
                }
                
                // If we received an upper bound, we can drop the requirement to compute one.
                if (result.hasUpperResultBound()) {
                    result.computeUpperBounds = false;
                }

                return result;
            }
            
            template<typename ValueType>
            struct MaybeStateResult {
                MaybeStateResult(std::vector<ValueType>&& values) : values(std::move(values)) {
                    // Intentionally left empty.
                }
                
                bool hasScheduler() const {
                    return static_cast<bool>(scheduler);
                }
                
                std::vector<uint64_t> const& getScheduler() const {
                    return scheduler.get();
                }
                
                std::vector<ValueType> const& getValues() const {
                    return values;
                }
                
                std::vector<ValueType> values;
                boost::optional<std::vector<uint64_t>> scheduler;
            };
            
            template<typename ValueType>
            MaybeStateResult<ValueType> computeValuesForMaybeStates(Environment const& env, storm::solver::SolveGoal<ValueType>&& goal, storm::storage::SparseMatrix<ValueType>&& submatrix, std::vector<ValueType> const& b, bool produceScheduler, SparseMdpHintType<ValueType>& hint) {
                
                // Initialize the solution vector.
                std::vector<ValueType> x = hint.hasValueHint() ? std::move(hint.getValueHint()) : std::vector<ValueType>(submatrix.getRowGroupCount(), hint.hasLowerResultBound() ? hint.getLowerResultBound() : storm::utility::zero<ValueType>());
                
                // Set up the solver.
                storm::solver::GeneralMinMaxLinearEquationSolverFactory<ValueType> minMaxLinearEquationSolverFactory;
                std::unique_ptr<storm::solver::MinMaxLinearEquationSolver<ValueType>> solver = storm::solver::configureMinMaxLinearEquationSolver(env, std::move(goal), minMaxLinearEquationSolverFactory, std::move(submatrix));
                solver->setRequirementsChecked();
                solver->setHasUniqueSolution(hint.hasUniqueSolution());
                if (hint.hasLowerResultBound()) {
                    solver->setLowerBound(hint.getLowerResultBound());
                }
                if (hint.hasUpperResultBound()) {
                    solver->setUpperBound(hint.getUpperResultBound());
                }
                if (hint.hasUpperResultBounds()) {
                    solver->setUpperBounds(std::move(hint.getUpperResultBounds()));
                }
                if (hint.hasSchedulerHint()) {
                    solver->setInitialScheduler(std::move(hint.getSchedulerHint()));
                }
                solver->setTrackScheduler(produceScheduler);
                
                // Solve the corresponding system of equations.
                solver->solveEquations(env, x, b);
                
#ifndef NDEBUG
                // As a sanity check, make sure our local upper bounds were in fact correct.
                if (solver->hasUpperBound(storm::solver::AbstractEquationSolver<ValueType>::BoundType::Local)) {
                    auto precision = storm::utility::convertNumber<ValueType>(storm::settings::getModule<storm::settings::modules::MinMaxEquationSolverSettings>().getPrecision());
                    auto resultIt = x.begin();
                    for (auto const& entry : solver->getUpperBounds()) {
<<<<<<< HEAD
                        STORM_LOG_ASSERT(*resultIt <= entry + env.solver().minMax().getPrecision(), "Expecting result value for state " << std::distance(x.begin(), resultIt) << " to be <= " << entry << ", but got " << *resultIt << ".");
=======
                        STORM_LOG_ASSERT(*resultIt <= entry + precision, "Expecting result value for state " << std::distance(x.begin(), resultIt) << " to be <= " << entry << ", but got " << *resultIt << ".");
>>>>>>> 172c5f36
                        ++resultIt;
                    }
                }
#endif
                
                // Create result.
                MaybeStateResult<ValueType> result(std::move(x));

                // If requested, return the requested scheduler.
                if (produceScheduler) {
                    result.scheduler = std::move(solver->getSchedulerChoices());
                }
                return result;
            }
            
            struct QualitativeStateSetsUntilProbabilities {
                storm::storage::BitVector maybeStates;
                storm::storage::BitVector statesWithProbability0;
                storm::storage::BitVector statesWithProbability1;
            };
            
            template<typename ValueType>
            QualitativeStateSetsUntilProbabilities getQualitativeStateSetsUntilProbabilitiesFromHint(ModelCheckerHint const& hint) {
                QualitativeStateSetsUntilProbabilities result;
                result.maybeStates = hint.template asExplicitModelCheckerHint<ValueType>().getMaybeStates();
                
                // Treat the states with probability zero/one.
                std::vector<ValueType> const& resultsForNonMaybeStates = hint.template asExplicitModelCheckerHint<ValueType>().getResultHint();
                result.statesWithProbability1 = storm::storage::BitVector(result.maybeStates.size());
                result.statesWithProbability0 = storm::storage::BitVector(result.maybeStates.size());
                storm::storage::BitVector nonMaybeStates = ~result.maybeStates;
                for (auto const& state : nonMaybeStates) {
                    if (storm::utility::isOne(resultsForNonMaybeStates[state])) {
                        result.statesWithProbability1.set(state, true);
                    } else {
                        STORM_LOG_THROW(storm::utility::isZero(resultsForNonMaybeStates[state]), storm::exceptions::IllegalArgumentException, "Expected that the result hint specifies probabilities in {0,1} for non-maybe states");
                        result.statesWithProbability0.set(state, true);
                    }
                }
                
                return result;
            }
            
            template<typename ValueType>
            QualitativeStateSetsUntilProbabilities computeQualitativeStateSetsUntilProbabilities(storm::solver::SolveGoal<ValueType> const& goal, storm::storage::SparseMatrix<ValueType> const& transitionMatrix, storm::storage::SparseMatrix<ValueType> const& backwardTransitions, storm::storage::BitVector const& phiStates, storm::storage::BitVector const& psiStates) {
                QualitativeStateSetsUntilProbabilities result;

                // Get all states that have probability 0 and 1 of satisfying the until-formula.
                std::pair<storm::storage::BitVector, storm::storage::BitVector> statesWithProbability01;
                if (goal.minimize()) {
                    statesWithProbability01 = storm::utility::graph::performProb01Min(transitionMatrix, transitionMatrix.getRowGroupIndices(), backwardTransitions, phiStates, psiStates);
                } else {
                    statesWithProbability01 = storm::utility::graph::performProb01Max(transitionMatrix, transitionMatrix.getRowGroupIndices(), backwardTransitions, phiStates, psiStates);
                }
                result.statesWithProbability0 = std::move(statesWithProbability01.first);
                result.statesWithProbability1 = std::move(statesWithProbability01.second);
                result.maybeStates = ~(result.statesWithProbability0 | result.statesWithProbability1);
                
                return result;
            }
            
            template<typename ValueType>
            QualitativeStateSetsUntilProbabilities getQualitativeStateSetsUntilProbabilities(storm::solver::SolveGoal<ValueType> const& goal, storm::storage::SparseMatrix<ValueType> const& transitionMatrix, storm::storage::SparseMatrix<ValueType> const& backwardTransitions, storm::storage::BitVector const& phiStates, storm::storage::BitVector const& psiStates, ModelCheckerHint const& hint) {
                if (hint.isExplicitModelCheckerHint() && hint.template asExplicitModelCheckerHint<ValueType>().getComputeOnlyMaybeStates()) {
                    return getQualitativeStateSetsUntilProbabilitiesFromHint<ValueType>(hint);
                } else {
                    return computeQualitativeStateSetsUntilProbabilities(goal, transitionMatrix, backwardTransitions, phiStates, psiStates);
                }
            }
            
            template<typename ValueType>
            void extractSchedulerChoices(storm::storage::Scheduler<ValueType>& scheduler, std::vector<uint_fast64_t> const& subChoices, storm::storage::BitVector const& maybeStates) {
                auto subChoiceIt = subChoices.begin();
                for (auto maybeState : maybeStates) {
                    scheduler.setChoice(*subChoiceIt, maybeState);
                    ++subChoiceIt;
                }
                assert(subChoiceIt == subChoices.end());
            }
            
            template<typename ValueType>
            void extendScheduler(storm::storage::Scheduler<ValueType>& scheduler, storm::solver::SolveGoal<ValueType> const& goal, QualitativeStateSetsUntilProbabilities const& qualitativeStateSets, storm::storage::SparseMatrix<ValueType> const& transitionMatrix, storm::storage::SparseMatrix<ValueType> const& backwardTransitions, storm::storage::BitVector const& phiStates, storm::storage::BitVector const& psiStates) {
                
                // Finally, if we need to produce a scheduler, we also need to figure out the parts of the scheduler for
                // the states with probability 1 or 0 (depending on whether we maximize or minimize).
                // We also need to define some arbitrary choice for the remaining states to obtain a fully defined scheduler.
                if (goal.minimize()) {
                    storm::utility::graph::computeSchedulerProb0E(qualitativeStateSets.statesWithProbability0, transitionMatrix, scheduler);
                    for (auto const& prob1State : qualitativeStateSets.statesWithProbability1) {
                        scheduler.setChoice(0, prob1State);
                    }
                } else {
                    storm::utility::graph::computeSchedulerProb1E(qualitativeStateSets.statesWithProbability1, transitionMatrix, backwardTransitions, phiStates, psiStates, scheduler);
                    for (auto const& prob0State : qualitativeStateSets.statesWithProbability0) {
                        scheduler.setChoice(0, prob0State);
                    }
                }
            }
            
            template<typename ValueType>
            void computeFixedPointSystemUntilProbabilities(storm::solver::SolveGoal<ValueType>& goal, storm::storage::SparseMatrix<ValueType> const& transitionMatrix, QualitativeStateSetsUntilProbabilities const& qualitativeStateSets, storm::storage::SparseMatrix<ValueType>& submatrix, std::vector<ValueType>& b) {
                // First, we can eliminate the rows and columns from the original transition probability matrix for states
                // whose probabilities are already known.
                submatrix = transitionMatrix.getSubmatrix(true, qualitativeStateSets.maybeStates, qualitativeStateSets.maybeStates, false);
                
                // Prepare the right-hand side of the equation system. For entry i this corresponds to
                // the accumulated probability of going from state i to some state that has probability 1.
                b = transitionMatrix.getConstrainedRowGroupSumVector(qualitativeStateSets.maybeStates, qualitativeStateSets.statesWithProbability1);
                
                // If the solve goal has relevant values, we need to adjust them.
                goal.restrictRelevantValues(qualitativeStateSets.maybeStates);
            }
            
            template<typename ValueType>
            boost::optional<SparseMdpEndComponentInformation<ValueType>> computeFixedPointSystemUntilProbabilitiesEliminateEndComponents(storm::solver::SolveGoal<ValueType>& goal, storm::storage::SparseMatrix<ValueType> const& transitionMatrix, storm::storage::SparseMatrix<ValueType> const& backwardTransitions, QualitativeStateSetsUntilProbabilities const& qualitativeStateSets, storm::storage::SparseMatrix<ValueType>& submatrix, std::vector<ValueType>& b) {
                
                // Get the set of states that (under some scheduler) can stay in the set of maybestates forever
                storm::storage::BitVector candidateStates = storm::utility::graph::performProb0E(transitionMatrix, transitionMatrix.getRowGroupIndices(), backwardTransitions, qualitativeStateSets.maybeStates, ~qualitativeStateSets.maybeStates);
                
                bool doDecomposition = !candidateStates.empty();
                
                storm::storage::MaximalEndComponentDecomposition<ValueType> endComponentDecomposition;
                if (doDecomposition) {
                    // Compute the states that are in MECs.
                    endComponentDecomposition = storm::storage::MaximalEndComponentDecomposition<ValueType>(transitionMatrix, backwardTransitions, candidateStates);
                }
                
                // Only do more work if there are actually end-components.
                if (doDecomposition && !endComponentDecomposition.empty()) {
                    STORM_LOG_DEBUG("Eliminating " << endComponentDecomposition.size() << " EC(s).");
                    SparseMdpEndComponentInformation<ValueType> result = SparseMdpEndComponentInformation<ValueType>::eliminateEndComponents(endComponentDecomposition, transitionMatrix, qualitativeStateSets.maybeStates, &qualitativeStateSets.statesWithProbability1, nullptr, nullptr, submatrix, &b, nullptr);
                    
                    // If the solve goal has relevant values, we need to adjust them.
                    if (goal.hasRelevantValues()) {
                        storm::storage::BitVector newRelevantValues(submatrix.getRowGroupCount());
                        for (auto state : goal.relevantValues()) {
                            if (qualitativeStateSets.maybeStates.get(state)) {
                                newRelevantValues.set(result.getRowGroupAfterElimination(state));
                            }
                        }
                        if (!newRelevantValues.empty()) {
                            goal.setRelevantValues(std::move(newRelevantValues));
                        }
                    }
                    
                    return result;
                } else {
                    STORM_LOG_DEBUG("Not eliminating ECs as there are none.");
                    computeFixedPointSystemUntilProbabilities(goal, transitionMatrix, qualitativeStateSets, submatrix, b);
                    
                    return boost::none;
                }
            }
            
            template<typename ValueType>
            MDPSparseModelCheckingHelperReturnType<ValueType> SparseMdpPrctlHelper<ValueType>::computeUntilProbabilities(Environment const& env, storm::solver::SolveGoal<ValueType>&& goal, storm::storage::SparseMatrix<ValueType> const& transitionMatrix, storm::storage::SparseMatrix<ValueType> const& backwardTransitions, storm::storage::BitVector const& phiStates, storm::storage::BitVector const& psiStates, bool qualitative, bool produceScheduler, ModelCheckerHint const& hint) {
                STORM_LOG_THROW(!qualitative || !produceScheduler, storm::exceptions::InvalidSettingsException, "Cannot produce scheduler when performing qualitative model checking only.");
                
                // Prepare resulting vector.
                std::vector<ValueType> result(transitionMatrix.getRowGroupCount(), storm::utility::zero<ValueType>());
                
                // We need to identify the maybe states (states which have a probability for satisfying the until formula
                // that is strictly between 0 and 1) and the states that satisfy the formula with probablity 1 and 0, respectively.
                QualitativeStateSetsUntilProbabilities qualitativeStateSets = getQualitativeStateSetsUntilProbabilities(goal, transitionMatrix, backwardTransitions, phiStates, psiStates, hint);
                
                STORM_LOG_INFO("Preprocessing: " << qualitativeStateSets.statesWithProbability1.getNumberOfSetBits() << " states with probability 1, " << qualitativeStateSets.statesWithProbability0.getNumberOfSetBits() << " with probability 0 (" << qualitativeStateSets.maybeStates.getNumberOfSetBits() << " states remaining).");
                
                // Set values of resulting vector that are known exactly.
                storm::utility::vector::setVectorValues<ValueType>(result, qualitativeStateSets.statesWithProbability1, storm::utility::one<ValueType>());
                
                // If requested, we will produce a scheduler.
                std::unique_ptr<storm::storage::Scheduler<ValueType>> scheduler;
                if (produceScheduler) {
                    scheduler = std::make_unique<storm::storage::Scheduler<ValueType>>(transitionMatrix.getRowGroupCount());
                }
                
                // Check whether we need to compute exact probabilities for some states.
                if (qualitative) {
                    // Set the values for all maybe-states to 0.5 to indicate that their probability values are neither 0 nor 1.
                    storm::utility::vector::setVectorValues<ValueType>(result, qualitativeStateSets.maybeStates, storm::utility::convertNumber<ValueType>(0.5));
                } else {
                    if (!qualitativeStateSets.maybeStates.empty()) {
                        // In this case we have have to compute the remaining probabilities.
                        
                        // Obtain proper hint information either from the provided hint or from requirements of the solver.
                        SparseMdpHintType<ValueType> hintInformation = computeHints(env, SolutionType::UntilProbabilities, hint, goal.direction(), transitionMatrix, backwardTransitions, qualitativeStateSets.maybeStates, phiStates, qualitativeStateSets.statesWithProbability1);
                        
                        // Declare the components of the equation system we will solve.
                        storm::storage::SparseMatrix<ValueType> submatrix;
                        std::vector<ValueType> b;
                        
                        // If the hint information tells us that we have to eliminate MECs, we do so now.
                        boost::optional<SparseMdpEndComponentInformation<ValueType>> ecInformation;
                        if (hintInformation.getEliminateEndComponents()) {
                            ecInformation = computeFixedPointSystemUntilProbabilitiesEliminateEndComponents(goal, transitionMatrix, backwardTransitions, qualitativeStateSets, submatrix, b);

                            // Make sure we are not supposed to produce a scheduler if we actually eliminate end components.
                            STORM_LOG_THROW(!ecInformation || !ecInformation.get().getEliminatedEndComponents() || !produceScheduler, storm::exceptions::NotSupportedException, "Producing schedulers is not supported if end-components need to be eliminated for the solver.");
                        } else {
                            // Otherwise, we compute the standard equations.
                            computeFixedPointSystemUntilProbabilities(goal, transitionMatrix, qualitativeStateSets, submatrix, b);
                        }
                        
                        // Now compute the results for the maybe states.
                        MaybeStateResult<ValueType> resultForMaybeStates = computeValuesForMaybeStates(env, std::move(goal), std::move(submatrix), b, produceScheduler, hintInformation);
                        
                        // If we eliminated end components, we need to extract the result differently.
                        if (ecInformation && ecInformation.get().getEliminatedEndComponents()) {
                            ecInformation.get().setValues(result, qualitativeStateSets.maybeStates, resultForMaybeStates.getValues());
                        } else {
                            // Set values of resulting vector according to result.
                            storm::utility::vector::setVectorValues<ValueType>(result, qualitativeStateSets.maybeStates, resultForMaybeStates.getValues());
                        }

                        if (produceScheduler) {
                            extractSchedulerChoices(*scheduler, resultForMaybeStates.getScheduler(), qualitativeStateSets.maybeStates);
                        }
                    }
                }

                // Extend scheduler with choices for the states in the qualitative state sets.
                if (produceScheduler) {
                    extendScheduler(*scheduler, goal, qualitativeStateSets, transitionMatrix, backwardTransitions, phiStates, psiStates);
                }
                
                // Sanity check for created scheduler.
                STORM_LOG_ASSERT((!produceScheduler && !scheduler) || (!scheduler->isPartialScheduler() && scheduler->isDeterministicScheduler() && scheduler->isMemorylessScheduler()), "Unexpected format of obtained scheduler.");
                
                // Return result.
                return MDPSparseModelCheckingHelperReturnType<ValueType>(std::move(result), std::move(scheduler));
            }

            template<typename ValueType>
            std::vector<ValueType> SparseMdpPrctlHelper<ValueType>::computeGloballyProbabilities(Environment const& env, storm::solver::SolveGoal<ValueType>&& goal, storm::storage::SparseMatrix<ValueType> const& transitionMatrix, storm::storage::SparseMatrix<ValueType> const& backwardTransitions, storm::storage::BitVector const& psiStates, bool qualitative, bool useMecBasedTechnique) {
                if (useMecBasedTechnique) {
                    storm::storage::MaximalEndComponentDecomposition<ValueType> mecDecomposition(transitionMatrix, backwardTransitions, psiStates);
                    storm::storage::BitVector statesInPsiMecs(transitionMatrix.getRowGroupCount());
                    for (auto const& mec : mecDecomposition) {
                        for (auto const& stateActionsPair : mec) {
                            statesInPsiMecs.set(stateActionsPair.first, true);
                        }
                    }
                    
                    return std::move(computeUntilProbabilities(env, std::move(goal), transitionMatrix, backwardTransitions, psiStates, statesInPsiMecs, qualitative, false).values);
                } else {
                    goal.oneMinus();
                    std::vector<ValueType> result = computeUntilProbabilities(env, std::move(goal), transitionMatrix, backwardTransitions, storm::storage::BitVector(transitionMatrix.getRowGroupCount(), true), ~psiStates, qualitative, false).values;
                    for (auto& element : result) {
                        element = storm::utility::one<ValueType>() - element;
                    }
                    return std::move(result);
                }
            }
            
            template<typename ValueType>
            template<typename RewardModelType>
            std::vector<ValueType> SparseMdpPrctlHelper<ValueType>::computeInstantaneousRewards(Environment const& env, storm::solver::SolveGoal<ValueType>&& goal, storm::storage::SparseMatrix<ValueType> const& transitionMatrix, RewardModelType const& rewardModel, uint_fast64_t stepCount) {

                // Only compute the result if the model has a state-based reward this->getModel().
                STORM_LOG_THROW(rewardModel.hasStateRewards(), storm::exceptions::InvalidPropertyException, "Missing reward model for formula. Skipping formula.");
                
                // Initialize result to state rewards of the this->getModel().
                std::vector<ValueType> result(rewardModel.getStateRewardVector());
                
                auto multiplier = storm::solver::MultiplierFactory<ValueType>().create(env, transitionMatrix);
                multiplier->repeatedMultiplyAndReduce(env, goal.direction(), result, nullptr, stepCount);

                return result;
            }
            
            template<typename ValueType>
            template<typename RewardModelType>
            std::vector<ValueType> SparseMdpPrctlHelper<ValueType>::computeCumulativeRewards(Environment const& env, storm::solver::SolveGoal<ValueType>&& goal, storm::storage::SparseMatrix<ValueType> const& transitionMatrix, RewardModelType const& rewardModel, uint_fast64_t stepBound) {

                // Only compute the result if the model has at least one reward this->getModel().
                STORM_LOG_THROW(!rewardModel.empty(), storm::exceptions::InvalidPropertyException, "Missing reward model for formula. Skipping formula.");
                
                // Compute the reward vector to add in each step based on the available reward models.
                std::vector<ValueType> totalRewardVector = rewardModel.getTotalRewardVector(transitionMatrix);
                
                // Initialize result to the zero vector.
                std::vector<ValueType> result(transitionMatrix.getRowGroupCount(), storm::utility::zero<ValueType>());
                
                auto multiplier = storm::solver::MultiplierFactory<ValueType>().create(env, transitionMatrix);
                multiplier->repeatedMultiplyAndReduce(env, goal.direction(), result, &totalRewardVector, stepBound);
                
                return result;
            }
            
            template<typename ValueType>
            template<typename RewardModelType>
            MDPSparseModelCheckingHelperReturnType<ValueType> SparseMdpPrctlHelper<ValueType>::computeReachabilityRewards(Environment const& env, storm::solver::SolveGoal<ValueType>&& goal, storm::storage::SparseMatrix<ValueType> const& transitionMatrix, storm::storage::SparseMatrix<ValueType> const& backwardTransitions, RewardModelType const& rewardModel, storm::storage::BitVector const& targetStates, bool qualitative, bool produceScheduler, ModelCheckerHint const& hint) {
                // Only compute the result if the model has at least one reward this->getModel().
                STORM_LOG_THROW(!rewardModel.empty(), storm::exceptions::InvalidPropertyException, "Missing reward model for formula. Skipping formula.");
                return computeReachabilityRewardsHelper(env, std::move(goal), transitionMatrix, backwardTransitions,
                                                        [&rewardModel] (uint_fast64_t rowCount, storm::storage::SparseMatrix<ValueType> const& transitionMatrix, storm::storage::BitVector const& maybeStates) {
                                                            return rewardModel.getTotalRewardVector(rowCount, transitionMatrix, maybeStates);
                                                        },
                                                        targetStates, qualitative, produceScheduler,
                                                        [&] () {
                                                            return rewardModel.getStatesWithZeroReward(transitionMatrix);
                                                        },
                                                        [&] () {
                                                            return rewardModel.getChoicesWithZeroReward(transitionMatrix);
                                                        },
                                                        hint);
            }
            
#ifdef STORM_HAVE_CARL
            template<typename ValueType>
            std::vector<ValueType> SparseMdpPrctlHelper<ValueType>::computeReachabilityRewards(Environment const& env, storm::solver::SolveGoal<ValueType>&& goal, storm::storage::SparseMatrix<ValueType> const& transitionMatrix, storm::storage::SparseMatrix<ValueType> const& backwardTransitions, storm::models::sparse::StandardRewardModel<storm::Interval> const& intervalRewardModel, bool lowerBoundOfIntervals, storm::storage::BitVector const& targetStates, bool qualitative) {
                // Only compute the result if the reward model is not empty.
                STORM_LOG_THROW(!intervalRewardModel.empty(), storm::exceptions::InvalidPropertyException, "Missing reward model for formula. Skipping formula.");
                return computeReachabilityRewardsHelper(env, std::move(goal), transitionMatrix, backwardTransitions, \
                                                        [&] (uint_fast64_t rowCount, storm::storage::SparseMatrix<ValueType> const& transitionMatrix, storm::storage::BitVector const& maybeStates) {
                                                            std::vector<ValueType> result;
                                                            result.reserve(rowCount);
                                                            std::vector<storm::Interval> subIntervalVector = intervalRewardModel.getTotalRewardVector(rowCount, transitionMatrix, maybeStates);
                                                            for (auto const& interval : subIntervalVector) {
                                                                result.push_back(lowerBoundOfIntervals ? interval.lower() : interval.upper());
                                                            }
                                                            return result;
                                                        },
                                                        targetStates, qualitative, false,
                                                        [&] () {
                                                            return intervalRewardModel.getStatesWithFilter(transitionMatrix, [&](storm::Interval const& i) {return storm::utility::isZero(lowerBoundOfIntervals ? i.lower() : i.upper());});
                                                        },
                                                        [&] () {
                                                            return intervalRewardModel.getChoicesWithFilter(transitionMatrix, [&](storm::Interval const& i) {return storm::utility::isZero(lowerBoundOfIntervals ? i.lower() : i.upper());});
                                                        }).values;
            }
            
            template<>
            std::vector<storm::RationalNumber> SparseMdpPrctlHelper<storm::RationalNumber>::computeReachabilityRewards(Environment const& env, storm::solver::SolveGoal<storm::RationalNumber>&&, storm::storage::SparseMatrix<storm::RationalNumber> const&, storm::storage::SparseMatrix<storm::RationalNumber> const&, storm::models::sparse::StandardRewardModel<storm::Interval> const&, bool, storm::storage::BitVector const&, bool) {
                STORM_LOG_THROW(false, storm::exceptions::IllegalFunctionCallException, "Computing reachability rewards is unsupported for this data type.");
            }
#endif
            
            struct QualitativeStateSetsReachabilityRewards {
                storm::storage::BitVector maybeStates;
                storm::storage::BitVector infinityStates;
                storm::storage::BitVector rewardZeroStates;
            };

            template<typename ValueType>
            QualitativeStateSetsReachabilityRewards getQualitativeStateSetsReachabilityRewardsFromHint(ModelCheckerHint const& hint, storm::storage::BitVector const& targetStates) {
                QualitativeStateSetsReachabilityRewards result;
                result.maybeStates = hint.template asExplicitModelCheckerHint<ValueType>().getMaybeStates();
                
                // Treat the states with reward zero/infinity.
                std::vector<ValueType> const& resultsForNonMaybeStates = hint.template asExplicitModelCheckerHint<ValueType>().getResultHint();
                result.infinityStates = storm::storage::BitVector(result.maybeStates.size());
                result.rewardZeroStates = storm::storage::BitVector(result.maybeStates.size());
                storm::storage::BitVector nonMaybeStates = ~result.maybeStates;
                for (auto const& state : nonMaybeStates) {
                    if (storm::utility::isZero(resultsForNonMaybeStates[state])) {
                        result.rewardZeroStates.set(state, true);
                    } else {
                        STORM_LOG_THROW(storm::utility::isInfinity(resultsForNonMaybeStates[state]), storm::exceptions::IllegalArgumentException, "Expected that the result hint specifies probabilities in {0,infinity} for non-maybe states");
                        result.infinityStates.set(state, true);
                    }
                }
                return result;
            }
            
            template<typename ValueType>
            QualitativeStateSetsReachabilityRewards computeQualitativeStateSetsReachabilityRewards(storm::solver::SolveGoal<ValueType> const& goal, storm::storage::SparseMatrix<ValueType> const& transitionMatrix, storm::storage::SparseMatrix<ValueType> const& backwardTransitions, storm::storage::BitVector const& targetStates, std::function<storm::storage::BitVector()> const& zeroRewardStatesGetter, std::function<storm::storage::BitVector()> const& zeroRewardChoicesGetter) {
                QualitativeStateSetsReachabilityRewards result;
                storm::storage::BitVector trueStates(transitionMatrix.getRowGroupCount(), true);
                if (goal.minimize()) {
                    result.infinityStates = storm::utility::graph::performProb1E(transitionMatrix, transitionMatrix.getRowGroupIndices(), backwardTransitions, trueStates, targetStates);
                } else {
                    result.infinityStates = storm::utility::graph::performProb1A(transitionMatrix, transitionMatrix.getRowGroupIndices(), backwardTransitions, trueStates, targetStates);
                }
                result.infinityStates.complement();
                
                if (storm::settings::getModule<storm::settings::modules::ModelCheckerSettings>().isFilterRewZeroSet()) {
                    if (goal.minimize()) {
                        result.rewardZeroStates = storm::utility::graph::performProb1E(transitionMatrix, transitionMatrix.getRowGroupIndices(), backwardTransitions, trueStates, targetStates, zeroRewardChoicesGetter());
                    } else {
                        result.rewardZeroStates = storm::utility::graph::performProb1A(transitionMatrix, transitionMatrix.getRowGroupIndices(), backwardTransitions, zeroRewardStatesGetter(), targetStates);
                    }
                } else {
                    result.rewardZeroStates = targetStates;
                }
                result.maybeStates = ~(result.rewardZeroStates | result.infinityStates);
                return result;
            }
            
            template<typename ValueType>
            QualitativeStateSetsReachabilityRewards getQualitativeStateSetsReachabilityRewards(storm::solver::SolveGoal<ValueType> const& goal, storm::storage::SparseMatrix<ValueType> const& transitionMatrix, storm::storage::SparseMatrix<ValueType> const& backwardTransitions, storm::storage::BitVector const& targetStates, ModelCheckerHint const& hint, std::function<storm::storage::BitVector()> const& zeroRewardStatesGetter, std::function<storm::storage::BitVector()> const& zeroRewardChoicesGetter) {
                if (hint.isExplicitModelCheckerHint() && hint.template asExplicitModelCheckerHint<ValueType>().getComputeOnlyMaybeStates()) {
                    return getQualitativeStateSetsReachabilityRewardsFromHint<ValueType>(hint, targetStates);
                } else {
                    return computeQualitativeStateSetsReachabilityRewards(goal, transitionMatrix, backwardTransitions, targetStates, zeroRewardStatesGetter, zeroRewardChoicesGetter);
                }
            }
            
            template<typename ValueType>
            void extendScheduler(storm::storage::Scheduler<ValueType>& scheduler, storm::solver::SolveGoal<ValueType> const& goal, QualitativeStateSetsReachabilityRewards const& qualitativeStateSets, storm::storage::SparseMatrix<ValueType> const& transitionMatrix, storm::storage::SparseMatrix<ValueType> const& backwardTransitions, storm::storage::BitVector const& targetStates, std::function<storm::storage::BitVector()> const& zeroRewardChoicesGetter) {
                // Finally, if we need to produce a scheduler, we also need to figure out the parts of the scheduler for
                // the states with reward zero/infinity.
                if (goal.minimize()) {
                    storm::utility::graph::computeSchedulerProb1E(qualitativeStateSets.rewardZeroStates, transitionMatrix, backwardTransitions, qualitativeStateSets.rewardZeroStates, targetStates, scheduler, zeroRewardChoicesGetter());
                    for (auto const& state : qualitativeStateSets.infinityStates) {
                        scheduler.setChoice(0, state);
                    }
                } else {
                    storm::utility::graph::computeSchedulerProb0E(qualitativeStateSets.infinityStates, transitionMatrix, scheduler);
                    for (auto const& state : qualitativeStateSets.rewardZeroStates) {
                        scheduler.setChoice(0, state);
                    }
                }
            }
            
            template<typename ValueType>
            void extractSchedulerChoices(storm::storage::Scheduler<ValueType>& scheduler, storm::storage::SparseMatrix<ValueType> const& transitionMatrix, std::vector<uint_fast64_t> const& subChoices, storm::storage::BitVector const& maybeStates, boost::optional<storm::storage::BitVector> const& selectedChoices) {
                auto subChoiceIt = subChoices.begin();
                if (selectedChoices) {
                    for (auto maybeState : maybeStates) {
                        // find the rowindex that corresponds to the selected row of the submodel
                        uint_fast64_t firstRowIndex = transitionMatrix.getRowGroupIndices()[maybeState];
                        uint_fast64_t selectedRowIndex = selectedChoices->getNextSetIndex(firstRowIndex);
                        for (uint_fast64_t choice = 0; choice < *subChoiceIt; ++choice) {
                            selectedRowIndex = selectedChoices->getNextSetIndex(selectedRowIndex + 1);
                        }
                        scheduler.setChoice(selectedRowIndex - firstRowIndex, maybeState);
                        ++subChoiceIt;
                    }
                } else {
                    for (auto maybeState : maybeStates) {
                        scheduler.setChoice(*subChoiceIt, maybeState);
                        ++subChoiceIt;
                    }
                }
                assert(subChoiceIt == subChoices.end());
            }
            
            template<typename ValueType>
            void computeFixedPointSystemReachabilityRewards(storm::solver::SolveGoal<ValueType>& goal, storm::storage::SparseMatrix<ValueType> const& transitionMatrix, QualitativeStateSetsReachabilityRewards const& qualitativeStateSets, boost::optional<storm::storage::BitVector> const& selectedChoices, std::function<std::vector<ValueType>(uint_fast64_t, storm::storage::SparseMatrix<ValueType> const&, storm::storage::BitVector const&)> const& totalStateRewardVectorGetter, storm::storage::SparseMatrix<ValueType>& submatrix, std::vector<ValueType>& b, std::vector<ValueType>* oneStepTargetProbabilities = nullptr) {
                // Remove rows and columns from the original transition probability matrix for states whose reward values are already known.
                // If there are infinity states, we additionally have to remove choices of maybeState that lead to infinity.
                if (qualitativeStateSets.infinityStates.empty()) {
                    submatrix = transitionMatrix.getSubmatrix(true, qualitativeStateSets.maybeStates, qualitativeStateSets.maybeStates, false);
                    b = totalStateRewardVectorGetter(submatrix.getRowCount(), transitionMatrix, qualitativeStateSets.maybeStates);
                    if (oneStepTargetProbabilities) {
                        (*oneStepTargetProbabilities) = transitionMatrix.getConstrainedRowGroupSumVector(qualitativeStateSets.maybeStates, qualitativeStateSets.rewardZeroStates);
                    }
                } else {
                    submatrix = transitionMatrix.getSubmatrix(false, *selectedChoices, qualitativeStateSets.maybeStates, false);
                    b = totalStateRewardVectorGetter(transitionMatrix.getRowCount(), transitionMatrix, storm::storage::BitVector(transitionMatrix.getRowGroupCount(), true));
                    storm::utility::vector::filterVectorInPlace(b, *selectedChoices);
                    if (oneStepTargetProbabilities) {
                        (*oneStepTargetProbabilities) = transitionMatrix.getConstrainedRowSumVector(*selectedChoices, qualitativeStateSets.rewardZeroStates);
                    }
                }
                
                // If the solve goal has relevant values, we need to adjust them.
                goal.restrictRelevantValues(qualitativeStateSets.maybeStates);
            }
            
            template<typename ValueType>
            boost::optional<SparseMdpEndComponentInformation<ValueType>> computeFixedPointSystemReachabilityRewardsEliminateEndComponents(storm::solver::SolveGoal<ValueType>& goal, storm::storage::SparseMatrix<ValueType> const& transitionMatrix, storm::storage::SparseMatrix<ValueType> const& backwardTransitions, QualitativeStateSetsReachabilityRewards const& qualitativeStateSets, boost::optional<storm::storage::BitVector> const& selectedChoices, std::function<std::vector<ValueType>(uint_fast64_t, storm::storage::SparseMatrix<ValueType> const&, storm::storage::BitVector const&)> const& totalStateRewardVectorGetter, storm::storage::SparseMatrix<ValueType>& submatrix, std::vector<ValueType>& b, boost::optional<std::vector<ValueType>>& oneStepTargetProbabilities) {
                
                // Start by computing the choices with reward 0, as we only want ECs within this fragment.
                storm::storage::BitVector zeroRewardChoices(transitionMatrix.getRowCount());

                // Get the rewards of all choices.
                std::vector<ValueType> rewardVector = totalStateRewardVectorGetter(transitionMatrix.getRowCount(), transitionMatrix, storm::storage::BitVector(transitionMatrix.getRowGroupCount(), true));
                
                uint64_t index = 0;
                for (auto const& e : rewardVector) {
                    if (storm::utility::isZero(e)) {
                        zeroRewardChoices.set(index);
                    }
                    ++index;
                }
                
                // Compute the states that have some zero reward choice.
                storm::storage::BitVector candidateStates(qualitativeStateSets.maybeStates);
                for (auto state : qualitativeStateSets.maybeStates) {
                    bool keepState = false;
                    
                    for (auto row = transitionMatrix.getRowGroupIndices()[state], rowEnd = transitionMatrix.getRowGroupIndices()[state + 1]; row < rowEnd; ++row) {
                        if (zeroRewardChoices.get(row)) {
                            keepState = true;
                            break;
                        }
                    }
                    
                    if (!keepState) {
                        candidateStates.set(state, false);
                    }
                }
                
                // Only keep the candidate states that (under some scheduler) can stay in the set of candidates forever
                candidateStates = storm::utility::graph::performProb0E(transitionMatrix, transitionMatrix.getRowGroupIndices(), backwardTransitions, candidateStates, ~candidateStates);
                
                bool doDecomposition = !candidateStates.empty();
                
                storm::storage::MaximalEndComponentDecomposition<ValueType> endComponentDecomposition;
                if (doDecomposition) {
                    // Then compute the states that are in MECs with zero reward.
                    endComponentDecomposition = storm::storage::MaximalEndComponentDecomposition<ValueType>(transitionMatrix, backwardTransitions, candidateStates, zeroRewardChoices);
                }
                
                // Only do more work if there are actually end-components.
                if (doDecomposition && !endComponentDecomposition.empty()) {
                    STORM_LOG_DEBUG("Eliminating " << endComponentDecomposition.size() << " ECs.");
                    SparseMdpEndComponentInformation<ValueType> result = SparseMdpEndComponentInformation<ValueType>::eliminateEndComponents(endComponentDecomposition, transitionMatrix, qualitativeStateSets.maybeStates, oneStepTargetProbabilities ? &qualitativeStateSets.rewardZeroStates : nullptr, selectedChoices ? &selectedChoices.get() : nullptr, &rewardVector, submatrix, oneStepTargetProbabilities ? &oneStepTargetProbabilities.get() : nullptr, &b);
                    
                    // If the solve goal has relevant values, we need to adjust them.
                    if (goal.hasRelevantValues()) {
                        storm::storage::BitVector newRelevantValues(submatrix.getRowGroupCount());
                        for (auto state : goal.relevantValues()) {
                            if (qualitativeStateSets.maybeStates.get(state)) {
                                newRelevantValues.set(result.getRowGroupAfterElimination(state));
                            }
                        }
                        if (!newRelevantValues.empty()) {
                            goal.setRelevantValues(std::move(newRelevantValues));
                        }
                    }
                    
                    return result;
                } else {
                    STORM_LOG_DEBUG("Not eliminating ECs as there are none.");
                    computeFixedPointSystemReachabilityRewards(goal, transitionMatrix, qualitativeStateSets, selectedChoices, totalStateRewardVectorGetter, submatrix, b, oneStepTargetProbabilities ? &oneStepTargetProbabilities.get() : nullptr);
                    return boost::none;
                }
            }
            
            template<typename ValueType>
            void computeUpperRewardBounds(SparseMdpHintType<ValueType>& hintInformation, storm::OptimizationDirection const& direction, storm::storage::SparseMatrix<ValueType> const& submatrix, std::vector<ValueType> const& choiceRewards, std::vector<ValueType> const& oneStepTargetProbabilities) {
                
                // For the min-case, we use DS-MPI, for the max-case variant 2 of the Baier et al. paper (CAV'17).
                if (direction == storm::OptimizationDirection::Minimize) {
                    DsMpiMdpUpperRewardBoundsComputer<ValueType> dsmpi(submatrix, choiceRewards, oneStepTargetProbabilities);
                    hintInformation.upperResultBounds = dsmpi.computeUpperBounds();
                } else {
                    BaierUpperRewardBoundsComputer<ValueType> baier(submatrix, choiceRewards, oneStepTargetProbabilities);
                    hintInformation.upperResultBound = baier.computeUpperBound();
                }
            }
            
            template<typename ValueType>
            MDPSparseModelCheckingHelperReturnType<ValueType> SparseMdpPrctlHelper<ValueType>::computeReachabilityRewardsHelper(Environment const& env, storm::solver::SolveGoal<ValueType>&& goal, storm::storage::SparseMatrix<ValueType> const& transitionMatrix, storm::storage::SparseMatrix<ValueType> const& backwardTransitions, std::function<std::vector<ValueType>(uint_fast64_t, storm::storage::SparseMatrix<ValueType> const&, storm::storage::BitVector const&)> const& totalStateRewardVectorGetter, storm::storage::BitVector const& targetStates, bool qualitative, bool produceScheduler, std::function<storm::storage::BitVector()> const& zeroRewardStatesGetter, std::function<storm::storage::BitVector()> const& zeroRewardChoicesGetter, ModelCheckerHint const& hint) {
                
                // Prepare resulting vector.
                std::vector<ValueType> result(transitionMatrix.getRowGroupCount(), storm::utility::zero<ValueType>());
                
                // Determine which states have a reward that is infinity or less than infinity.
                QualitativeStateSetsReachabilityRewards qualitativeStateSets = getQualitativeStateSetsReachabilityRewards(goal, transitionMatrix, backwardTransitions, targetStates, hint, zeroRewardStatesGetter, zeroRewardChoicesGetter);
                
                STORM_LOG_INFO("Preprocessing: " << qualitativeStateSets.infinityStates.getNumberOfSetBits() << " states with reward infinity, " << qualitativeStateSets.rewardZeroStates.getNumberOfSetBits() << " states with reward zero (" << qualitativeStateSets.maybeStates.getNumberOfSetBits() << " states remaining).");

                storm::utility::vector::setVectorValues(result, qualitativeStateSets.infinityStates, storm::utility::infinity<ValueType>());
                
                // If requested, we will produce a scheduler.
                std::unique_ptr<storm::storage::Scheduler<ValueType>> scheduler;
                if (produceScheduler) {
                    scheduler = std::make_unique<storm::storage::Scheduler<ValueType>>(transitionMatrix.getRowGroupCount());
                }
                
                // Check whether we need to compute exact rewards for some states.
                if (qualitative) {
                    STORM_LOG_INFO("The rewards for the initial states were determined in a preprocessing step. No exact rewards were computed.");
                    // Set the values for all maybe-states to 1 to indicate that their reward values
                    // are neither 0 nor infinity.
                    storm::utility::vector::setVectorValues<ValueType>(result, qualitativeStateSets.maybeStates, storm::utility::one<ValueType>());
                } else {
                    if (!qualitativeStateSets.maybeStates.empty()) {
                        // In this case we have to compute the reward values for the remaining states.

                        // Store the choices that lead to non-infinity values. If none, all choices im maybe states can be selected.
                        boost::optional<storm::storage::BitVector> selectedChoices;
                        if (!qualitativeStateSets.infinityStates.empty()) {
                            selectedChoices = transitionMatrix.getRowFilter(qualitativeStateSets.maybeStates, ~qualitativeStateSets.infinityStates);
                        }
                        
                        // Obtain proper hint information either from the provided hint or from requirements of the solver.
                        SparseMdpHintType<ValueType> hintInformation = computeHints(env, SolutionType::ExpectedRewards, hint, goal.direction(), transitionMatrix, backwardTransitions, qualitativeStateSets.maybeStates, ~qualitativeStateSets.rewardZeroStates, qualitativeStateSets.rewardZeroStates, selectedChoices);
                        
                        // Declare the components of the equation system we will solve.
                        storm::storage::SparseMatrix<ValueType> submatrix;
                        std::vector<ValueType> b;

                        // If we need to compute upper bounds on the reward values, we need the one step probabilities
                        // to a target state.
                        boost::optional<std::vector<ValueType>> oneStepTargetProbabilities;
                        if (hintInformation.getComputeUpperBounds()) {
                            oneStepTargetProbabilities = std::vector<ValueType>();
                        }
                        
                        // If the hint information tells us that we have to eliminate MECs, we do so now.
                        boost::optional<SparseMdpEndComponentInformation<ValueType>> ecInformation;
                        if (hintInformation.getEliminateEndComponents()) {
                            ecInformation = computeFixedPointSystemReachabilityRewardsEliminateEndComponents(goal, transitionMatrix, backwardTransitions, qualitativeStateSets, selectedChoices, totalStateRewardVectorGetter, submatrix, b, oneStepTargetProbabilities);
                            
                            // Make sure we are not supposed to produce a scheduler if we actually eliminate end components.
                            STORM_LOG_THROW(!ecInformation || !ecInformation.get().getEliminatedEndComponents() || !produceScheduler, storm::exceptions::NotSupportedException, "Producing schedulers is not supported if end-components need to be eliminated for the solver.");
                        } else {
                            // Otherwise, we compute the standard equations.
                            computeFixedPointSystemReachabilityRewards(goal, transitionMatrix, qualitativeStateSets, selectedChoices, totalStateRewardVectorGetter, submatrix, b, oneStepTargetProbabilities ? &oneStepTargetProbabilities.get() : nullptr);
                        }
                        
                        // If we need to compute upper bounds, do so now.
                        if (hintInformation.getComputeUpperBounds()) {
                            STORM_LOG_ASSERT(oneStepTargetProbabilities, "Expecting one step target probability vector to be available.");
                            computeUpperRewardBounds(hintInformation, goal.direction(), submatrix, b, oneStepTargetProbabilities.get());
                        }
                        
                        // Now compute the results for the maybe states.
                        MaybeStateResult<ValueType> resultForMaybeStates = computeValuesForMaybeStates(env, std::move(goal), std::move(submatrix), b, produceScheduler, hintInformation);

                        // If we eliminated end components, we need to extract the result differently.
                        if (ecInformation && ecInformation.get().getEliminatedEndComponents()) {
                            ecInformation.get().setValues(result, qualitativeStateSets.maybeStates, resultForMaybeStates.getValues());
                        } else {
                            // Set values of resulting vector according to result.
                            storm::utility::vector::setVectorValues<ValueType>(result, qualitativeStateSets.maybeStates, resultForMaybeStates.getValues());
                        }
                        
                        if (produceScheduler) {
                            extractSchedulerChoices(*scheduler, transitionMatrix, resultForMaybeStates.getScheduler(), qualitativeStateSets.maybeStates, selectedChoices);
                        }
                    }
                }
                
                // Extend scheduler with choices for the states in the qualitative state sets.
                if (produceScheduler) {
                    extendScheduler(*scheduler, goal, qualitativeStateSets, transitionMatrix, backwardTransitions, targetStates, zeroRewardChoicesGetter);
                }
                
                // Sanity check for created scheduler.
                STORM_LOG_ASSERT((!produceScheduler && !scheduler) || (!scheduler->isPartialScheduler() && scheduler->isDeterministicScheduler() && scheduler->isMemorylessScheduler()), "Unexpected format of obtained scheduler.");

                return MDPSparseModelCheckingHelperReturnType<ValueType>(std::move(result), std::move(scheduler));
            }
            
            template<typename ValueType>
            std::vector<ValueType> SparseMdpPrctlHelper<ValueType>::computeLongRunAverageProbabilities(Environment const& env, storm::solver::SolveGoal<ValueType>&& goal, storm::storage::SparseMatrix<ValueType> const& transitionMatrix, storm::storage::SparseMatrix<ValueType> const& backwardTransitions, storm::storage::BitVector const& psiStates) {
                
                // If there are no goal states, we avoid the computation and directly return zero.
                if (psiStates.empty()) {
                    return std::vector<ValueType>(transitionMatrix.getRowGroupCount(), storm::utility::zero<ValueType>());
                }
                
                // Likewise, if all bits are set, we can avoid the computation and set.
                if (psiStates.full()) {
                    return std::vector<ValueType>(transitionMatrix.getRowGroupCount(), storm::utility::one<ValueType>());
                }
                
                // Reduce long run average probabilities to long run average rewards by
                // building a reward model assigning one reward to every psi state
                std::vector<ValueType> stateRewards(psiStates.size(), storm::utility::zero<ValueType>());
                storm::utility::vector::setVectorValues(stateRewards, psiStates, storm::utility::one<ValueType>());
                storm::models::sparse::StandardRewardModel<ValueType> rewardModel(std::move(stateRewards));
                return computeLongRunAverageRewards(env, std::move(goal), transitionMatrix, backwardTransitions, rewardModel);
            }
            
            template<typename ValueType>
            template<typename RewardModelType>
            std::vector<ValueType> SparseMdpPrctlHelper<ValueType>::computeLongRunAverageRewards(Environment const& env, storm::solver::SolveGoal<ValueType>&& goal, storm::storage::SparseMatrix<ValueType> const& transitionMatrix, storm::storage::SparseMatrix<ValueType> const& backwardTransitions, RewardModelType const& rewardModel) {
                
                uint64_t numberOfStates = transitionMatrix.getRowGroupCount();

                // Start by decomposing the MDP into its MECs.
                storm::storage::MaximalEndComponentDecomposition<ValueType> mecDecomposition(transitionMatrix, backwardTransitions);
                
                // Get some data members for convenience.
                std::vector<uint_fast64_t> const& nondeterministicChoiceIndices = transitionMatrix.getRowGroupIndices();
                ValueType zero = storm::utility::zero<ValueType>();
                
                //first calculate LRA for the Maximal End Components.
                storm::storage::BitVector statesInMecs(numberOfStates);
                std::vector<uint_fast64_t> stateToMecIndexMap(transitionMatrix.getColumnCount());
                std::vector<ValueType> lraValuesForEndComponents(mecDecomposition.size(), zero);
                
                for (uint_fast64_t currentMecIndex = 0; currentMecIndex < mecDecomposition.size(); ++currentMecIndex) {
                    storm::storage::MaximalEndComponent const& mec = mecDecomposition[currentMecIndex];
                    
                    lraValuesForEndComponents[currentMecIndex] = computeLraForMaximalEndComponent(env, goal.direction(), transitionMatrix, rewardModel, mec);
                    
                    // Gather information for later use.
                    for (auto const& stateChoicesPair : mec) {
                        statesInMecs.set(stateChoicesPair.first);
                        stateToMecIndexMap[stateChoicesPair.first] = currentMecIndex;
                    }
                }
                
                // For fast transition rewriting, we build some auxiliary data structures.
                storm::storage::BitVector statesNotContainedInAnyMec = ~statesInMecs;
                uint_fast64_t firstAuxiliaryStateIndex = statesNotContainedInAnyMec.getNumberOfSetBits();
                uint_fast64_t lastStateNotInMecs = 0;
                uint_fast64_t numberOfStatesNotInMecs = 0;
                std::vector<uint_fast64_t> statesNotInMecsBeforeIndex;
                statesNotInMecsBeforeIndex.reserve(numberOfStates);
                for (auto state : statesNotContainedInAnyMec) {
                    while (lastStateNotInMecs <= state) {
                        statesNotInMecsBeforeIndex.push_back(numberOfStatesNotInMecs);
                        ++lastStateNotInMecs;
                    }
                    ++numberOfStatesNotInMecs;
                }
                
                // Finally, we are ready to create the SSP matrix and right-hand side of the SSP.
                std::vector<ValueType> b;
                uint64_t numberOfSspStates = numberOfStatesNotInMecs + mecDecomposition.size();

                typename storm::storage::SparseMatrixBuilder<ValueType> sspMatrixBuilder(0, numberOfSspStates, 0, false, true, numberOfSspStates);
                
                // If the source state is not contained in any MEC, we copy its choices (and perform the necessary modifications).
                uint_fast64_t currentChoice = 0;
                for (auto state : statesNotContainedInAnyMec) {
                    sspMatrixBuilder.newRowGroup(currentChoice);
                    
                    for (uint_fast64_t choice = nondeterministicChoiceIndices[state]; choice < nondeterministicChoiceIndices[state + 1]; ++choice, ++currentChoice) {
                        std::vector<ValueType> auxiliaryStateToProbabilityMap(mecDecomposition.size());
                        b.push_back(storm::utility::zero<ValueType>());
                        
                        for (auto element : transitionMatrix.getRow(choice)) {
                            if (statesNotContainedInAnyMec.get(element.getColumn())) {
                                // If the target state is not contained in an MEC, we can copy over the entry.
                                sspMatrixBuilder.addNextValue(currentChoice, statesNotInMecsBeforeIndex[element.getColumn()], element.getValue());
                            } else {
                                // If the target state is contained in MEC i, we need to add the probability to the corresponding field in the vector
                                // so that we are able to write the cumulative probability to the MEC into the matrix.
                                auxiliaryStateToProbabilityMap[stateToMecIndexMap[element.getColumn()]] += element.getValue();
                            }
                        }
                        
                        // Now insert all (cumulative) probability values that target an MEC.
                        for (uint_fast64_t mecIndex = 0; mecIndex < auxiliaryStateToProbabilityMap.size(); ++mecIndex) {
                            if (auxiliaryStateToProbabilityMap[mecIndex] != 0) {
                                sspMatrixBuilder.addNextValue(currentChoice, firstAuxiliaryStateIndex + mecIndex, auxiliaryStateToProbabilityMap[mecIndex]);
                            }
                        }
                    }
                }
                
                // Now we are ready to construct the choices for the auxiliary states.
                for (uint_fast64_t mecIndex = 0; mecIndex < mecDecomposition.size(); ++mecIndex) {
                    storm::storage::MaximalEndComponent const& mec = mecDecomposition[mecIndex];
                    sspMatrixBuilder.newRowGroup(currentChoice);
                    
                    for (auto const& stateChoicesPair : mec) {
                        uint_fast64_t state = stateChoicesPair.first;
                        boost::container::flat_set<uint_fast64_t> const& choicesInMec = stateChoicesPair.second;
                        
                        for (uint_fast64_t choice = nondeterministicChoiceIndices[state]; choice < nondeterministicChoiceIndices[state + 1]; ++choice) {
                            // If the choice is not contained in the MEC itself, we have to add a similar distribution to the auxiliary state.
                            if (choicesInMec.find(choice) == choicesInMec.end()) {
                                std::vector<ValueType> auxiliaryStateToProbabilityMap(mecDecomposition.size());
                                b.push_back(storm::utility::zero<ValueType>());
                                
                                for (auto element : transitionMatrix.getRow(choice)) {
                                    if (statesNotContainedInAnyMec.get(element.getColumn())) {
                                        // If the target state is not contained in an MEC, we can copy over the entry.
                                        sspMatrixBuilder.addNextValue(currentChoice, statesNotInMecsBeforeIndex[element.getColumn()], element.getValue());
                                    } else {
                                        // If the target state is contained in MEC i, we need to add the probability to the corresponding field in the vector
                                        // so that we are able to write the cumulative probability to the MEC into the matrix.
                                        auxiliaryStateToProbabilityMap[stateToMecIndexMap[element.getColumn()]] += element.getValue();
                                    }
                                }
                                
                                // Now insert all (cumulative) probability values that target an MEC.
                                for (uint_fast64_t targetMecIndex = 0; targetMecIndex < auxiliaryStateToProbabilityMap.size(); ++targetMecIndex) {
                                    if (auxiliaryStateToProbabilityMap[targetMecIndex] != 0) {
                                        sspMatrixBuilder.addNextValue(currentChoice, firstAuxiliaryStateIndex + targetMecIndex, auxiliaryStateToProbabilityMap[targetMecIndex]);
                                    }
                                }
                                
                                ++currentChoice;
                            }
                        }
                    }
                    
                    // For each auxiliary state, there is the option to achieve the reward value of the LRA associated with the MEC.
                    ++currentChoice;
                    b.push_back(lraValuesForEndComponents[mecIndex]);
                }
                
                // Finalize the matrix and solve the corresponding system of equations.
                storm::storage::SparseMatrix<ValueType> sspMatrix = sspMatrixBuilder.build(currentChoice, numberOfSspStates, numberOfSspStates);
                
                // Check for requirements of the solver.
                storm::solver::GeneralMinMaxLinearEquationSolverFactory<ValueType> minMaxLinearEquationSolverFactory;
                storm::solver::MinMaxLinearEquationSolverRequirements requirements = minMaxLinearEquationSolverFactory.getRequirements(env, true, goal.direction());
                requirements.clearBounds();
                STORM_LOG_THROW(!requirements.hasEnabledCriticalRequirement(), storm::exceptions::UncheckedRequirementException, "Solver requirements " + requirements.getEnabledRequirementsAsString() + " not checked.");

                
                std::vector<ValueType> sspResult(numberOfSspStates);
                goal.restrictRelevantValues(statesNotContainedInAnyMec);
                std::unique_ptr<storm::solver::MinMaxLinearEquationSolver<ValueType>> solver = storm::solver::configureMinMaxLinearEquationSolver(env, std::move(goal), minMaxLinearEquationSolverFactory, sspMatrix);
                solver->setLowerBound(storm::utility::zero<ValueType>());
                solver->setUpperBound(*std::max_element(lraValuesForEndComponents.begin(), lraValuesForEndComponents.end()));
                solver->setHasUniqueSolution();
                solver->setRequirementsChecked();
                solver->solveEquations(env, sspResult, b);
                
                // Prepare result vector.
                std::vector<ValueType> result(numberOfStates, zero);
                
                // Set the values for states not contained in MECs.
                storm::utility::vector::setVectorValues(result, statesNotContainedInAnyMec, sspResult);
                
                // Set the values for all states in MECs.
                for (auto state : statesInMecs) {
                    result[state] = sspResult[firstAuxiliaryStateIndex + stateToMecIndexMap[state]];
                }
                
                return result;
            }
            
            template<typename ValueType>
            template<typename RewardModelType>
            ValueType SparseMdpPrctlHelper<ValueType>::computeLraForMaximalEndComponent(Environment const& env, OptimizationDirection dir, storm::storage::SparseMatrix<ValueType> const& transitionMatrix, RewardModelType const& rewardModel, storm::storage::MaximalEndComponent const& mec) {
                
                // If the mec only consists of a single state, we compute the LRA value directly
                if (++mec.begin() == mec.end()) {
                    uint64_t state = mec.begin()->first;
                    auto choiceIt = mec.begin()->second.begin();
                    ValueType result = rewardModel.getTotalStateActionReward(state, *choiceIt, transitionMatrix);
                    for (++choiceIt; choiceIt != mec.begin()->second.end(); ++choiceIt) {
                        if (storm::solver::minimize(dir)) {
                            result = std::min(result, rewardModel.getTotalStateActionReward(state, *choiceIt, transitionMatrix));
                        } else {
                            result = std::max(result, rewardModel.getTotalStateActionReward(state, *choiceIt, transitionMatrix));
                        }
                    }
                    return result;
                }
                
                // Solve MEC with the method specified in the settings
                storm::solver::LraMethod method = storm::settings::getModule<storm::settings::modules::MinMaxEquationSolverSettings>().getLraMethod();
                if (method == storm::solver::LraMethod::LinearProgramming) {
                    return computeLraForMaximalEndComponentLP(env, dir, transitionMatrix, rewardModel, mec);
                } else if (method == storm::solver::LraMethod::ValueIteration) {
                    return computeLraForMaximalEndComponentVI(env, dir, transitionMatrix, rewardModel, mec);
                } else {
                    STORM_LOG_THROW(false, storm::exceptions::InvalidSettingsException, "Unsupported technique.");
                }
            }
            
            template<typename ValueType>
            template<typename RewardModelType>
            ValueType SparseMdpPrctlHelper<ValueType>::computeLraForMaximalEndComponentVI(Environment const& env, OptimizationDirection dir, storm::storage::SparseMatrix<ValueType> const& transitionMatrix, RewardModelType const& rewardModel, storm::storage::MaximalEndComponent const& mec) {
                
                // Initialize data about the mec
                storm::storage::BitVector mecStates(transitionMatrix.getRowGroupCount(), false);
                storm::storage::BitVector mecChoices(transitionMatrix.getRowCount(), false);
                for (auto const& stateChoicesPair : mec) {
                    mecStates.set(stateChoicesPair.first);
                    for (auto const& choice : stateChoicesPair.second) {
                        mecChoices.set(choice);
                    }
                }
                
                boost::container::flat_map<uint64_t, uint64_t> toSubModelStateMapping;
                uint64_t currState = 0;
                toSubModelStateMapping.reserve(mecStates.getNumberOfSetBits());
                for (auto const& mecState : mecStates) {
                    toSubModelStateMapping.insert(std::pair<uint64_t, uint64_t>(mecState, currState));
                    ++currState;
                }
                
                // Get a transition matrix that only considers the states and choices within the MEC
                storm::storage::SparseMatrixBuilder<ValueType> mecTransitionBuilder(mecChoices.getNumberOfSetBits(), mecStates.getNumberOfSetBits(), 0, true, true, mecStates.getNumberOfSetBits());
                std::vector<ValueType> choiceRewards;
                choiceRewards.reserve(mecChoices.getNumberOfSetBits());
                uint64_t currRow = 0;
                ValueType selfLoopProb = storm::utility::convertNumber<ValueType>(0.1); // todo try other values
                ValueType scalingFactor = storm::utility::one<ValueType>() - selfLoopProb;
                for (auto const& mecState : mecStates) {
                    mecTransitionBuilder.newRowGroup(currRow);
                    uint64_t groupStart = transitionMatrix.getRowGroupIndices()[mecState];
                    uint64_t groupEnd = transitionMatrix.getRowGroupIndices()[mecState + 1];
                    for (uint64_t choice = mecChoices.getNextSetIndex(groupStart); choice < groupEnd; choice = mecChoices.getNextSetIndex(choice + 1)) {
                        bool insertedDiagElement = false;
                        for (auto const& entry : transitionMatrix.getRow(choice)) {
                            uint64_t column = toSubModelStateMapping[entry.getColumn()];
                            if (!insertedDiagElement && entry.getColumn() > mecState) {
                                mecTransitionBuilder.addNextValue(currRow, toSubModelStateMapping[mecState], selfLoopProb);
                                insertedDiagElement = true;
                            }
                            if (!insertedDiagElement && entry.getColumn() == mecState) {
                                mecTransitionBuilder.addNextValue(currRow, column, selfLoopProb + scalingFactor * entry.getValue());
                                insertedDiagElement = true;
                            } else {
                                mecTransitionBuilder.addNextValue(currRow, column,  scalingFactor * entry.getValue());
                            }
                        }
                        if (!insertedDiagElement) {
                            mecTransitionBuilder.addNextValue(currRow, toSubModelStateMapping[mecState], selfLoopProb);
                        }
                        
                        // Compute the rewards obtained for this choice
                        choiceRewards.push_back(scalingFactor * rewardModel.getTotalStateActionReward(mecState, choice, transitionMatrix));
                        
                        ++currRow;
                    }
                }
                auto mecTransitions = mecTransitionBuilder.build();
                STORM_LOG_ASSERT(mecTransitions.isProbabilistic(), "The MEC-Matrix is not probabilistic.");
                
                // start the iterations
                ValueType precision = storm::utility::convertNumber<ValueType>(storm::settings::getModule<storm::settings::modules::MinMaxEquationSolverSettings>().getPrecision());
                std::vector<ValueType> x(mecTransitions.getRowGroupCount(), storm::utility::zero<ValueType>());
                std::vector<ValueType> xPrime = x;
                
                auto multiplier = storm::solver::MultiplierFactory<ValueType>().create(env, mecTransitions);
                ValueType maxDiff, minDiff;
                while (true) {
                    // Compute the obtained rewards for the next step
                    multiplier->multiplyAndReduce(env, dir, x, &choiceRewards, x);
                    
                    // update xPrime and check for convergence
                    // to avoid large (and numerically unstable) x-values, we substract a reference value.
                    auto xIt = x.begin();
                    auto xPrimeIt = xPrime.begin();
                    ValueType refVal = *xIt;
                    maxDiff = *xIt - *xPrimeIt;
                    minDiff = maxDiff;
                    *xIt -= refVal;
                    *xPrimeIt = *xIt;
                    for (++xIt, ++xPrimeIt; xIt != x.end(); ++xIt, ++xPrimeIt) {
                        ValueType diff = *xIt - *xPrimeIt;
                        maxDiff = std::max(maxDiff, diff);
                        minDiff = std::min(minDiff, diff);
                        *xIt -= refVal;
                        *xPrimeIt = *xIt;
                    }

                    if ((maxDiff - minDiff) < precision) {
                        break;
                    }
                }
                return (maxDiff + minDiff) / (storm::utility::convertNumber<ValueType>(2.0) * scalingFactor);
            }
            
            template<typename ValueType>
            template<typename RewardModelType>
            ValueType SparseMdpPrctlHelper<ValueType>::computeLraForMaximalEndComponentLP(Environment const& env, OptimizationDirection dir, storm::storage::SparseMatrix<ValueType> const& transitionMatrix, RewardModelType const& rewardModel, storm::storage::MaximalEndComponent const& mec) {
                std::shared_ptr<storm::solver::LpSolver<ValueType>> solver = storm::utility::solver::getLpSolver<ValueType>("LRA for MEC");
                solver->setOptimizationDirection(invert(dir));
                
                // First, we need to create the variables for the problem.
                std::map<uint_fast64_t, storm::expressions::Variable> stateToVariableMap;
                for (auto const& stateChoicesPair : mec) {
                    std::string variableName = "h" + std::to_string(stateChoicesPair.first);
                    stateToVariableMap[stateChoicesPair.first] = solver->addUnboundedContinuousVariable(variableName);
                }
                storm::expressions::Variable lambda = solver->addUnboundedContinuousVariable("L", 1);
                solver->update();
                
                // Now we encode the problem as constraints.
                for (auto const& stateChoicesPair : mec) {
                    uint_fast64_t state = stateChoicesPair.first;
                    
                    // Now, based on the type of the state, create a suitable constraint.
                    for (auto choice : stateChoicesPair.second) {
                        storm::expressions::Expression constraint = -lambda;
                        
                        for (auto element : transitionMatrix.getRow(choice)) {
                            constraint = constraint + stateToVariableMap.at(element.getColumn()) * solver->getConstant(element.getValue());
                        }
                        typename RewardModelType::ValueType r = rewardModel.getTotalStateActionReward(state, choice, transitionMatrix);
                        constraint = solver->getConstant(r) + constraint;
                        
                        if (dir == OptimizationDirection::Minimize) {
                            constraint = stateToVariableMap.at(state) <= constraint;
                        } else {
                            constraint = stateToVariableMap.at(state) >= constraint;
                        }
                        solver->addConstraint("state" + std::to_string(state) + "," + std::to_string(choice), constraint);
                    }
                }
                
                solver->optimize();
                return solver->getContinuousValue(lambda);
            }
            
            template<typename ValueType>
            std::unique_ptr<CheckResult> SparseMdpPrctlHelper<ValueType>::computeConditionalProbabilities(Environment const& env, storm::solver::SolveGoal<ValueType>&& goal, storm::storage::SparseMatrix<ValueType> const& transitionMatrix, storm::storage::SparseMatrix<ValueType> const& backwardTransitions, storm::storage::BitVector const& targetStates, storm::storage::BitVector const& conditionStates) {
                
                std::chrono::high_resolution_clock::time_point start = std::chrono::high_resolution_clock::now();
                
                // For the max-case, we can simply take the given target states. For the min-case, however, we need to
                // find the MECs of non-target states and make them the new target states.
                storm::storage::BitVector fixedTargetStates;
                if (!goal.minimize()) {
                    fixedTargetStates = targetStates;
                } else {
                    fixedTargetStates = storm::storage::BitVector(targetStates.size());
                    storm::storage::MaximalEndComponentDecomposition<ValueType> mecDecomposition(transitionMatrix, backwardTransitions, ~targetStates);
                    for (auto const& mec : mecDecomposition) {
                        for (auto const& stateActionsPair : mec) {
                            fixedTargetStates.set(stateActionsPair.first);
                        }
                    }
                }
                
                storm::storage::BitVector allStates(fixedTargetStates.size(), true);
                
                // Extend the target states by computing all states that have probability 1 to go to a target state
                // under *all* schedulers.
                fixedTargetStates = storm::utility::graph::performProb1A(transitionMatrix, transitionMatrix.getRowGroupIndices(), backwardTransitions, allStates, fixedTargetStates);
                
                // We solve the max-case and later adjust the result if the optimization direction was to minimize.
                storm::storage::BitVector initialStatesBitVector = goal.relevantValues();
                STORM_LOG_THROW(initialStatesBitVector.getNumberOfSetBits() == 1, storm::exceptions::NotSupportedException, "Computing conditional probabilities in MDPs is only supported for models with exactly one initial state.");
                storm::storage::sparse::state_type initialState = *initialStatesBitVector.begin();
                
                // Extend the condition states by computing all states that have probability 1 to go to a condition state
                // under *all* schedulers.
                storm::storage::BitVector extendedConditionStates = storm::utility::graph::performProb1A(transitionMatrix, transitionMatrix.getRowGroupIndices(), backwardTransitions, allStates, conditionStates);

                STORM_LOG_DEBUG("Computing probabilities to satisfy condition.");
                std::chrono::high_resolution_clock::time_point conditionStart = std::chrono::high_resolution_clock::now();
                std::vector<ValueType> conditionProbabilities = std::move(computeUntilProbabilities(env, OptimizationDirection::Maximize, transitionMatrix, backwardTransitions, allStates, extendedConditionStates, false, false).values);
                std::chrono::high_resolution_clock::time_point conditionEnd = std::chrono::high_resolution_clock::now();
                STORM_LOG_DEBUG("Computed probabilities to satisfy for condition in " << std::chrono::duration_cast<std::chrono::milliseconds>(conditionEnd - conditionStart).count() << "ms.");
                
                // If the conditional probability is undefined for the initial state, we return directly.
                if (storm::utility::isZero(conditionProbabilities[initialState])) {
                    return std::unique_ptr<CheckResult>(new ExplicitQuantitativeCheckResult<ValueType>(initialState, storm::utility::infinity<ValueType>()));
                }
                
                STORM_LOG_DEBUG("Computing probabilities to reach target.");
                std::chrono::high_resolution_clock::time_point targetStart = std::chrono::high_resolution_clock::now();
                std::vector<ValueType> targetProbabilities = std::move(computeUntilProbabilities(env, OptimizationDirection::Maximize, transitionMatrix, backwardTransitions, allStates, fixedTargetStates, false, false).values);
                std::chrono::high_resolution_clock::time_point targetEnd = std::chrono::high_resolution_clock::now();
                STORM_LOG_DEBUG("Computed probabilities to reach target in " << std::chrono::duration_cast<std::chrono::milliseconds>(targetEnd - targetStart).count() << "ms.");

                storm::storage::BitVector statesWithProbabilityGreater0E(transitionMatrix.getRowGroupCount(), true);
                storm::storage::sparse::state_type state = 0;
                for (auto const& element : conditionProbabilities) {
                    if (storm::utility::isZero(element)) {
                        statesWithProbabilityGreater0E.set(state, false);
                    }
                    ++state;
                }

                // Determine those states that need to be equipped with a restart mechanism.
                STORM_LOG_DEBUG("Computing problematic states.");
                storm::storage::BitVector pureResetStates = storm::utility::graph::performProb0A(backwardTransitions, allStates, extendedConditionStates);
                storm::storage::BitVector problematicStates = storm::utility::graph::performProb0E(transitionMatrix, transitionMatrix.getRowGroupIndices(), backwardTransitions, allStates, extendedConditionStates | fixedTargetStates);

                // Otherwise, we build the transformed MDP.
                storm::storage::BitVector relevantStates = storm::utility::graph::getReachableStates(transitionMatrix, initialStatesBitVector, allStates, extendedConditionStates | fixedTargetStates | pureResetStates);
                STORM_LOG_TRACE("Found " << relevantStates.getNumberOfSetBits() << " relevant states for conditional probability computation.");
                std::vector<uint_fast64_t> numberOfStatesBeforeRelevantStates = relevantStates.getNumberOfSetBitsBeforeIndices();
                storm::storage::sparse::state_type newGoalState = relevantStates.getNumberOfSetBits();
                storm::storage::sparse::state_type newStopState = newGoalState + 1;
                storm::storage::sparse::state_type newFailState = newStopState + 1;
                
                // Build the transitions of the (relevant) states of the original model.
                storm::storage::SparseMatrixBuilder<ValueType> builder(0, newFailState + 1, 0, true, true);
                uint_fast64_t currentRow = 0;
                for (auto state : relevantStates) {
                    builder.newRowGroup(currentRow);
                    if (fixedTargetStates.get(state)) {
                        if (!storm::utility::isZero(conditionProbabilities[state])) {
                            builder.addNextValue(currentRow, newGoalState, conditionProbabilities[state]);
                        }
                        if (!storm::utility::isOne(conditionProbabilities[state])) {
                            builder.addNextValue(currentRow, newFailState, storm::utility::one<ValueType>() - conditionProbabilities[state]);
                        }
                        ++currentRow;
                    } else if (extendedConditionStates.get(state)) {
                        if (!storm::utility::isZero(targetProbabilities[state])) {
                            builder.addNextValue(currentRow, newGoalState, targetProbabilities[state]);
                        }
                        if (!storm::utility::isOne(targetProbabilities[state])) {
                            builder.addNextValue(currentRow, newStopState, storm::utility::one<ValueType>() - targetProbabilities[state]);
                        }
                        ++currentRow;
                    } else if (pureResetStates.get(state)) {
                        builder.addNextValue(currentRow, numberOfStatesBeforeRelevantStates[initialState], storm::utility::one<ValueType>());
                        ++currentRow;
                    } else {
                        for (uint_fast64_t row = transitionMatrix.getRowGroupIndices()[state]; row < transitionMatrix.getRowGroupIndices()[state + 1]; ++row) {
                            for (auto const& successorEntry : transitionMatrix.getRow(row)) {
                                builder.addNextValue(currentRow, numberOfStatesBeforeRelevantStates[successorEntry.getColumn()], successorEntry.getValue());
                            }
                            ++currentRow;
                        }
                        if (problematicStates.get(state)) {
                            builder.addNextValue(currentRow, numberOfStatesBeforeRelevantStates[initialState], storm::utility::one<ValueType>());
                            ++currentRow;
                        }
                    }
                }
                
                // Now build the transitions of the newly introduced states.
                builder.newRowGroup(currentRow);
                builder.addNextValue(currentRow, newGoalState, storm::utility::one<ValueType>());
                ++currentRow;
                builder.newRowGroup(currentRow);
                builder.addNextValue(currentRow, newStopState, storm::utility::one<ValueType>());
                ++currentRow;
                builder.newRowGroup(currentRow);
                builder.addNextValue(currentRow, numberOfStatesBeforeRelevantStates[initialState], storm::utility::one<ValueType>());
                ++currentRow;
                
                std::chrono::high_resolution_clock::time_point end = std::chrono::high_resolution_clock::now();
                STORM_LOG_DEBUG("Computed transformed model in " << std::chrono::duration_cast<std::chrono::milliseconds>(end - start).count() << "ms.");
                
                // Finally, build the matrix and dispatch the query as a reachability query.
                STORM_LOG_DEBUG("Computing conditional probabilties.");
                storm::storage::BitVector newGoalStates(newFailState + 1);
                newGoalStates.set(newGoalState);
                storm::storage::SparseMatrix<ValueType> newTransitionMatrix = builder.build();
                STORM_LOG_DEBUG("Transformed model has " << newTransitionMatrix.getRowGroupCount() << " states and " << newTransitionMatrix.getNonzeroEntryCount() << " transitions.");
                storm::storage::SparseMatrix<ValueType> newBackwardTransitions = newTransitionMatrix.transpose(true);
                
                storm::solver::OptimizationDirection dir = goal.direction();
                if (goal.minimize()) {
                    goal.oneMinus();
                }
                
                std::chrono::high_resolution_clock::time_point conditionalStart = std::chrono::high_resolution_clock::now();
                std::vector<ValueType> goalProbabilities = std::move(computeUntilProbabilities(env, std::move(goal), newTransitionMatrix, newBackwardTransitions, storm::storage::BitVector(newFailState + 1, true), newGoalStates, false, false).values);
                std::chrono::high_resolution_clock::time_point conditionalEnd = std::chrono::high_resolution_clock::now();
                STORM_LOG_DEBUG("Computed conditional probabilities in transformed model in " << std::chrono::duration_cast<std::chrono::milliseconds>(conditionalEnd - conditionalStart).count() << "ms.");
                
                return std::unique_ptr<CheckResult>(new ExplicitQuantitativeCheckResult<ValueType>(initialState, dir == OptimizationDirection::Maximize ? goalProbabilities[numberOfStatesBeforeRelevantStates[initialState]] : storm::utility::one<ValueType>() - goalProbabilities[numberOfStatesBeforeRelevantStates[initialState]]));
            }
            
            template class SparseMdpPrctlHelper<double>;
            template std::vector<double> SparseMdpPrctlHelper<double>::computeInstantaneousRewards(Environment const& env, storm::solver::SolveGoal<double>&& goal, storm::storage::SparseMatrix<double> const& transitionMatrix, storm::models::sparse::StandardRewardModel<double> const& rewardModel, uint_fast64_t stepCount);
            template std::vector<double> SparseMdpPrctlHelper<double>::computeCumulativeRewards(Environment const& env, storm::solver::SolveGoal<double>&& goal, storm::storage::SparseMatrix<double> const& transitionMatrix, storm::models::sparse::StandardRewardModel<double> const& rewardModel, uint_fast64_t stepBound);
            template MDPSparseModelCheckingHelperReturnType<double> SparseMdpPrctlHelper<double>::computeReachabilityRewards(Environment const& env, storm::solver::SolveGoal<double>&& goal, storm::storage::SparseMatrix<double> const& transitionMatrix, storm::storage::SparseMatrix<double> const& backwardTransitions, storm::models::sparse::StandardRewardModel<double> const& rewardModel, storm::storage::BitVector const& targetStates, bool qualitative, bool produceScheduler, ModelCheckerHint const& hint);
            template std::vector<double> SparseMdpPrctlHelper<double>::computeLongRunAverageRewards(Environment const& env, storm::solver::SolveGoal<double>&& goal, storm::storage::SparseMatrix<double> const& transitionMatrix, storm::storage::SparseMatrix<double> const& backwardTransitions, storm::models::sparse::StandardRewardModel<double> const& rewardModel);
            template double SparseMdpPrctlHelper<double>::computeLraForMaximalEndComponent(Environment const& env, OptimizationDirection dir, storm::storage::SparseMatrix<double> const& transitionMatrix, storm::models::sparse::StandardRewardModel<double> const& rewardModel, storm::storage::MaximalEndComponent const& mec);
            template double SparseMdpPrctlHelper<double>::computeLraForMaximalEndComponentVI(Environment const& env, OptimizationDirection dir, storm::storage::SparseMatrix<double> const& transitionMatrix, storm::models::sparse::StandardRewardModel<double> const& rewardModel, storm::storage::MaximalEndComponent const& mec);
            template double SparseMdpPrctlHelper<double>::computeLraForMaximalEndComponentLP(Environment const& env, OptimizationDirection dir, storm::storage::SparseMatrix<double> const& transitionMatrix, storm::models::sparse::StandardRewardModel<double> const& rewardModel, storm::storage::MaximalEndComponent const& mec);

#ifdef STORM_HAVE_CARL
            template class SparseMdpPrctlHelper<storm::RationalNumber>;
            template std::vector<storm::RationalNumber> SparseMdpPrctlHelper<storm::RationalNumber>::computeInstantaneousRewards(Environment const& env, storm::solver::SolveGoal<storm::RationalNumber>&& goal, storm::storage::SparseMatrix<storm::RationalNumber> const& transitionMatrix, storm::models::sparse::StandardRewardModel<storm::RationalNumber> const& rewardModel, uint_fast64_t stepCount);
            template std::vector<storm::RationalNumber> SparseMdpPrctlHelper<storm::RationalNumber>::computeCumulativeRewards(Environment const& env, storm::solver::SolveGoal<storm::RationalNumber>&& goal, storm::storage::SparseMatrix<storm::RationalNumber> const& transitionMatrix, storm::models::sparse::StandardRewardModel<storm::RationalNumber> const& rewardModel, uint_fast64_t stepBound);
            template MDPSparseModelCheckingHelperReturnType<storm::RationalNumber> SparseMdpPrctlHelper<storm::RationalNumber>::computeReachabilityRewards(Environment const& env, storm::solver::SolveGoal<storm::RationalNumber>&& goal, storm::storage::SparseMatrix<storm::RationalNumber> const& transitionMatrix, storm::storage::SparseMatrix<storm::RationalNumber> const& backwardTransitions, storm::models::sparse::StandardRewardModel<storm::RationalNumber> const& rewardModel, storm::storage::BitVector const& targetStates, bool qualitative, bool produceScheduler, ModelCheckerHint const& hint);
            template std::vector<storm::RationalNumber> SparseMdpPrctlHelper<storm::RationalNumber>::computeLongRunAverageRewards(Environment const& env, storm::solver::SolveGoal<storm::RationalNumber>&& goal, storm::storage::SparseMatrix<storm::RationalNumber> const& transitionMatrix, storm::storage::SparseMatrix<storm::RationalNumber> const& backwardTransitions, storm::models::sparse::StandardRewardModel<storm::RationalNumber> const& rewardModel);
            template storm::RationalNumber SparseMdpPrctlHelper<storm::RationalNumber>::computeLraForMaximalEndComponent(Environment const& env, OptimizationDirection dir, storm::storage::SparseMatrix<storm::RationalNumber> const& transitionMatrix, storm::models::sparse::StandardRewardModel<storm::RationalNumber> const& rewardModel, storm::storage::MaximalEndComponent const& mec);
            template storm::RationalNumber SparseMdpPrctlHelper<storm::RationalNumber>::computeLraForMaximalEndComponentVI(Environment const& env, OptimizationDirection dir, storm::storage::SparseMatrix<storm::RationalNumber> const& transitionMatrix, storm::models::sparse::StandardRewardModel<storm::RationalNumber> const& rewardModel, storm::storage::MaximalEndComponent const& mec);
            template storm::RationalNumber SparseMdpPrctlHelper<storm::RationalNumber>::computeLraForMaximalEndComponentLP(Environment const& env, OptimizationDirection dir, storm::storage::SparseMatrix<storm::RationalNumber> const& transitionMatrix, storm::models::sparse::StandardRewardModel<storm::RationalNumber> const& rewardModel, storm::storage::MaximalEndComponent const& mec);

#endif
        }
    }
}<|MERGE_RESOLUTION|>--- conflicted
+++ resolved
@@ -547,14 +547,9 @@
 #ifndef NDEBUG
                 // As a sanity check, make sure our local upper bounds were in fact correct.
                 if (solver->hasUpperBound(storm::solver::AbstractEquationSolver<ValueType>::BoundType::Local)) {
-                    auto precision = storm::utility::convertNumber<ValueType>(storm::settings::getModule<storm::settings::modules::MinMaxEquationSolverSettings>().getPrecision());
                     auto resultIt = x.begin();
                     for (auto const& entry : solver->getUpperBounds()) {
-<<<<<<< HEAD
                         STORM_LOG_ASSERT(*resultIt <= entry + env.solver().minMax().getPrecision(), "Expecting result value for state " << std::distance(x.begin(), resultIt) << " to be <= " << entry << ", but got " << *resultIt << ".");
-=======
-                        STORM_LOG_ASSERT(*resultIt <= entry + precision, "Expecting result value for state " << std::distance(x.begin(), resultIt) << " to be <= " << entry << ", but got " << *resultIt << ".");
->>>>>>> 172c5f36
                         ++resultIt;
                     }
                 }
