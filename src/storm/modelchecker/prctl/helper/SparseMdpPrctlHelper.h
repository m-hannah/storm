#ifndef STORM_MODELCHECKER_SPARSE_MDP_PRCTL_MODELCHECKER_HELPER_H_
#define STORM_MODELCHECKER_SPARSE_MDP_PRCTL_MODELCHECKER_HELPER_H_

#include <vector>

#include "storm/modelchecker/hints/ModelCheckerHint.h"
#include "storm/modelchecker/prctl/helper/SolutionType.h"
#include "storm/storage/SparseMatrix.h"
#include "storm/storage/MaximalEndComponent.h"
#include "storm/modelchecker/prctl/helper/rewardbounded/MultiDimensionalRewardUnfolding.h"
#include "MDPModelCheckingHelperReturnType.h"

#include "storm/utility/solver.h"
#include "storm/solver/SolveGoal.h"

#include "storm/adapters/RationalFunctionAdapter.h"

namespace storm {
    
    class Environment;
    
    namespace storage {
        class BitVector;
    }
    
    namespace models {
        namespace sparse {
            template <typename ValueType>
            class StandardRewardModel;
        }
    }
    
    namespace modelchecker {
        class CheckResult;
        
        namespace helper {
            
            template <typename ValueType>
            class SparseMdpPrctlHelper {
            public:
<<<<<<< HEAD
                static std::vector<ValueType> computeBoundedUntilProbabilities(Environment const& env, storm::solver::SolveGoal<ValueType>&& goal, storm::storage::SparseMatrix<ValueType> const& transitionMatrix, storm::storage::SparseMatrix<ValueType> const& backwardTransitions, storm::storage::BitVector const& phiStates, storm::storage::BitVector const& psiStates, uint_fast64_t stepBound, storm::solver::MinMaxLinearEquationSolverFactory<ValueType> const& minMaxLinearEquationSolverFactory, ModelCheckerHint const& hint = ModelCheckerHint());

                static std::vector<ValueType> computeNextProbabilities(Environment const& env, OptimizationDirection dir, storm::storage::SparseMatrix<ValueType> const& transitionMatrix, storm::storage::BitVector const& nextStates, storm::solver::MinMaxLinearEquationSolverFactory<ValueType> const& minMaxLinearEquationSolverFactory);
=======
                
                static std::vector<ValueType> computeStepBoundedUntilProbabilities(storm::solver::SolveGoal<ValueType>&& goal, storm::storage::SparseMatrix<ValueType> const& transitionMatrix, storm::storage::SparseMatrix<ValueType> const& backwardTransitions, storm::storage::BitVector const& phiStates, storm::storage::BitVector const& psiStates, uint_fast64_t stepBound, storm::solver::MinMaxLinearEquationSolverFactory<ValueType> const& minMaxLinearEquationSolverFactory, ModelCheckerHint const& hint = ModelCheckerHint());

                static std::map<storm::storage::sparse::state_type, ValueType> computeRewardBoundedValues(OptimizationDirection dir, rewardbounded::MultiDimensionalRewardUnfolding<ValueType, true>& rewardUnfolding, storm::storage::BitVector const& initialStates, storm::solver::MinMaxLinearEquationSolverFactory<ValueType> const& minMaxLinearEquationSolverFactory);
                
                static std::vector<ValueType> computeNextProbabilities(OptimizationDirection dir, storm::storage::SparseMatrix<ValueType> const& transitionMatrix, storm::storage::BitVector const& nextStates, storm::solver::MinMaxLinearEquationSolverFactory<ValueType> const& minMaxLinearEquationSolverFactory);
>>>>>>> 31ba64f0

                static MDPSparseModelCheckingHelperReturnType<ValueType> computeUntilProbabilities(Environment const& env, storm::solver::SolveGoal<ValueType>&& goal, storm::storage::SparseMatrix<ValueType> const& transitionMatrix, storm::storage::SparseMatrix<ValueType> const& backwardTransitions, storm::storage::BitVector const& phiStates, storm::storage::BitVector const& psiStates, bool qualitative, bool produceScheduler, storm::solver::MinMaxLinearEquationSolverFactory<ValueType> const& minMaxLinearEquationSolverFactory, ModelCheckerHint const& hint = ModelCheckerHint());
                
                static std::vector<ValueType> computeGloballyProbabilities(Environment const& env, storm::solver::SolveGoal<ValueType>&& goal, storm::storage::SparseMatrix<ValueType> const& transitionMatrix, storm::storage::SparseMatrix<ValueType> const& backwardTransitions, storm::storage::BitVector const& psiStates, bool qualitative, storm::solver::MinMaxLinearEquationSolverFactory<ValueType> const& minMaxLinearEquationSolverFactory, bool useMecBasedTechnique = false);
                
                template<typename RewardModelType>
                static std::vector<ValueType> computeInstantaneousRewards(Environment const& env, storm::solver::SolveGoal<ValueType>&& goal, storm::storage::SparseMatrix<ValueType> const& transitionMatrix, RewardModelType const& rewardModel, uint_fast64_t stepCount, storm::solver::MinMaxLinearEquationSolverFactory<ValueType> const& minMaxLinearEquationSolverFactory);
                
                template<typename RewardModelType>
                static std::vector<ValueType> computeCumulativeRewards(Environment const& env, storm::solver::SolveGoal<ValueType>&& goal, storm::storage::SparseMatrix<ValueType> const& transitionMatrix, RewardModelType const& rewardModel, uint_fast64_t stepBound, storm::solver::MinMaxLinearEquationSolverFactory<ValueType> const& minMaxLinearEquationSolverFactory);
                
                template<typename RewardModelType>
                static MDPSparseModelCheckingHelperReturnType<ValueType> computeReachabilityRewards(Environment const& env, storm::solver::SolveGoal<ValueType>&& goal, storm::storage::SparseMatrix<ValueType> const& transitionMatrix, storm::storage::SparseMatrix<ValueType> const& backwardTransitions, RewardModelType const& rewardModel, storm::storage::BitVector const& targetStates, bool qualitative, bool produceScheduler, storm::solver::MinMaxLinearEquationSolverFactory<ValueType> const& minMaxLinearEquationSolverFactory, ModelCheckerHint const& hint = ModelCheckerHint());
                
#ifdef STORM_HAVE_CARL
                static std::vector<ValueType> computeReachabilityRewards(Environment const& env, storm::solver::SolveGoal<ValueType>&& goal, storm::storage::SparseMatrix<ValueType> const& transitionMatrix, storm::storage::SparseMatrix<ValueType> const& backwardTransitions, storm::models::sparse::StandardRewardModel<storm::Interval> const& intervalRewardModel, bool lowerBoundOfIntervals, storm::storage::BitVector const& targetStates, bool qualitative, storm::solver::MinMaxLinearEquationSolverFactory<ValueType> const& minMaxLinearEquationSolverFactory);
#endif
                
                static std::vector<ValueType> computeLongRunAverageProbabilities(Environment const& env, storm::solver::SolveGoal<ValueType>&& goal, storm::storage::SparseMatrix<ValueType> const& transitionMatrix, storm::storage::SparseMatrix<ValueType> const& backwardTransitions, storm::storage::BitVector const& psiStates, storm::solver::MinMaxLinearEquationSolverFactory<ValueType> const& minMaxLinearEquationSolverFactory);

                
                template<typename RewardModelType>
                static std::vector<ValueType> computeLongRunAverageRewards(Environment const& env, storm::solver::SolveGoal<ValueType>&& goal, storm::storage::SparseMatrix<ValueType> const& transitionMatrix, storm::storage::SparseMatrix<ValueType> const& backwardTransitions, RewardModelType const& rewardModel, storm::solver::MinMaxLinearEquationSolverFactory<ValueType> const& minMaxLinearEquationSolverFactory);

                static std::unique_ptr<CheckResult> computeConditionalProbabilities(Environment const& env, storm::solver::SolveGoal<ValueType>&& goal, storm::storage::SparseMatrix<ValueType> const& transitionMatrix, storm::storage::SparseMatrix<ValueType> const& backwardTransitions, storm::storage::BitVector const& targetStates, storm::storage::BitVector const& conditionStates, storm::solver::MinMaxLinearEquationSolverFactory<ValueType> const& minMaxLinearEquationSolverFactory);
                
            private:
                static MDPSparseModelCheckingHelperReturnType<ValueType> computeReachabilityRewardsHelper(Environment const& env, storm::solver::SolveGoal<ValueType>&& goal, storm::storage::SparseMatrix<ValueType> const& transitionMatrix, storm::storage::SparseMatrix<ValueType> const& backwardTransitions, std::function<std::vector<ValueType>(uint_fast64_t, storm::storage::SparseMatrix<ValueType> const&, storm::storage::BitVector const&)> const& totalStateRewardVectorGetter, storm::storage::BitVector const& targetStates, bool qualitative, bool produceScheduler, storm::solver::MinMaxLinearEquationSolverFactory<ValueType> const& minMaxLinearEquationSolverFactory, ModelCheckerHint const& hint = ModelCheckerHint());

                template<typename RewardModelType>
                static ValueType computeLraForMaximalEndComponent(Environment const& env, OptimizationDirection dir, storm::storage::SparseMatrix<ValueType> const& transitionMatrix, RewardModelType const& rewardModel, storm::storage::MaximalEndComponent const& mec, storm::solver::MinMaxLinearEquationSolverFactory<ValueType> const& minMaxLinearEquationSolverFactory);
                template<typename RewardModelType>
                static ValueType computeLraForMaximalEndComponentVI(Environment const& env, OptimizationDirection dir, storm::storage::SparseMatrix<ValueType> const& transitionMatrix, RewardModelType const& rewardModel, storm::storage::MaximalEndComponent const& mec, storm::solver::MinMaxLinearEquationSolverFactory<ValueType> const& minMaxLinearEquationSolverFactory);
                template<typename RewardModelType>
                static ValueType computeLraForMaximalEndComponentLP(Environment const& env, OptimizationDirection dir, storm::storage::SparseMatrix<ValueType> const& transitionMatrix, RewardModelType const& rewardModel, storm::storage::MaximalEndComponent const& mec);

            };
            
        }
    }
}

#endif /* STORM_MODELCHECKER_SPARSE_MDP_PRCTL_MODELCHECKER_HELPER_H_ */<|MERGE_RESOLUTION|>--- conflicted
+++ resolved
@@ -38,18 +38,14 @@
             template <typename ValueType>
             class SparseMdpPrctlHelper {
             public:
-<<<<<<< HEAD
-                static std::vector<ValueType> computeBoundedUntilProbabilities(Environment const& env, storm::solver::SolveGoal<ValueType>&& goal, storm::storage::SparseMatrix<ValueType> const& transitionMatrix, storm::storage::SparseMatrix<ValueType> const& backwardTransitions, storm::storage::BitVector const& phiStates, storm::storage::BitVector const& psiStates, uint_fast64_t stepBound, storm::solver::MinMaxLinearEquationSolverFactory<ValueType> const& minMaxLinearEquationSolverFactory, ModelCheckerHint const& hint = ModelCheckerHint());
+                
+                static std::vector<ValueType> computeStepBoundedUntilProbabilities(Environment const& env, storm::solver::SolveGoal<ValueType>&& goal, storm::storage::SparseMatrix<ValueType> const& transitionMatrix, storm::storage::SparseMatrix<ValueType> const& backwardTransitions, storm::storage::BitVector const& phiStates, storm::storage::BitVector const& psiStates, uint_fast64_t stepBound, storm::solver::MinMaxLinearEquationSolverFactory<ValueType> const& minMaxLinearEquationSolverFactory, ModelCheckerHint const& hint = ModelCheckerHint());
 
+                static std::map<storm::storage::sparse::state_type, ValueType> computeRewardBoundedValues(Environment const& env, OptimizationDirection dir, rewardbounded::MultiDimensionalRewardUnfolding<ValueType, true>& rewardUnfolding, storm::storage::BitVector const& initialStates, storm::solver::MinMaxLinearEquationSolverFactory<ValueType> const& minMaxLinearEquationSolverFactory);
+                
                 static std::vector<ValueType> computeNextProbabilities(Environment const& env, OptimizationDirection dir, storm::storage::SparseMatrix<ValueType> const& transitionMatrix, storm::storage::BitVector const& nextStates, storm::solver::MinMaxLinearEquationSolverFactory<ValueType> const& minMaxLinearEquationSolverFactory);
-=======
-                
-                static std::vector<ValueType> computeStepBoundedUntilProbabilities(storm::solver::SolveGoal<ValueType>&& goal, storm::storage::SparseMatrix<ValueType> const& transitionMatrix, storm::storage::SparseMatrix<ValueType> const& backwardTransitions, storm::storage::BitVector const& phiStates, storm::storage::BitVector const& psiStates, uint_fast64_t stepBound, storm::solver::MinMaxLinearEquationSolverFactory<ValueType> const& minMaxLinearEquationSolverFactory, ModelCheckerHint const& hint = ModelCheckerHint());
 
-                static std::map<storm::storage::sparse::state_type, ValueType> computeRewardBoundedValues(OptimizationDirection dir, rewardbounded::MultiDimensionalRewardUnfolding<ValueType, true>& rewardUnfolding, storm::storage::BitVector const& initialStates, storm::solver::MinMaxLinearEquationSolverFactory<ValueType> const& minMaxLinearEquationSolverFactory);
-                
-                static std::vector<ValueType> computeNextProbabilities(OptimizationDirection dir, storm::storage::SparseMatrix<ValueType> const& transitionMatrix, storm::storage::BitVector const& nextStates, storm::solver::MinMaxLinearEquationSolverFactory<ValueType> const& minMaxLinearEquationSolverFactory);
->>>>>>> 31ba64f0
+                static MDPSparseModelCheckingHelperReturnType<ValueType> computeUntilProbabilities(storm::solver::SolveGoal<ValueType>&& goal, storm::storage::SparseMatrix<ValueType> const& transitionMatrix, storm::storage::SparseMatrix<ValueType> const& backwardTransitions, storm::storage::BitVector const& phiStates, storm::storage::BitVector const& psiStates, bool qualitative, bool produceScheduler, storm::solver::MinMaxLinearEquationSolverFactory<ValueType> const& minMaxLinearEquationSolverFactory, ModelCheckerHint const& hint = ModelCheckerHint());
 
                 static MDPSparseModelCheckingHelperReturnType<ValueType> computeUntilProbabilities(Environment const& env, storm::solver::SolveGoal<ValueType>&& goal, storm::storage::SparseMatrix<ValueType> const& transitionMatrix, storm::storage::SparseMatrix<ValueType> const& backwardTransitions, storm::storage::BitVector const& phiStates, storm::storage::BitVector const& psiStates, bool qualitative, bool produceScheduler, storm::solver::MinMaxLinearEquationSolverFactory<ValueType> const& minMaxLinearEquationSolverFactory, ModelCheckerHint const& hint = ModelCheckerHint());
                 
