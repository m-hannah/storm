--- conflicted
+++ resolved
@@ -18,13 +18,10 @@
 #include "storm/modelchecker/helper/infinitehorizon/SparseNondeterministicInfiniteHorizonHelper.h"
 #include "storm/modelchecker/helper/ltl/SparseLTLHelper.h"
 #include "storm/modelchecker/helper/utility/SetInformationFromCheckTask.h"
-<<<<<<< HEAD
 #include "storm/modelchecker/prctl/helper/SparseMdpPrctlHelper.h"
-=======
 #include "storm/modelchecker/lexicographic/lexicographicModelChecking.h"
 #include "storm/settings/modules/ModelCheckerSettings.h"
 #include "storm/settings/SettingsManager.h"
->>>>>>> 115bf570
 
 #include "storm/modelchecker/multiobjective/multiObjectiveModelChecking.h"
 #include "storm/modelchecker/prctl/helper/rewardbounded/QuantileHelper.h"
@@ -38,7 +35,6 @@
 #include "storm/exceptions/InvalidPropertyException.h"
 
 namespace storm {
-<<<<<<< HEAD
 namespace modelchecker {
 template<typename SparseMdpModelType>
 SparseMdpPrctlModelChecker<SparseMdpModelType>::SparseMdpPrctlModelChecker(SparseMdpModelType const& model)
@@ -79,118 +75,29 @@
         if (formula.isInFragment(multiObjectiveFragment) || formula.isInFragment(storm::logic::quantiles())) {
             if (requiresSingleInitialState) {
                 *requiresSingleInitialState = true;
-=======
-    namespace modelchecker {
-        template<typename SparseMdpModelType>
-        SparseMdpPrctlModelChecker<SparseMdpModelType>::SparseMdpPrctlModelChecker(SparseMdpModelType const& model) : SparsePropositionalModelChecker<SparseMdpModelType>(model) {
-            // Intentionally left empty.
-        }
-        
-        template<typename SparseMdpModelType>
-        bool SparseMdpPrctlModelChecker<SparseMdpModelType>::canHandleStatic(CheckTask<storm::logic::Formula, ValueType> const& checkTask, bool* requiresSingleInitialState) {
-            storm::logic::Formula const& formula = checkTask.getFormula();
-            if (formula.isInFragment(storm::logic::prctlstar().setLongRunAverageRewardFormulasAllowed(true).setLongRunAverageProbabilitiesAllowed(true).setConditionalProbabilityFormulasAllowed(true).setOnlyEventuallyFormuluasInConditionalFormulasAllowed(true).setTotalRewardFormulasAllowed(true).setRewardBoundedUntilFormulasAllowed(true).setRewardBoundedCumulativeRewardFormulasAllowed(true).setMultiDimensionalBoundedUntilFormulasAllowed(true).setMultiDimensionalCumulativeRewardFormulasAllowed(true).setTimeOperatorsAllowed(true).setReachbilityTimeFormulasAllowed(true).setRewardAccumulationAllowed(true))) {
-                return true;
-            } else if (checkTask.isOnlyInitialStatesRelevantSet()) {
-                auto multiObjectiveFragment = storm::logic::multiObjective().setCumulativeRewardFormulasAllowed(true).setTimeBoundedCumulativeRewardFormulasAllowed(true).setStepBoundedCumulativeRewardFormulasAllowed(true).setRewardBoundedCumulativeRewardFormulasAllowed(true).setTimeBoundedUntilFormulasAllowed(true).setStepBoundedUntilFormulasAllowed(true).setRewardBoundedUntilFormulasAllowed(true).setMultiDimensionalBoundedUntilFormulasAllowed(true).setMultiDimensionalCumulativeRewardFormulasAllowed(true).setRewardAccumulationAllowed(true);
-                if (formula.isInFragment(multiObjectiveFragment) || formula.isInFragment(storm::logic::quantiles())) {
-                    if (requiresSingleInitialState) {
-                        *requiresSingleInitialState = true;
-                    }
-                    return true;
-                } else {
-                    auto lexObjectiveFragment = storm::logic::lexObjective().setHOAPathFormulasAllowed(true).setCumulativeRewardFormulasAllowed(true).setTimeBoundedCumulativeRewardFormulasAllowed(true).setStepBoundedCumulativeRewardFormulasAllowed(true).setRewardBoundedCumulativeRewardFormulasAllowed(true).setTimeBoundedUntilFormulasAllowed(true).setStepBoundedUntilFormulasAllowed(true).setRewardBoundedUntilFormulasAllowed(true).setMultiDimensionalBoundedUntilFormulasAllowed(true).setMultiDimensionalCumulativeRewardFormulasAllowed(true).setRewardAccumulationAllowed(true);
-                    auto modelCheckerSettings = storm::settings::getModule<storm::settings::modules::ModelCheckerSettings>();
-                    bool lex = modelCheckerSettings.isUseLex();
-                    if (lex && formula.isInFragment(lexObjectiveFragment)) {
-                        if (requiresSingleInitialState) {
-                            *requiresSingleInitialState = true;
-                        }
-                        return true;
-                    }
-                }
-            }
-            return false;
-        }
-        
-        template<typename SparseMdpModelType>
-        bool SparseMdpPrctlModelChecker<SparseMdpModelType>::canHandle(CheckTask<storm::logic::Formula, ValueType> const& checkTask) const {
-            bool requiresSingleInitialState = false;
-            if (canHandleStatic(checkTask, &requiresSingleInitialState)) {
-                return !requiresSingleInitialState || this->getModel().getInitialStates().getNumberOfSetBits() == 1;
-            } else {
-                return false;
-            }
-        }
-        
-        template<typename SparseMdpModelType>
-        std::unique_ptr<CheckResult> SparseMdpPrctlModelChecker<SparseMdpModelType>::computeBoundedUntilProbabilities(Environment const& env, CheckTask<storm::logic::BoundedUntilFormula, ValueType> const& checkTask) {
-            storm::logic::BoundedUntilFormula const& pathFormula = checkTask.getFormula();
-            STORM_LOG_THROW(checkTask.isOptimizationDirectionSet(), storm::exceptions::InvalidPropertyException, "Formula needs to specify whether minimal or maximal values are to be computed on nondeterministic model.");
-            if (pathFormula.isMultiDimensional() || pathFormula.getTimeBoundReference().isRewardBound()) {
-                STORM_LOG_THROW(checkTask.isOnlyInitialStatesRelevantSet(), storm::exceptions::InvalidOperationException, "Checking non-trivial bounded until probabilities can only be computed for the initial states of the model.");
-                STORM_LOG_WARN_COND(!checkTask.isQualitativeSet(), "Checking non-trivial bounded until formulas is not optimized w.r.t. qualitative queries");
-                storm::logic::OperatorInformation opInfo(checkTask.getOptimizationDirection());
-                if (checkTask.isBoundSet()) {
-                    opInfo.bound = checkTask.getBound();
-                }
-                auto formula = std::make_shared<storm::logic::ProbabilityOperatorFormula>(checkTask.getFormula().asSharedPointer(), opInfo);
-                helper::rewardbounded::MultiDimensionalRewardUnfolding<ValueType, true> rewardUnfolding(this->getModel(), formula);
-                auto numericResult = storm::modelchecker::helper::SparseMdpPrctlHelper<ValueType>::computeRewardBoundedValues(env, checkTask.getOptimizationDirection(), rewardUnfolding, this->getModel().getInitialStates());
-                return std::unique_ptr<CheckResult>(new ExplicitQuantitativeCheckResult<ValueType>(std::move(numericResult)));
-            } else {
-                STORM_LOG_THROW(pathFormula.hasUpperBound(), storm::exceptions::InvalidPropertyException, "Formula needs to have (a single) upper step bound.");
-                STORM_LOG_THROW(pathFormula.hasIntegerLowerBound(), storm::exceptions::InvalidPropertyException, "Formula lower step bound must be discrete/integral.");
-                STORM_LOG_THROW(pathFormula.hasIntegerUpperBound(), storm::exceptions::InvalidPropertyException, "Formula needs to have discrete upper time bound.");
-                std::unique_ptr<CheckResult> leftResultPointer = this->check(env, pathFormula.getLeftSubformula());
-                std::unique_ptr<CheckResult> rightResultPointer = this->check(env, pathFormula.getRightSubformula());
-                ExplicitQualitativeCheckResult const& leftResult = leftResultPointer->asExplicitQualitativeCheckResult();
-                ExplicitQualitativeCheckResult const& rightResult = rightResultPointer->asExplicitQualitativeCheckResult();
-                storm::modelchecker::helper::SparseNondeterministicStepBoundedHorizonHelper<ValueType> helper;
-                std::vector<ValueType> numericResult = helper.compute(env, storm::solver::SolveGoal<ValueType>(this->getModel(), checkTask), this->getModel().getTransitionMatrix(), this->getModel().getBackwardTransitions(), leftResult.getTruthValuesVector(), rightResult.getTruthValuesVector(), pathFormula.getNonStrictLowerBound<uint64_t>(), pathFormula.getNonStrictUpperBound<uint64_t>(), checkTask.getHint());
-                return std::unique_ptr<CheckResult>(new ExplicitQuantitativeCheckResult<ValueType>(std::move(numericResult)));
-            }
-        }
-        
-        template<typename SparseMdpModelType>
-        std::unique_ptr<CheckResult> SparseMdpPrctlModelChecker<SparseMdpModelType>::computeNextProbabilities(Environment const& env, CheckTask<storm::logic::NextFormula, ValueType> const& checkTask) {
-            storm::logic::NextFormula const& pathFormula = checkTask.getFormula();
-            STORM_LOG_THROW(checkTask.isOptimizationDirectionSet(), storm::exceptions::InvalidPropertyException, "Formula needs to specify whether minimal or maximal values are to be computed on nondeterministic model.");
-            std::unique_ptr<CheckResult> subResultPointer = this->check(env, pathFormula.getSubformula());
-            ExplicitQualitativeCheckResult const& subResult = subResultPointer->asExplicitQualitativeCheckResult();
-            std::vector<ValueType> numericResult = storm::modelchecker::helper::SparseMdpPrctlHelper<ValueType>::computeNextProbabilities(env, checkTask.getOptimizationDirection(), this->getModel().getTransitionMatrix(), subResult.getTruthValuesVector());
-            return std::unique_ptr<CheckResult>(new ExplicitQuantitativeCheckResult<ValueType>(std::move(numericResult)));
-        }
-        
-        template<typename SparseMdpModelType>
-        std::unique_ptr<CheckResult> SparseMdpPrctlModelChecker<SparseMdpModelType>::computeUntilProbabilities(Environment const& env, CheckTask<storm::logic::UntilFormula, ValueType> const& checkTask) {
-            storm::logic::UntilFormula const& pathFormula = checkTask.getFormula();
-            STORM_LOG_THROW(checkTask.isOptimizationDirectionSet(), storm::exceptions::InvalidPropertyException, "Formula needs to specify whether minimal or maximal values are to be computed on nondeterministic model.");
-            std::unique_ptr<CheckResult> leftResultPointer = this->check(env, pathFormula.getLeftSubformula());
-            std::unique_ptr<CheckResult> rightResultPointer = this->check(env, pathFormula.getRightSubformula());
-            ExplicitQualitativeCheckResult const& leftResult = leftResultPointer->asExplicitQualitativeCheckResult();
-            ExplicitQualitativeCheckResult const& rightResult = rightResultPointer->asExplicitQualitativeCheckResult();
-            auto ret = storm::modelchecker::helper::SparseMdpPrctlHelper<ValueType>::computeUntilProbabilities(env, storm::solver::SolveGoal<ValueType>(this->getModel(), checkTask), this->getModel().getTransitionMatrix(), this->getModel().getBackwardTransitions(), leftResult.getTruthValuesVector(), rightResult.getTruthValuesVector(), checkTask.isQualitativeSet(), checkTask.isProduceSchedulersSet(), checkTask.getHint());
-            std::unique_ptr<CheckResult> result(new ExplicitQuantitativeCheckResult<ValueType>(std::move(ret.values)));
-            if (checkTask.isProduceSchedulersSet() && ret.scheduler) {
-                result->asExplicitQuantitativeCheckResult<ValueType>().setScheduler(std::move(ret.scheduler));
-            }
-            return result;
-        }
-        
-        template<typename SparseMdpModelType>
-        std::unique_ptr<CheckResult> SparseMdpPrctlModelChecker<SparseMdpModelType>::computeGloballyProbabilities(Environment const& env, CheckTask<storm::logic::GloballyFormula, ValueType> const& checkTask) {
-            storm::logic::GloballyFormula const& pathFormula = checkTask.getFormula();
-            STORM_LOG_THROW(checkTask.isOptimizationDirectionSet(), storm::exceptions::InvalidPropertyException, "Formula needs to specify whether minimal or maximal values are to be computed on nondeterministic model.");
-            std::unique_ptr<CheckResult> subResultPointer = this->check(env, pathFormula.getSubformula());
-            ExplicitQualitativeCheckResult const& subResult = subResultPointer->asExplicitQualitativeCheckResult();
-            auto ret = storm::modelchecker::helper::SparseMdpPrctlHelper<ValueType>::computeGloballyProbabilities(env, storm::solver::SolveGoal<ValueType>(this->getModel(), checkTask), this->getModel().getTransitionMatrix(), this->getModel().getBackwardTransitions(), subResult.getTruthValuesVector(), checkTask.isQualitativeSet(), checkTask.isProduceSchedulersSet());
-            std::unique_ptr<CheckResult> result(new ExplicitQuantitativeCheckResult<ValueType>(std::move(ret.values)));
-            if (checkTask.isProduceSchedulersSet() && ret.scheduler) {
-                result->asExplicitQuantitativeCheckResult<ValueType>().setScheduler(std::move(ret.scheduler));
->>>>>>> 115bf570
             }
             return true;
+        } else {
+            auto lexObjectiveFragment = storm::logic::lexObjective()
+                                            .setHOAPathFormulasAllowed(true)
+                                            .setCumulativeRewardFormulasAllowed(true)
+                                            .setTimeBoundedCumulativeRewardFormulasAllowed(true)
+                                            .setStepBoundedCumulativeRewardFormulasAllowed(true)
+                                            .setRewardBoundedCumulativeRewardFormulasAllowed(true)
+                                            .setTimeBoundedUntilFormulasAllowed(true)
+                                            .setStepBoundedUntilFormulasAllowed(true)
+                                            .setRewardBoundedUntilFormulasAllowed(true)
+                                            .setMultiDimensionalBoundedUntilFormulasAllowed(true)
+                                            .setMultiDimensionalCumulativeRewardFormulasAllowed(true)
+                                            .setRewardAccumulationAllowed(true);
+            auto modelCheckerSettings = storm::settings::getModule<storm::settings::modules::ModelCheckerSettings>();
+            bool lex = modelCheckerSettings.isUseLex();
+            if (lex && formula.isInFragment(lexObjectiveFragment)) {
+                if (requiresSingleInitialState) {
+                    *requiresSingleInitialState = true;
+                }
+                return true;
+            }
         }
     }
     return false;
@@ -255,7 +162,6 @@
     return std::unique_ptr<CheckResult>(new ExplicitQuantitativeCheckResult<ValueType>(std::move(numericResult)));
 }
 
-<<<<<<< HEAD
 template<typename SparseMdpModelType>
 std::unique_ptr<CheckResult> SparseMdpPrctlModelChecker<SparseMdpModelType>::computeUntilProbabilities(
     Environment const& env, CheckTask<storm::logic::UntilFormula, ValueType> const& checkTask) {
@@ -509,6 +415,15 @@
     return multiobjective::performMultiObjectiveModelChecking(env, this->getModel(), checkTask.getFormula());
 }
 
+template<class SparseMdpModelType>
+std::unique_ptr<CheckResult> SparseMdpPrctlModelChecker<SparseMdpModelType>::checkLexObjectiveFormula(
+    const Environment& env, const CheckTask<storm::logic::MultiObjectiveFormula, ValueType>& checkTask) {
+    auto formulaChecker = [&] (storm::logic::Formula const& formula) { return this->check(env, formula)->asExplicitQualitativeCheckResult().getTruthValuesVector(); };
+    auto ret = lexicographic::check(env, this->getModel(), checkTask, formulaChecker);
+    std::unique_ptr<CheckResult> result(new ExplicitQuantitativeCheckResult<ValueType>(std::move(ret.values)));
+    return result;
+}
+
 template<typename SparseMdpModelType>
 std::unique_ptr<CheckResult> SparseMdpPrctlModelChecker<SparseMdpModelType>::checkQuantileFormula(
     Environment const& env, CheckTask<storm::logic::QuantileFormula, ValueType> const& checkTask) {
@@ -529,71 +444,6 @@
 }
 
 template class SparseMdpPrctlModelChecker<storm::models::sparse::Mdp<double>>;
-=======
-		template<typename SparseMdpModelType>
-		std::unique_ptr<CheckResult> SparseMdpPrctlModelChecker<SparseMdpModelType>::computeLongRunAverageProbabilities(Environment const& env, CheckTask<storm::logic::StateFormula, ValueType> const& checkTask) {
-		    storm::logic::StateFormula const& stateFormula = checkTask.getFormula();
-			STORM_LOG_THROW(checkTask.isOptimizationDirectionSet(), storm::exceptions::InvalidPropertyException, "Formula needs to specify whether minimal or maximal values are to be computed on nondeterministic model.");
-			std::unique_ptr<CheckResult> subResultPointer = this->check(env, stateFormula);
-			ExplicitQualitativeCheckResult const& subResult = subResultPointer->asExplicitQualitativeCheckResult();
-			
-			storm::modelchecker::helper::SparseNondeterministicInfiniteHorizonHelper<ValueType> helper(this->getModel().getTransitionMatrix());
-            storm::modelchecker::helper::setInformationFromCheckTaskNondeterministic(helper, checkTask, this->getModel());
-			auto values = helper.computeLongRunAverageProbabilities(env, subResult.getTruthValuesVector());
-			
-            std::unique_ptr<CheckResult> result(new ExplicitQuantitativeCheckResult<ValueType>(std::move(values)));
-            if (checkTask.isProduceSchedulersSet()) {
-                result->asExplicitQuantitativeCheckResult<ValueType>().setScheduler(std::make_unique<storm::storage::Scheduler<ValueType>>(helper.extractScheduler()));
-            }
-            return result;
-		}
-        
-        template<typename SparseMdpModelType>
-        std::unique_ptr<CheckResult> SparseMdpPrctlModelChecker<SparseMdpModelType>::computeLongRunAverageRewards(Environment const& env, storm::logic::RewardMeasureType rewardMeasureType, CheckTask<storm::logic::LongRunAverageRewardFormula, ValueType> const& checkTask) {
-            STORM_LOG_THROW(checkTask.isOptimizationDirectionSet(), storm::exceptions::InvalidPropertyException, "Formula needs to specify whether minimal or maximal values are to be computed on nondeterministic model.");
-            auto rewardModel = storm::utility::createFilteredRewardModel(this->getModel(), checkTask);
-            storm::modelchecker::helper::SparseNondeterministicInfiniteHorizonHelper<ValueType> helper(this->getModel().getTransitionMatrix());
-            storm::modelchecker::helper::setInformationFromCheckTaskNondeterministic(helper, checkTask, this->getModel());
-			auto values = helper.computeLongRunAverageRewards(env, rewardModel.get());
-            std::unique_ptr<CheckResult> result(new ExplicitQuantitativeCheckResult<ValueType>(std::move(values)));
-            if (checkTask.isProduceSchedulersSet()) {
-                result->asExplicitQuantitativeCheckResult<ValueType>().setScheduler(std::make_unique<storm::storage::Scheduler<ValueType>>(helper.extractScheduler()));
-            }
-            return result;
-        }
-        
-        template<typename SparseMdpModelType>
-        std::unique_ptr<CheckResult> SparseMdpPrctlModelChecker<SparseMdpModelType>::checkMultiObjectiveFormula(Environment const& env, CheckTask<storm::logic::MultiObjectiveFormula, ValueType> const& checkTask) {
-            return multiobjective::performMultiObjectiveModelChecking(env, this->getModel(), checkTask.getFormula());
-        }
-
-        template<typename SparseMdpModelType>
-        std::unique_ptr<CheckResult> SparseMdpPrctlModelChecker<SparseMdpModelType>::checkQuantileFormula(Environment const& env, CheckTask<storm::logic::QuantileFormula, ValueType> const& checkTask) {
-            STORM_LOG_THROW(checkTask.isOnlyInitialStatesRelevantSet(), storm::exceptions::InvalidOperationException, "Computing quantiles is only supported for the initial states of a model.");
-            STORM_LOG_THROW(this->getModel().getInitialStates().getNumberOfSetBits() == 1, storm::exceptions::InvalidOperationException, "Quantiles not supported on models with multiple initial states.");
-            uint64_t initialState = *this->getModel().getInitialStates().begin();
-
-            helper::rewardbounded::QuantileHelper<SparseMdpModelType> qHelper(this->getModel(), checkTask.getFormula());
-            auto res = qHelper.computeQuantile(env);
-            
-            if (res.size() == 1 && res.front().size() == 1) {
-                return std::unique_ptr<CheckResult>(new ExplicitQuantitativeCheckResult<ValueType>(initialState, std::move(res.front().front())));
-            } else {
-                return std::unique_ptr<CheckResult>(new ExplicitParetoCurveCheckResult<ValueType>(initialState, std::move(res)));
-            }
-        }
-
-        template<class SparseMdpModelType>
-        std::unique_ptr<CheckResult> SparseMdpPrctlModelChecker<SparseMdpModelType>::checkLexObjectiveFormula(
-            const Environment& env, const CheckTask<storm::logic::MultiObjectiveFormula, ValueType>& checkTask) {
-            auto formulaChecker = [&] (storm::logic::Formula const& formula) { return this->check(env, formula)->asExplicitQualitativeCheckResult().getTruthValuesVector(); };
-            auto ret = lexicographic::check(env, this->getModel(), checkTask, formulaChecker);
-            std::unique_ptr<CheckResult> result(new ExplicitQuantitativeCheckResult<ValueType>(std::move(ret.values)));
-            return result;
-        }
-
-        template class SparseMdpPrctlModelChecker<storm::models::sparse::Mdp<double>>;
->>>>>>> 115bf570
 
 #ifdef STORM_HAVE_CARL
 template class SparseMdpPrctlModelChecker<storm::models::sparse::Mdp<storm::RationalNumber>>;
