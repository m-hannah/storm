#include "storm/modelchecker/csl/helper/SparseMarkovAutomatonCslHelper.h"

#include "storm/modelchecker/prctl/helper/SparseMdpPrctlHelper.h"

#include "storm/models/sparse/StandardRewardModel.h"

#include "storm/storage/StronglyConnectedComponentDecomposition.h"
#include "storm/storage/MaximalEndComponentDecomposition.h"

#include "storm/settings/SettingsManager.h"
#include "storm/settings/modules/GeneralSettings.h"
#include "storm/settings/modules/MinMaxEquationSolverSettings.h"
#include "storm/settings/modules/MarkovAutomatonSettings.h"

#include "storm/environment/Environment.h"

#include "storm/utility/macros.h"
#include "storm/utility/vector.h"
#include "storm/utility/graph.h"

#include "storm/storage/expressions/Variable.h"
#include "storm/storage/expressions/Expression.h"
#include "storm/storage/expressions/ExpressionManager.h"

#include "storm/utility/numerical.h"

#include "storm/solver/MinMaxLinearEquationSolver.h"
#include "storm/solver/LpSolver.h"

#include "storm/exceptions/InvalidStateException.h"
#include "storm/exceptions/InvalidPropertyException.h"
#include "storm/exceptions/InvalidOperationException.h"
#include "storm/exceptions/UncheckedRequirementException.h"

namespace storm {
    namespace modelchecker {
        namespace helper {

            template <typename ValueType, typename std::enable_if<storm::NumberTraits<ValueType>::SupportsExponential, int>::type>
            void SparseMarkovAutomatonCslHelper::computeBoundedReachabilityProbabilities(Environment const& env, OptimizationDirection dir, storm::storage::SparseMatrix<ValueType> const& transitionMatrix, std::vector<ValueType> const& exitRates, storm::storage::BitVector const& goalStates, storm::storage::BitVector const& markovianNonGoalStates, storm::storage::BitVector const& probabilisticNonGoalStates, std::vector<ValueType>& markovianNonGoalValues, std::vector<ValueType>& probabilisticNonGoalValues, ValueType delta, uint64_t numberOfSteps, storm::solver::MinMaxLinearEquationSolverFactory<ValueType> const& minMaxLinearEquationSolverFactory) {
                
                // Start by computing four sparse matrices:
                // * a matrix aMarkovian with all (discretized) transitions from Markovian non-goal states to all Markovian non-goal states.
                // * a matrix aMarkovianToProbabilistic with all (discretized) transitions from Markovian non-goal states to all probabilistic non-goal states.
                // * a matrix aProbabilistic with all (non-discretized) transitions from probabilistic non-goal states to other probabilistic non-goal states.
                // * a matrix aProbabilisticToMarkovian with all (non-discretized) transitions from probabilistic non-goal states to all Markovian non-goal states.
                typename storm::storage::SparseMatrix<ValueType> aMarkovian = transitionMatrix.getSubmatrix(true, markovianNonGoalStates, markovianNonGoalStates, true);
                
                bool existProbabilisticStates = !probabilisticNonGoalStates.empty();
                typename storm::storage::SparseMatrix<ValueType> aMarkovianToProbabilistic;
                typename storm::storage::SparseMatrix<ValueType> aProbabilistic;
                typename storm::storage::SparseMatrix<ValueType> aProbabilisticToMarkovian;
                if (existProbabilisticStates) {
                    aMarkovianToProbabilistic = transitionMatrix.getSubmatrix(true, markovianNonGoalStates, probabilisticNonGoalStates);
                    aProbabilistic = transitionMatrix.getSubmatrix(true, probabilisticNonGoalStates, probabilisticNonGoalStates);
                    aProbabilisticToMarkovian = transitionMatrix.getSubmatrix(true, probabilisticNonGoalStates, markovianNonGoalStates);
                }
                
                // The matrices with transitions from Markovian states need to be digitized.
                // Digitize aMarkovian. Based on whether the transition is a self-loop or not, we apply the two digitization rules.
                uint64_t rowIndex = 0;
                for (auto state : markovianNonGoalStates) {
                    for (auto& element : aMarkovian.getRow(rowIndex)) {
                        ValueType eTerm = std::exp(-exitRates[state] * delta);
                        if (element.getColumn() == rowIndex) {
                            element.setValue((storm::utility::one<ValueType>() - eTerm) * element.getValue() + eTerm);
                        } else {
                            element.setValue((storm::utility::one<ValueType>() - eTerm) * element.getValue());
                        }
                    }
                    ++rowIndex;
                }
                
                // Digitize aMarkovianToProbabilistic. As there are no self-loops in this case, we only need to apply the digitization formula for regular successors.
                if (existProbabilisticStates) {
                    rowIndex = 0;
                    for (auto state : markovianNonGoalStates) {
                        for (auto& element : aMarkovianToProbabilistic.getRow(rowIndex)) {
                            element.setValue((1 - std::exp(-exitRates[state] * delta)) * element.getValue());
                        }
                        ++rowIndex;
                    }
                }
                
                // Initialize the two vectors that hold the variable one-step probabilities to all target states for probabilistic and Markovian (non-goal) states.
                std::vector<ValueType> bProbabilistic(existProbabilisticStates ? aProbabilistic.getRowCount() : 0);
                std::vector<ValueType> bMarkovian(markovianNonGoalStates.getNumberOfSetBits());
                
                // Compute the two fixed right-hand side vectors, one for Markovian states and one for the probabilistic ones.
                std::vector<ValueType> bProbabilisticFixed;
                if (existProbabilisticStates) {
                    bProbabilisticFixed = transitionMatrix.getConstrainedRowGroupSumVector(probabilisticNonGoalStates, goalStates);
                }
                std::vector<ValueType> bMarkovianFixed;
                bMarkovianFixed.reserve(markovianNonGoalStates.getNumberOfSetBits());
                for (auto state : markovianNonGoalStates) {
                    bMarkovianFixed.push_back(storm::utility::zero<ValueType>());
                    
                    for (auto& element : transitionMatrix.getRowGroup(state)) {
                        if (goalStates.get(element.getColumn())) {
                            bMarkovianFixed.back() += (1 - std::exp(-exitRates[state] * delta)) * element.getValue();
                        }
                    }
                }

                // Check for requirements of the solver.
                // The solution is unique as we assume non-zeno MAs.
                storm::solver::MinMaxLinearEquationSolverRequirements requirements = minMaxLinearEquationSolverFactory.getRequirements(env, true, dir, true);
                requirements.clearBounds();
                STORM_LOG_THROW(requirements.empty(), storm::exceptions::UncheckedRequirementException, "Cannot establish requirements for solver.");

                std::unique_ptr<storm::solver::MinMaxLinearEquationSolver<ValueType>> solver = minMaxLinearEquationSolverFactory.create(env, aProbabilistic);
                solver->setHasUniqueSolution();
                solver->setBounds(storm::utility::zero<ValueType>(), storm::utility::one<ValueType>());
                solver->setRequirementsChecked();
                solver->setCachingEnabled(true);
                
                // Perform the actual value iteration
                // * loop until the step bound has been reached
                // * in the loop:
                // *    perform value iteration using A_PSwG, v_PS and the vector b where b = (A * 1_G)|PS + A_PStoMS * v_MS
                //      and 1_G being the characteristic vector for all goal states.
                // *    perform one timed-step using v_MS := A_MSwG * v_MS + A_MStoPS * v_PS + (A * 1_G)|MS
                std::vector<ValueType> markovianNonGoalValuesSwap(markovianNonGoalValues);
                for (uint64_t currentStep = 0; currentStep < numberOfSteps; ++currentStep) {
                    if (existProbabilisticStates) {
                        // Start by (re-)computing bProbabilistic = bProbabilisticFixed + aProbabilisticToMarkovian * vMarkovian.
                        aProbabilisticToMarkovian.multiplyWithVector(markovianNonGoalValues, bProbabilistic);
                        storm::utility::vector::addVectors(bProbabilistic, bProbabilisticFixed, bProbabilistic);
                    
                        // Now perform the inner value iteration for probabilistic states.
                        solver->solveEquations(env, dir, probabilisticNonGoalValues, bProbabilistic);
                    
                        // (Re-)compute bMarkovian = bMarkovianFixed + aMarkovianToProbabilistic * vProbabilistic.
                        aMarkovianToProbabilistic.multiplyWithVector(probabilisticNonGoalValues, bMarkovian);
                        storm::utility::vector::addVectors(bMarkovian, bMarkovianFixed, bMarkovian);
                    }
                    
                    aMarkovian.multiplyWithVector(markovianNonGoalValues, markovianNonGoalValuesSwap);
                    std::swap(markovianNonGoalValues, markovianNonGoalValuesSwap);
                    if (existProbabilisticStates) {
                        storm::utility::vector::addVectors(markovianNonGoalValues, bMarkovian, markovianNonGoalValues);
                    } else {
                        storm::utility::vector::addVectors(markovianNonGoalValues, bMarkovianFixed, markovianNonGoalValues);
                    }
                }
                
                if (existProbabilisticStates) {
                    // After the loop, perform one more step of the value iteration for PS states.
                    aProbabilisticToMarkovian.multiplyWithVector(markovianNonGoalValues, bProbabilistic);
                    storm::utility::vector::addVectors(bProbabilistic, bProbabilisticFixed, bProbabilistic);
                    solver->solveEquations(env, dir, probabilisticNonGoalValues, bProbabilistic);
                }
            }
             
            template <typename ValueType, typename std::enable_if<!storm::NumberTraits<ValueType>::SupportsExponential, int>::type>
            void SparseMarkovAutomatonCslHelper::computeBoundedReachabilityProbabilities(Environment const& env, OptimizationDirection dir, storm::storage::SparseMatrix<ValueType> const& transitionMatrix, std::vector<ValueType> const& exitRates, storm::storage::BitVector const& goalStates, storm::storage::BitVector const& markovianNonGoalStates, storm::storage::BitVector const& probabilisticNonGoalStates, std::vector<ValueType>& markovianNonGoalValues, std::vector<ValueType>& probabilisticNonGoalValues, ValueType delta, uint64_t numberOfSteps, storm::solver::MinMaxLinearEquationSolverFactory<ValueType> const& minMaxLinearEquationSolverFactory) {
                STORM_LOG_THROW(false, storm::exceptions::InvalidOperationException, "Computing bounded reachability probabilities is unsupported for this value type.");
            }
            
            template <typename ValueType, typename std::enable_if<storm::NumberTraits<ValueType>::SupportsExponential, int>::type>
            void SparseMarkovAutomatonCslHelper::printTransitions(std::vector<ValueType> const& exitRateVector, storm::storage::SparseMatrix<ValueType> const& fullTransitionMatrix, storm::storage::BitVector const& markovianStates, storm::storage::BitVector const& psiStates, storm::storage::BitVector const& cycleStates, storm::storage::BitVector const& cycleGoalStates, std::vector<std::vector<ValueType>>& vd, std::vector<std::vector<ValueType>>& vu, std::vector<std::vector<ValueType>>& wu){
                std::ofstream logfile("U+logfile.txt", std::ios::app);
                
                auto const& rowGroupIndices = fullTransitionMatrix.getRowGroupIndices();
                auto numberOfStates = fullTransitionMatrix.getRowGroupCount();            

                logfile << "number of states = num of row group count " << numberOfStates << "\n";
                for (uint_fast64_t i = 0; i < fullTransitionMatrix.getRowGroupCount(); i++) {
                    logfile << " from node  " << i << " ";
                    auto from = rowGroupIndices[i];
                    auto to = rowGroupIndices[i+1];
                    for (auto j = from ; j < to; j++){
                        for (auto &v : fullTransitionMatrix.getRow(j)) {
                            if (markovianStates[i]){
                                logfile   << v.getValue()  *exitRateVector[i] << " -> "<< v.getColumn()  << "\t";
                            } else {
                                logfile   << v.getValue() << " -> "<< v.getColumn()  << "\t";
                            }
                        }
                        logfile << "\n";
                    }
                }
                logfile << "\n";

                logfile << "probStates\tmarkovianStates\tgoalStates\tcycleStates\tcycleGoalStates\n";
                for (int i =0 ; i< markovianStates.size() ; i++){
                    logfile << (~markovianStates)[i] << "\t\t" << markovianStates[i] << "\t\t" << psiStates[i] << "\t\t" << cycleStates[i] << "\t\t" << cycleGoalStates[i] << "\n";
                }



                logfile << "vd: \n";
                for (uint_fast64_t i =0 ; i<vd.size(); i++){
                    for(uint_fast64_t j=0; j<fullTransitionMatrix.getRowGroupCount(); j++){
                        logfile << vd[i][j] << "\t" ;
                    }
                    logfile << "\n";
                }

                logfile << "\nvu:\n";
                for (uint_fast64_t i =0 ; i<vu.size(); i++){
                    for(uint_fast64_t j=0; j<fullTransitionMatrix.getRowGroupCount(); j++){
                        logfile << vu[i][j] << "\t" ;
                    }
                    logfile << "\n";
                }

                logfile << "\nwu\n";
                for (uint_fast64_t i =0 ; i<wu.size(); i++){
                    for(uint_fast64_t j=0; j<fullTransitionMatrix.getRowGroupCount(); j++){
                        logfile << wu[i][j] << "\t" ;
                    }
                    logfile << "\n";
                }

                logfile.close();
            }

            template<typename ValueType>
            ValueType SparseMarkovAutomatonCslHelper::poisson(ValueType lambda, uint64_t i) {
                ValueType res = pow(lambda, i);
                ValueType fac = 1;
                for (uint64_t j = i ; j>0 ; j--){
                    fac = fac *j;
                }
                res = res / fac ;
                res = res * exp(-lambda);
                return res;
            }

            template <typename ValueType, typename std::enable_if<storm::NumberTraits<ValueType>::SupportsExponential, int>::type>
<<<<<<< HEAD
            void SparseMarkovAutomatonCslHelper::calculateVu(OptimizationDirection dir, uint64_t k, uint64_t node, ValueType lambda, std::vector<std::vector<ValueType>>& vu, std::vector<std::vector<ValueType>>& wu, storm::storage::SparseMatrix<ValueType> const& fullTransitionMatrix, storm::storage::BitVector const& markovianStates, storm::storage::BitVector const& psiStates){
                if (vu[k][node]!=-1){return;} //dynamic programming. avoiding multiple calculation.
                uint64_t N = vu.size()-1;
                auto rowGroupIndices = fullTransitionMatrix.getRowGroupIndices();
=======
            std::vector<ValueType> SparseMarkovAutomatonCslHelper::computeBoundedUntilProbabilities(Environment const& env, OptimizationDirection dir, storm::storage::SparseMatrix<ValueType> const& transitionMatrix, std::vector<ValueType> const& exitRateVector, storm::storage::BitVector const& markovianStates, storm::storage::BitVector const& psiStates, std::pair<double, double> const& boundsPair, storm::solver::MinMaxLinearEquationSolverFactory<ValueType> const& minMaxLinearEquationSolverFactory) {
>>>>>>> 88851f01

                ValueType res =0;
                for (uint64_t i = k ; i < N ; i++ ){
                    if (wu[N-1-(i-k)][node]==-1){
                        calculateWu(dir, (N-1-(i-k)),node,lambda,wu,fullTransitionMatrix,markovianStates,psiStates);
                    }
                    res+=poisson(lambda, i)*wu[N-1-(i-k)][node];
                }
                vu[k][node]=res;
            }

            template <typename ValueType, typename std::enable_if<storm::NumberTraits<ValueType>::SupportsExponential, int>::type>
            void SparseMarkovAutomatonCslHelper::calculateWu(OptimizationDirection dir, uint64_t k, uint64_t node, ValueType lambda, std::vector<std::vector<ValueType>>& wu, storm::storage::SparseMatrix<ValueType> const& fullTransitionMatrix, storm::storage::BitVector const& markovianStates, storm::storage::BitVector const& psiStates){
                if (wu[k][node]!=-1){return;} //dynamic programming. avoiding multiple calculation.
                uint64_t N = wu.size()-1;
                auto const& rowGroupIndices = fullTransitionMatrix.getRowGroupIndices( );

                ValueType res;
                if (k==N){
                    wu[k][node]=0;
                    return;
                }

                if (psiStates[node]){
                    wu[k][node]=1;
                    return;
                }

                if (markovianStates[node]){
                    res = 0;
                    auto line = fullTransitionMatrix.getRow(rowGroupIndices[node]);
                    for (auto &element : line){
                        uint64_t to = element.getColumn();
                        if (wu[k+1][to]==-1){
                            calculateWu(dir, k+1,to,lambda,wu,fullTransitionMatrix,markovianStates,psiStates);
                        }
                        res+=element.getValue()*wu[k+1][to];
                    }
                } else {
                    res = -1;
                    uint64_t rowStart = rowGroupIndices[node];
                    uint64_t rowEnd = rowGroupIndices[node+1];
                    for (uint64_t i = rowStart; i< rowEnd; i++){
                        auto line = fullTransitionMatrix.getRow(i);
                        ValueType between = 0;
                        for (auto& element: line){
                            uint64_t to = element.getColumn();
                            if (to==node){
                                continue;
                            }
                            if (wu[k][to]==-1){
                                calculateWu(dir, k,to,lambda,wu,fullTransitionMatrix,markovianStates,psiStates);
                            }
                            between+=element.getValue()*wu[k][to];
                        }
                        if (maximize(dir)){
                            res = std::max(res,between);
                        } else {
                            if (res!=-1){
                                res = std::min(res,between);
                            } else {
                                res = between;
                            }
                        }
                    }
                } // end no goal-prob state
                
                wu[k][node]=res;
            }

            template <typename ValueType, typename std::enable_if<storm::NumberTraits<ValueType>::SupportsExponential, int>::type>
            void SparseMarkovAutomatonCslHelper::calculateVd(OptimizationDirection dir, uint64_t k, uint64_t node, ValueType lambda, std::vector<std::vector<ValueType>>& vd, storm::storage::SparseMatrix<ValueType> const& fullTransitionMatrix, storm::storage::BitVector const& markovianStates, storm::storage::BitVector const& psiStates){
               
                std::ofstream logfile("U+logfile.txt", std::ios::app);

                if (vd[k][node]!=-1){return;} //dynamic programming. avoiding multiple calculation.
                logfile << "calculating vd for k = " << k << " node "<< node << " \t";
                uint64_t N = vd.size()-1;
                auto const& rowGroupIndices = fullTransitionMatrix.getRowGroupIndices();

                ValueType res;
                if (k==N){
                    logfile << "k == N! res = 0\n";
                    vd[k][node]=0;
                    return;
                }
                
                //goal state
                if (psiStates[node]){
                    res = storm::utility::zero<ValueType>();
                    for (uint64_t i = k ; i<N ; i++){
                        ValueType between = poisson(lambda,i);
                        res+=between;
                    }
                    vd[k][node]=res;
                    logfile << "goal state node " << node << " res = " << res << "\n";
                    return;
                }

                // no-goal markovian state
                if (markovianStates[node]){
                    logfile << "markovian state: ";
                    res = 0;
                    auto line = fullTransitionMatrix.getRow(rowGroupIndices[node]);
                    for (auto &element : line){
                        uint64_t to = element.getColumn();
                        if (vd[k+1][to]==-1){
                            calculateVd(dir,k+1,to,lambda,vd, fullTransitionMatrix, markovianStates,psiStates);
                        }
                        res+=element.getValue()*vd[k+1][to];
                    }
                } else { //no-goal prob state
                    logfile << "prob state: ";
                    res = -1;
                    uint64_t rowStart = rowGroupIndices[node];
                    uint64_t rowEnd = rowGroupIndices[node+1];
                    for (uint64_t i = rowStart; i< rowEnd; i++){
                        auto line = fullTransitionMatrix.getRow(i);
                        ValueType between = 0;
                        for (auto& element: line){
                            uint64_t to = element.getColumn();
                            if (to==node){
                                logfile << "ignoring self loops for now";
                                continue;
                            }
                            if (vd[k][to]==-1){
                                calculateVd(dir, k,to,lambda,vd, fullTransitionMatrix, markovianStates,psiStates);
                            }
                            between+=element.getValue()*vd[k][to];
                        }
                        if (maximize(dir)){
                                res = std::max(res, between);
                        } else {
                            if (res!=-1){
                                res =std::min(res,between);
                            } else {
                                res = between;
                            }
                        }
                    }
                } 
                vd[k][node]=res;
                logfile << " res = " << res << "\n";
            }

            template <typename ValueType, typename std::enable_if<storm::NumberTraits<ValueType>::SupportsExponential, int>::type=0>
            uint64_t SparseMarkovAutomatonCslHelper::trajans(storm::storage::SparseMatrix<ValueType> const& transitionMatrix, uint64_t node, std::vector<uint64_t >& disc, std::vector<uint64_t >& finish, uint64_t* counter) {
                auto const& rowGroupIndice = transitionMatrix.getRowGroupIndices();

                disc[node] = *counter;
                finish[node] = *counter;
                (*counter)+=1;

                auto from = rowGroupIndice[node];
                auto to = rowGroupIndice[node+1];

                for(uint64_t i =from; i<to ; i++ ) {
                    for(auto element : transitionMatrix.getRow(i)){
                        if (element.getValue()==0){
                            continue;
                        }
                        if (disc[element.getColumn()]==0){
                            uint64_t back = trajans(transitionMatrix,element.getColumn(),disc,finish, counter);
                            finish[node]=std::min(finish[node], back);
                        } else {
                            finish[node]=std::min(finish[node], disc[element.getColumn()]);
                        }
                    }
                }

                return finish[node];
            }

            template <typename ValueType, typename std::enable_if<storm::NumberTraits<ValueType>::SupportsExponential, int>::type=0>
            storm::storage::BitVector SparseMarkovAutomatonCslHelper::identifyProbCyclesGoalStates(storm::storage::SparseMatrix<ValueType> const& transitionMatrix,  storm::storage::BitVector const& cycleStates) {

                storm::storage::BitVector goalStates(cycleStates.size(), false);
                auto const&  rowGroupIndices = transitionMatrix.getRowGroupIndices();

                for (uint64_t i = 0 ; i < transitionMatrix.getRowGroupCount() ; i++){
                    if (!cycleStates[i]){
                        continue;
                    }
                    auto from = rowGroupIndices[i];
                    auto to = rowGroupIndices[i+1];
                    for (auto j = from ; j<to; j++){
                        for (auto element: transitionMatrix.getRow(j)) {
                            if (!cycleStates[element.getColumn()]){
                                goalStates.set(element.getColumn(),true);
                            }
                        }
                    }
                }
                return goalStates;

            }

                template <typename ValueType, typename std::enable_if<storm::NumberTraits<ValueType>::SupportsExponential, int>::type=0>
            storm::storage::BitVector SparseMarkovAutomatonCslHelper::identifyProbCycles(storm::storage::SparseMatrix<ValueType> const& transitionMatrix, storm::storage::BitVector const& markovianStates, storm::storage::BitVector const& psiStates){

                storm::storage::BitVector const& probabilisticStates = ~markovianStates;
                storm::storage::BitVector const& probabilisticNonGoalStates = ~markovianStates & ~psiStates;

                storm::storage::SparseMatrix<ValueType> const& probMatrix = transitionMatrix.getSubmatrix(true, probabilisticNonGoalStates, probabilisticNonGoalStates);
                uint64_t  probSize = probMatrix.getRowGroupCount();
                std::vector<uint64_t> disc(probSize, 0), finish(probSize, 0);

                uint64_t counter =1;

                for (uint64_t i =0; i<probSize; i++){
                    if (disc[i]==0) {
                        trajans(probMatrix, i, disc, finish, &counter);
                    }
                }


                storm::storage::BitVector cycleStates(markovianStates.size(), false);
                for (int i = 0 ; i< finish.size() ; i++){
                    auto f = finish[i];
                    for (int j =i+1; j<finish.size() ; j++){
                        if (finish[j]==f){
                            cycleStates.set(transformIndice(probabilisticNonGoalStates,i),true);
                            cycleStates.set(transformIndice(probabilisticNonGoalStates,j),true);
                        }
                    }
                }

                return cycleStates;
            }


            template <typename ValueType, typename std::enable_if<storm::NumberTraits<ValueType>::SupportsExponential, int>::type=0>
            void SparseMarkovAutomatonCslHelper::deleteProbDiagonals(storm::storage::SparseMatrix<ValueType>& transitionMatrix, storm::storage::BitVector const& markovianStates){
                auto const&  rowGroupIndices = transitionMatrix.getRowGroupIndices();

                for (uint64_t i =0; i<transitionMatrix.getRowGroupCount(); i++) {
                    if (markovianStates[i]) {
                        continue;
                    }
                    auto from = rowGroupIndices[i];
                    auto to = rowGroupIndices[i + 1];
                    for (uint64_t j = from; j < to; j++) {
                        ValueType selfLoop = 0;
                        for (auto& element: transitionMatrix.getRow(j)){
                            if (element.getColumn()==i){
                                selfLoop = element.getValue();
                            }
                        }

                        if (selfLoop==0){
                            continue;
                        }
                        for (auto& element : transitionMatrix.getRow(j)){
                            if (element.getColumn()!=i && selfLoop!=1){
                                element.setValue(element.getValue()/(1-selfLoop));
                            } else {
                                element.setValue(0);

                            }
                        }
                    }
                }
            }

                template <typename ValueType, typename std::enable_if<storm::NumberTraits<ValueType>::SupportsExponential, int>::type>
            std::vector<ValueType> SparseMarkovAutomatonCslHelper::unifPlus(OptimizationDirection dir, std::pair<double, double> const& boundsPair, std::vector<ValueType> const& exitRateVector, storm::storage::SparseMatrix<ValueType> const& transitionMatrix, storm::storage::BitVector const& markovianStates, storm::storage::BitVector const& psiStates){
                STORM_LOG_TRACE("Using UnifPlus to compute bounded until probabilities.");

                std::ofstream logfile("U+logfile.txt", std::ios::app);
                ValueType maxNorm = 0;

                //bitvectors to identify different kind of states
                storm::storage::BitVector allStates(markovianStates.size(), true);

                //vectors to save calculation
                std::vector<std::vector<ValueType>> vd,vu,wu;


                //transition matrix with diagonal entries. The values can be changed during uniformisation
                std::vector<ValueType> exitRate{exitRateVector};
                typename storm::storage::SparseMatrix<ValueType> fullTransitionMatrix = transitionMatrix.getSubmatrix(true, allStates , allStates , true);
                auto rowGroupIndices = fullTransitionMatrix.getRowGroupIndices();


                //delete prob-diagonal entries
                //deleteProbDiagonalEntries(fullTransitionMatrix, markovianStates);
                    deleteProbDiagonals(fullTransitionMatrix, markovianStates);

                //identify cycles and cycleGoals
                 auto cycleStates = identifyProbCycles(fullTransitionMatrix, markovianStates, psiStates);
                 auto cycleGoals = identifyProbCyclesGoalStates(fullTransitionMatrix, cycleStates);

                 printTransitions(exitRateVector, fullTransitionMatrix, markovianStates, psiStates, cycleStates, cycleGoals, vd,vu,wu); // TODO: delete when develepmont is finished


                //(1) define horizon, epsilon, kappa , N, lambda,
                uint64_t numberOfStates = fullTransitionMatrix.getRowGroupCount();
                double T = boundsPair.second;
                ValueType kappa = storm::utility::one<ValueType>() /10; // would be better as option-parameter
                ValueType epsilon = storm::settings::getModule<storm::settings::modules::GeneralSettings>().getPrecision();
                ValueType lambda = exitRateVector[0];
                for (ValueType act: exitRateVector) {
                    lambda = std::max(act, lambda);
                }
                uint64_t N;


                // while not close enough to precision:
                do {
                    // (2) update parameter
                    N = ceil(lambda*T*exp(2)-log(kappa*epsilon));

                    // (3) uniform  - just applied to markovian states
                    for (uint_fast64_t i = 0; i < fullTransitionMatrix.getRowGroupCount(); i++) {
                        if (!markovianStates[i]) {
                            continue;
                        }
                        uint64_t from = rowGroupIndices[i]; //markovian state -> no Nondeterminism -> only one row

                        if (exitRate[i] == lambda) {
                            continue; //already unified
                        }

                        auto line = fullTransitionMatrix.getRow(from);
                        ValueType exitOld = exitRate[i];
                        ValueType exitNew = lambda;
                        for (auto &v : line) {
                            if (v.getColumn() == i) { //diagonal element
                                ValueType newSelfLoop = exitNew - exitOld + v.getValue();
                                ValueType newRate = newSelfLoop / exitNew;
                                v.setValue(newRate);
                            } else { //modify probability
                                ValueType propOld = v.getValue();
                                ValueType propNew = propOld * exitOld / exitNew;
                                v.setValue(propNew);
                            }
                        }
                        exitRate[i] = exitNew;
                    }

                    // (4) define vectors/matrices
                    std::vector<ValueType> init(numberOfStates, -1);
                    vd = std::vector<std::vector<ValueType>> (N + 1, init);
                    vu = std::vector<std::vector<ValueType>> (N + 1, init);
                    wu = std::vector<std::vector<ValueType>> (N + 1, init);


                    // (5) calculate vectors and maxNorm
                    for (uint64_t i = 0; i < numberOfStates; i++) {
                        for (uint64_t k = N; k <= N; k--) {
                                calculateVd(dir, k, i, T*lambda, vd, fullTransitionMatrix, markovianStates, psiStates);
                                calculateWu(dir, k, i, T*lambda, wu, fullTransitionMatrix, markovianStates, psiStates);
                                calculateVu(dir, k, i, T*lambda, vu, wu, fullTransitionMatrix, markovianStates, psiStates);
                                //also use iteration to keep maxNorm of vd and vu up to date, so the loop-condition is easy to prove
                                ValueType diff = std::abs(vd[k][i]-vu[k][i]);
                                maxNorm  = std::max(maxNorm, diff);
                            }
                    }


                    // (6) double lambda 
                    lambda=2*lambda;

                } while (maxNorm>epsilon*(1-kappa));
                return vd[0];
            }

            template <typename ValueType, typename std::enable_if<storm::NumberTraits<ValueType>::SupportsExponential, int>::type>
            std::vector<ValueType> SparseMarkovAutomatonCslHelper::computeBoundedUntilProbabilitiesImca(OptimizationDirection dir, storm::storage::SparseMatrix<ValueType> const& transitionMatrix, std::vector<ValueType> const& exitRateVector, storm::storage::BitVector const& markovianStates, storm::storage::BitVector const& psiStates, std::pair<double, double> const& boundsPair, storm::solver::MinMaxLinearEquationSolverFactory<ValueType> const& minMaxLinearEquationSolverFactory) {
                STORM_LOG_TRACE("Using IMCA's technique to compute bounded until probabilities.");
                
                uint64_t numberOfStates = transitionMatrix.getRowGroupCount();
                
                // 'Unpack' the bounds to make them more easily accessible.
                double lowerBound = boundsPair.first;
                double upperBound = boundsPair.second;
                
                // (1) Compute the accuracy we need to achieve the required error bound.
                ValueType maxExitRate = 0;
                for (auto value : exitRateVector) {
                    maxExitRate = std::max(maxExitRate, value);
                }
                ValueType delta = (2 * storm::settings::getModule<storm::settings::modules::GeneralSettings>().getPrecision()) / (upperBound * maxExitRate * maxExitRate);
                
                // (2) Compute the number of steps we need to make for the interval.
                uint64_t numberOfSteps = static_cast<uint64_t>(std::ceil((upperBound - lowerBound) / delta));
                STORM_LOG_INFO("Performing " << numberOfSteps << " iterations (delta=" << delta << ") for interval [" << lowerBound << ", " << upperBound << "]." << std::endl);
                
                // (3) Compute the non-goal states and initialize two vectors
                // * vProbabilistic holds the probability values of probabilistic non-goal states.
                // * vMarkovian holds the probability values of Markovian non-goal states.
                storm::storage::BitVector const& markovianNonGoalStates = markovianStates & ~psiStates;
                storm::storage::BitVector const& probabilisticNonGoalStates = ~markovianStates & ~psiStates;
                std::vector<ValueType> vProbabilistic(probabilisticNonGoalStates.getNumberOfSetBits());
                std::vector<ValueType> vMarkovian(markovianNonGoalStates.getNumberOfSetBits());
                
                computeBoundedReachabilityProbabilities(env, dir, transitionMatrix, exitRateVector, psiStates, markovianNonGoalStates, probabilisticNonGoalStates, vMarkovian, vProbabilistic, delta, numberOfSteps, minMaxLinearEquationSolverFactory);
                
                // (4) If the lower bound of interval was non-zero, we need to take the current values as the starting values for a subsequent value iteration.
                if (lowerBound != storm::utility::zero<ValueType>()) {
                    std::vector<ValueType> vAllProbabilistic((~markovianStates).getNumberOfSetBits());
                    std::vector<ValueType> vAllMarkovian(markovianStates.getNumberOfSetBits());
                    
                    // Create the starting value vectors for the next value iteration based on the results of the previous one.
                    storm::utility::vector::setVectorValues<ValueType>(vAllProbabilistic, psiStates % ~markovianStates, storm::utility::one<ValueType>());
                    storm::utility::vector::setVectorValues<ValueType>(vAllProbabilistic, ~psiStates % ~markovianStates, vProbabilistic);
                    storm::utility::vector::setVectorValues<ValueType>(vAllMarkovian, psiStates % markovianStates, storm::utility::one<ValueType>());
                    storm::utility::vector::setVectorValues<ValueType>(vAllMarkovian, ~psiStates % markovianStates, vMarkovian);
                    
                    // Compute the number of steps to reach the target interval.
                    numberOfSteps = static_cast<uint64_t>(std::ceil(lowerBound / delta));
                    STORM_LOG_INFO("Performing " << numberOfSteps << " iterations (delta=" << delta << ") for interval [0, " << lowerBound << "]." << std::endl);
                    
                    // Compute the bounded reachability for interval [0, b-a].
                    computeBoundedReachabilityProbabilities(env, dir, transitionMatrix, exitRateVector, storm::storage::BitVector(numberOfStates), markovianStates, ~markovianStates, vAllMarkovian, vAllProbabilistic, delta, numberOfSteps, minMaxLinearEquationSolverFactory);
                    
                    // Create the result vector out of vAllProbabilistic and vAllMarkovian and return it.
                    std::vector<ValueType> result(numberOfStates, storm::utility::zero<ValueType>());
                    storm::utility::vector::setVectorValues(result, ~markovianStates, vAllProbabilistic);
                    storm::utility::vector::setVectorValues(result, markovianStates, vAllMarkovian);
                    
                    return result;
                } else {
                    // Create the result vector out of 1_G, vProbabilistic and vMarkovian and return it.
                    std::vector<ValueType> result(numberOfStates);
                    storm::utility::vector::setVectorValues<ValueType>(result, psiStates, storm::utility::one<ValueType>());
                    storm::utility::vector::setVectorValues(result, probabilisticNonGoalStates, vProbabilistic);
                    storm::utility::vector::setVectorValues(result, markovianNonGoalStates, vMarkovian);
                    return result;
                }
            }
            
            template <typename ValueType, typename std::enable_if<storm::NumberTraits<ValueType>::SupportsExponential, int>::type>
            std::vector<ValueType> SparseMarkovAutomatonCslHelper::computeBoundedUntilProbabilities(OptimizationDirection dir, storm::storage::SparseMatrix<ValueType> const& transitionMatrix, std::vector<ValueType> const& exitRateVector, storm::storage::BitVector const& markovianStates, storm::storage::BitVector const& psiStates, std::pair<double, double> const& boundsPair, storm::solver::MinMaxLinearEquationSolverFactory<ValueType> const& minMaxLinearEquationSolverFactory) {
                
                auto const& markovAutomatonSettings = storm::settings::getModule<storm::settings::modules::MarkovAutomatonSettings>();
                if (markovAutomatonSettings.getTechnique() == storm::settings::modules::MarkovAutomatonSettings::BoundedReachabilityTechnique::Imca) {
                    return computeBoundedUntilProbabilitiesImca(dir, transitionMatrix, exitRateVector, markovianStates, psiStates, boundsPair, minMaxLinearEquationSolverFactory);
                } else {
                    STORM_LOG_ASSERT(markovAutomatonSettings.getTechnique() == storm::settings::modules::MarkovAutomatonSettings::BoundedReachabilityTechnique::UnifPlus, "Unknown solution technique.");
                    
                    // Why is optimization direction not passed?
                    return unifPlus(dir, boundsPair, exitRateVector, transitionMatrix, markovianStates, psiStates);
                }
            }
              
            template <typename ValueType, typename std::enable_if<!storm::NumberTraits<ValueType>::SupportsExponential, int>::type>
            std::vector<ValueType> SparseMarkovAutomatonCslHelper::computeBoundedUntilProbabilities(Environment const& env, OptimizationDirection dir, storm::storage::SparseMatrix<ValueType> const& transitionMatrix, std::vector<ValueType> const& exitRateVector, storm::storage::BitVector const& markovianStates, storm::storage::BitVector const& psiStates, std::pair<double, double> const& boundsPair, storm::solver::MinMaxLinearEquationSolverFactory<ValueType> const& minMaxLinearEquationSolverFactory) {
                STORM_LOG_THROW(false, storm::exceptions::InvalidOperationException, "Computing bounded until probabilities is unsupported for this value type.");
            }

           
            template<typename ValueType>
            std::vector<ValueType> SparseMarkovAutomatonCslHelper::computeUntilProbabilities(Environment const& env, OptimizationDirection dir, storm::storage::SparseMatrix<ValueType> const& transitionMatrix, storm::storage::SparseMatrix<ValueType> const& backwardTransitions, storm::storage::BitVector const& phiStates, storm::storage::BitVector const& psiStates, bool qualitative, storm::solver::MinMaxLinearEquationSolverFactory<ValueType> const& minMaxLinearEquationSolverFactory) {
                return std::move(storm::modelchecker::helper::SparseMdpPrctlHelper<ValueType>::computeUntilProbabilities(env, dir, transitionMatrix, backwardTransitions, phiStates, psiStates, qualitative, false, minMaxLinearEquationSolverFactory).values);
            }
            
            template <typename ValueType, typename RewardModelType>
            std::vector<ValueType> SparseMarkovAutomatonCslHelper::computeReachabilityRewards(Environment const& env, OptimizationDirection dir, storm::storage::SparseMatrix<ValueType> const& transitionMatrix, storm::storage::SparseMatrix<ValueType> const& backwardTransitions, std::vector<ValueType> const& exitRateVector, storm::storage::BitVector const& markovianStates, RewardModelType const& rewardModel, storm::storage::BitVector const& psiStates, storm::solver::MinMaxLinearEquationSolverFactory<ValueType> const& minMaxLinearEquationSolverFactory) {
                
                // Get a reward model where the state rewards are scaled accordingly
                std::vector<ValueType> stateRewardWeights(transitionMatrix.getRowGroupCount(), storm::utility::zero<ValueType>());
                for (auto const markovianState : markovianStates) {
                    stateRewardWeights[markovianState] = storm::utility::one<ValueType>() / exitRateVector[markovianState];
                }
                std::vector<ValueType> totalRewardVector = rewardModel.getTotalActionRewardVector(transitionMatrix, stateRewardWeights);
                RewardModelType scaledRewardModel(boost::none, std::move(totalRewardVector));
                
                return SparseMdpPrctlHelper<ValueType>::computeReachabilityRewards(env, dir, transitionMatrix, backwardTransitions, scaledRewardModel, psiStates, false, false, minMaxLinearEquationSolverFactory).values;
            }
            
            template<typename ValueType>
            std::vector<ValueType> SparseMarkovAutomatonCslHelper::computeLongRunAverageProbabilities(Environment const& env, OptimizationDirection dir, storm::storage::SparseMatrix<ValueType> const& transitionMatrix, storm::storage::SparseMatrix<ValueType> const& backwardTransitions, std::vector<ValueType> const& exitRateVector, storm::storage::BitVector const& markovianStates, storm::storage::BitVector const& psiStates, storm::solver::MinMaxLinearEquationSolverFactory<ValueType> const& minMaxLinearEquationSolverFactory) {
            
                uint64_t numberOfStates = transitionMatrix.getRowGroupCount();

                // If there are no goal states, we avoid the computation and directly return zero.
                if (psiStates.empty()) {
                    return std::vector<ValueType>(numberOfStates, storm::utility::zero<ValueType>());
                }
                
                // Likewise, if all bits are set, we can avoid the computation and set.
                if (psiStates.full()) {
                    return std::vector<ValueType>(numberOfStates, storm::utility::one<ValueType>());
                }
                
                // Otherwise, reduce the long run average probabilities to long run average rewards.
                // Every Markovian goal state gets reward one.
                std::vector<ValueType> stateRewards(transitionMatrix.getRowGroupCount(), storm::utility::zero<ValueType>());
                storm::utility::vector::setVectorValues(stateRewards, markovianStates & psiStates, storm::utility::one<ValueType>());
                storm::models::sparse::StandardRewardModel<ValueType> rewardModel(std::move(stateRewards));
                
                return computeLongRunAverageRewards(env, dir, transitionMatrix, backwardTransitions, exitRateVector, markovianStates, rewardModel, minMaxLinearEquationSolverFactory);
                
            }
            
            template<typename ValueType, typename RewardModelType>
            std::vector<ValueType> SparseMarkovAutomatonCslHelper::computeLongRunAverageRewards(Environment const& env, OptimizationDirection dir, storm::storage::SparseMatrix<ValueType> const& transitionMatrix, storm::storage::SparseMatrix<ValueType> const& backwardTransitions, std::vector<ValueType> const& exitRateVector, storm::storage::BitVector const& markovianStates, RewardModelType const& rewardModel, storm::solver::MinMaxLinearEquationSolverFactory<ValueType> const& minMaxLinearEquationSolverFactory) {
                
                uint64_t numberOfStates = transitionMatrix.getRowGroupCount();

                // Start by decomposing the Markov automaton into its MECs.
                storm::storage::MaximalEndComponentDecomposition<ValueType> mecDecomposition(transitionMatrix, backwardTransitions);
                
                // Get some data members for convenience.
                std::vector<uint64_t> const& nondeterministicChoiceIndices = transitionMatrix.getRowGroupIndices();
                
                // Now start with compute the long-run average for all end components in isolation.
                std::vector<ValueType> lraValuesForEndComponents;
                
                // While doing so, we already gather some information for the following steps.
                std::vector<uint64_t> stateToMecIndexMap(numberOfStates);
                storm::storage::BitVector statesInMecs(numberOfStates);
                
                for (uint64_t currentMecIndex = 0; currentMecIndex < mecDecomposition.size(); ++currentMecIndex) {
                    storm::storage::MaximalEndComponent const& mec = mecDecomposition[currentMecIndex];
                    
                    // Gather information for later use.
                    for (auto const& stateChoicesPair : mec) {
                        uint64_t state = stateChoicesPair.first;
                        
                        statesInMecs.set(state);
                        stateToMecIndexMap[state] = currentMecIndex;
                    }
                    
                    // Compute the LRA value for the current MEC.
                    lraValuesForEndComponents.push_back(computeLraForMaximalEndComponent(env, dir, transitionMatrix, exitRateVector, markovianStates, rewardModel, mec, minMaxLinearEquationSolverFactory));
                }
                
                // For fast transition rewriting, we build some auxiliary data structures.
                storm::storage::BitVector statesNotContainedInAnyMec = ~statesInMecs;
                uint64_t firstAuxiliaryStateIndex = statesNotContainedInAnyMec.getNumberOfSetBits();
                uint64_t lastStateNotInMecs = 0;
                uint64_t numberOfStatesNotInMecs = 0;
                std::vector<uint64_t> statesNotInMecsBeforeIndex;
                statesNotInMecsBeforeIndex.reserve(numberOfStates);
                for (auto state : statesNotContainedInAnyMec) {
                    while (lastStateNotInMecs <= state) {
                        statesNotInMecsBeforeIndex.push_back(numberOfStatesNotInMecs);
                        ++lastStateNotInMecs;
                    }
                    ++numberOfStatesNotInMecs;
                }
                uint64_t numberOfSspStates = numberOfStatesNotInMecs + mecDecomposition.size();
                
                // Finally, we are ready to create the SSP matrix and right-hand side of the SSP.
                std::vector<ValueType> b;
                typename storm::storage::SparseMatrixBuilder<ValueType> sspMatrixBuilder(0, numberOfSspStates , 0, false, true, numberOfSspStates);
                
                // If the source state is not contained in any MEC, we copy its choices (and perform the necessary modifications).
                uint64_t currentChoice = 0;
                for (auto state : statesNotContainedInAnyMec) {
                    sspMatrixBuilder.newRowGroup(currentChoice);
                    
                    for (uint64_t choice = nondeterministicChoiceIndices[state]; choice < nondeterministicChoiceIndices[state + 1]; ++choice, ++currentChoice) {
                        std::vector<ValueType> auxiliaryStateToProbabilityMap(mecDecomposition.size());
                        b.push_back(storm::utility::zero<ValueType>());
                        
                        for (auto element : transitionMatrix.getRow(choice)) {
                            if (statesNotContainedInAnyMec.get(element.getColumn())) {
                                // If the target state is not contained in an MEC, we can copy over the entry.
                                sspMatrixBuilder.addNextValue(currentChoice, statesNotInMecsBeforeIndex[element.getColumn()], element.getValue());
                            } else {
                                // If the target state is contained in MEC i, we need to add the probability to the corresponding field in the vector
                                // so that we are able to write the cumulative probability to the MEC into the matrix.
                                auxiliaryStateToProbabilityMap[stateToMecIndexMap[element.getColumn()]] += element.getValue();
                            }
                        }
                        
                        // Now insert all (cumulative) probability values that target an MEC.
                        for (uint64_t mecIndex = 0; mecIndex < auxiliaryStateToProbabilityMap.size(); ++mecIndex) {
                            if (auxiliaryStateToProbabilityMap[mecIndex] != 0) {
                                sspMatrixBuilder.addNextValue(currentChoice, firstAuxiliaryStateIndex + mecIndex, auxiliaryStateToProbabilityMap[mecIndex]);
                            }
                        }
                    }
                }
                
                // Now we are ready to construct the choices for the auxiliary states.
                for (uint64_t mecIndex = 0; mecIndex < mecDecomposition.size(); ++mecIndex) {
                    storm::storage::MaximalEndComponent const& mec = mecDecomposition[mecIndex];
                    sspMatrixBuilder.newRowGroup(currentChoice);
                    
                    for (auto const& stateChoicesPair : mec) {
                        uint64_t state = stateChoicesPair.first;
                        boost::container::flat_set<uint64_t> const& choicesInMec = stateChoicesPair.second;
                        
                        for (uint64_t choice = nondeterministicChoiceIndices[state]; choice < nondeterministicChoiceIndices[state + 1]; ++choice) {
                            
                            // If the choice is not contained in the MEC itself, we have to add a similar distribution to the auxiliary state.
                            if (choicesInMec.find(choice) == choicesInMec.end()) {
                                std::vector<ValueType> auxiliaryStateToProbabilityMap(mecDecomposition.size());
                                b.push_back(storm::utility::zero<ValueType>());
                                
                                for (auto element : transitionMatrix.getRow(choice)) {
                                    if (statesNotContainedInAnyMec.get(element.getColumn())) {
                                        // If the target state is not contained in an MEC, we can copy over the entry.
                                        sspMatrixBuilder.addNextValue(currentChoice, statesNotInMecsBeforeIndex[element.getColumn()], element.getValue());
                                    } else {
                                        // If the target state is contained in MEC i, we need to add the probability to the corresponding field in the vector
                                        // so that we are able to write the cumulative probability to the MEC into the matrix.
                                        auxiliaryStateToProbabilityMap[stateToMecIndexMap[element.getColumn()]] += element.getValue();
                                    }
                                }
                                
                                // Now insert all (cumulative) probability values that target an MEC.
                                for (uint64_t targetMecIndex = 0; targetMecIndex < auxiliaryStateToProbabilityMap.size(); ++targetMecIndex) {
                                    if (auxiliaryStateToProbabilityMap[targetMecIndex] != 0) {
                                        sspMatrixBuilder.addNextValue(currentChoice, firstAuxiliaryStateIndex + targetMecIndex, auxiliaryStateToProbabilityMap[targetMecIndex]);
                                    }
                                }
                                
                                ++currentChoice;
                            }
                        }
                    }
                    
                    // For each auxiliary state, there is the option to achieve the reward value of the LRA associated with the MEC.
                    ++currentChoice;
                    b.push_back(lraValuesForEndComponents[mecIndex]);
                }
                
                // Finalize the matrix and solve the corresponding system of equations.
                storm::storage::SparseMatrix<ValueType> sspMatrix = sspMatrixBuilder.build(currentChoice, numberOfSspStates, numberOfSspStates);
                
                std::vector<ValueType> x(numberOfSspStates);
                
                // Check for requirements of the solver.
                storm::solver::MinMaxLinearEquationSolverRequirements requirements = minMaxLinearEquationSolverFactory.getRequirements(env, true, dir, true);
                requirements.clearBounds();
                STORM_LOG_THROW(requirements.empty(), storm::exceptions::UncheckedRequirementException, "Cannot establish requirements for solver.");

                std::unique_ptr<storm::solver::MinMaxLinearEquationSolver<ValueType>> solver = minMaxLinearEquationSolverFactory.create(env, sspMatrix);
                solver->setHasUniqueSolution();
                solver->setLowerBound(storm::utility::zero<ValueType>());
                solver->setUpperBound(*std::max_element(lraValuesForEndComponents.begin(), lraValuesForEndComponents.end()));
                solver->setRequirementsChecked();
                solver->solveEquations(env, dir, x, b);
                
                // Prepare result vector.
                std::vector<ValueType> result(numberOfStates);
                
                // Set the values for states not contained in MECs.
                storm::utility::vector::setVectorValues(result, statesNotContainedInAnyMec, x);
                
                // Set the values for all states in MECs.
                for (auto state : statesInMecs) {
                    result[state] = x[firstAuxiliaryStateIndex + stateToMecIndexMap[state]];
                }
                
                return result;
            }
            
            template <typename ValueType>
            std::vector<ValueType> SparseMarkovAutomatonCslHelper::computeReachabilityTimes(Environment const& env, OptimizationDirection dir, storm::storage::SparseMatrix<ValueType> const& transitionMatrix, storm::storage::SparseMatrix<ValueType> const& backwardTransitions, std::vector<ValueType> const& exitRateVector, storm::storage::BitVector const& markovianStates, storm::storage::BitVector const& psiStates, storm::solver::MinMaxLinearEquationSolverFactory<ValueType> const& minMaxLinearEquationSolverFactory) {
                
                // Get a reward model representing expected sojourn times
                std::vector<ValueType> rewardValues(transitionMatrix.getRowCount(), storm::utility::zero<ValueType>());
                for (auto const markovianState : markovianStates) {
                    rewardValues[transitionMatrix.getRowGroupIndices()[markovianState]] = storm::utility::one<ValueType>() / exitRateVector[markovianState];
                }
                storm::models::sparse::StandardRewardModel<ValueType> rewardModel(boost::none, std::move(rewardValues));
                
                return SparseMdpPrctlHelper<ValueType>::computeReachabilityRewards(env, dir, transitionMatrix, backwardTransitions, rewardModel, psiStates, false, false, minMaxLinearEquationSolverFactory).values;
            }

            template<typename ValueType, typename RewardModelType>
            ValueType SparseMarkovAutomatonCslHelper::computeLraForMaximalEndComponent(Environment const& env, OptimizationDirection dir, storm::storage::SparseMatrix<ValueType> const& transitionMatrix, std::vector<ValueType> const& exitRateVector, storm::storage::BitVector const& markovianStates, RewardModelType const& rewardModel, storm::storage::MaximalEndComponent const& mec, storm::solver::MinMaxLinearEquationSolverFactory<ValueType> const& minMaxLinearEquationSolverFactory) {
                
                // If the mec only consists of a single state, we compute the LRA value directly
                if (++mec.begin() == mec.end()) {
                    uint64_t state = mec.begin()->first;
                    STORM_LOG_THROW(markovianStates.get(state), storm::exceptions::InvalidOperationException, "Markov Automaton has Zeno behavior. Computation of Long Run Average values not supported.");
                    ValueType result = rewardModel.hasStateRewards() ? rewardModel.getStateReward(state) : storm::utility::zero<ValueType>();
                    if (rewardModel.hasStateActionRewards() || rewardModel.hasTransitionRewards()) {
                        STORM_LOG_ASSERT(mec.begin()->second.size() == 1, "Markovian state has nondeterministic behavior.");
                        uint64_t choice = *mec.begin()->second.begin();
                        result += exitRateVector[state] * rewardModel.getTotalStateActionReward(state, choice, transitionMatrix, storm::utility::zero<ValueType>());
                    }
                    return result;
                }
                
                // Solve MEC with the method specified in the settings
                storm::solver::LraMethod method = storm::settings::getModule<storm::settings::modules::MinMaxEquationSolverSettings>().getLraMethod();
                if (method == storm::solver::LraMethod::LinearProgramming) {
                    return computeLraForMaximalEndComponentLP(env, dir, transitionMatrix, exitRateVector, markovianStates, rewardModel, mec);
                } else if (method == storm::solver::LraMethod::ValueIteration) {
                    return computeLraForMaximalEndComponentVI(env, dir, transitionMatrix, exitRateVector, markovianStates, rewardModel, mec, minMaxLinearEquationSolverFactory);
                } else {
                    STORM_LOG_THROW(false, storm::exceptions::InvalidSettingsException, "Unsupported technique.");
                }
            }
            
            template<typename ValueType, typename RewardModelType>
            ValueType SparseMarkovAutomatonCslHelper::computeLraForMaximalEndComponentLP(Environment const& env, OptimizationDirection dir, storm::storage::SparseMatrix<ValueType> const& transitionMatrix, std::vector<ValueType> const& exitRateVector, storm::storage::BitVector const& markovianStates, RewardModelType const& rewardModel, storm::storage::MaximalEndComponent const& mec) {
                std::unique_ptr<storm::utility::solver::LpSolverFactory<ValueType>> lpSolverFactory(new storm::utility::solver::LpSolverFactory<ValueType>());
                std::unique_ptr<storm::solver::LpSolver<ValueType>> solver = lpSolverFactory->create("LRA for MEC");
                solver->setOptimizationDirection(invert(dir));
                
                // First, we need to create the variables for the problem.
                std::map<uint64_t, storm::expressions::Variable> stateToVariableMap;
                for (auto const& stateChoicesPair : mec) {
                    std::string variableName = "x" + std::to_string(stateChoicesPair.first);
                    stateToVariableMap[stateChoicesPair.first] = solver->addUnboundedContinuousVariable(variableName);
                }
                storm::expressions::Variable k = solver->addUnboundedContinuousVariable("k", storm::utility::one<ValueType>());
                solver->update();
                
                // Now we encode the problem as constraints.
                std::vector<uint64_t> const& nondeterministicChoiceIndices = transitionMatrix.getRowGroupIndices();
                for (auto const& stateChoicesPair : mec) {
                    uint64_t state = stateChoicesPair.first;
                    
                    // Now, based on the type of the state, create a suitable constraint.
                    if (markovianStates.get(state)) {
                        STORM_LOG_ASSERT(stateChoicesPair.second.size() == 1, "Markovian state " << state << " is not deterministic: It has " << stateChoicesPair.second.size() << " choices.");
                        uint64_t choice = *stateChoicesPair.second.begin();
                        
                        storm::expressions::Expression constraint = stateToVariableMap.at(state);
                        
                        for (auto element : transitionMatrix.getRow(nondeterministicChoiceIndices[state])) {
                            constraint = constraint - stateToVariableMap.at(element.getColumn()) * solver->getManager().rational((element.getValue()));
                        }
                        
                        constraint = constraint + solver->getManager().rational(storm::utility::one<ValueType>() / exitRateVector[state]) * k;
                        
                        storm::expressions::Expression rightHandSide = solver->getManager().rational(rewardModel.getTotalStateActionReward(state, choice, transitionMatrix, (ValueType) (storm::utility::one<ValueType>() / exitRateVector[state])));
                        if (dir == OptimizationDirection::Minimize) {
                            constraint = constraint <= rightHandSide;
                        } else {
                            constraint = constraint >= rightHandSide;
                        }
                        solver->addConstraint("state" + std::to_string(state), constraint);
                    } else {
                        // For probabilistic states, we want to add the constraint x_s <= sum P(s, a, s') * x_s' where a is the current action
                        // and the sum ranges over all states s'.
                        for (auto choice : stateChoicesPair.second) {
                            storm::expressions::Expression constraint = stateToVariableMap.at(state);
                            
                            for (auto element : transitionMatrix.getRow(choice)) {
                                constraint = constraint - stateToVariableMap.at(element.getColumn()) * solver->getManager().rational(element.getValue());
                            }

                            storm::expressions::Expression rightHandSide = solver->getManager().rational(rewardModel.getTotalStateActionReward(state, choice, transitionMatrix, storm::utility::zero<ValueType>()));
                            if (dir == OptimizationDirection::Minimize) {
                                constraint = constraint <= rightHandSide;
                            } else {
                                constraint = constraint >= rightHandSide;
                            }
                            solver->addConstraint("state" + std::to_string(state), constraint);
                        }
                    }
                }
                
                solver->optimize();
                return solver->getContinuousValue(k);
            }
            
            template<typename ValueType, typename RewardModelType>
            ValueType SparseMarkovAutomatonCslHelper::computeLraForMaximalEndComponentVI(Environment const& env, OptimizationDirection dir, storm::storage::SparseMatrix<ValueType> const& transitionMatrix, std::vector<ValueType> const& exitRateVector, storm::storage::BitVector const& markovianStates, RewardModelType const& rewardModel, storm::storage::MaximalEndComponent const& mec, storm::solver::MinMaxLinearEquationSolverFactory<ValueType> const& minMaxLinearEquationSolverFactory) {
                
                // Initialize data about the mec
                
                storm::storage::BitVector mecStates(transitionMatrix.getRowGroupCount(), false);
                storm::storage::BitVector mecChoices(transitionMatrix.getRowCount(), false);
                for (auto const& stateChoicesPair : mec) {
                    mecStates.set(stateChoicesPair.first);
                    for (auto const& choice : stateChoicesPair.second) {
                        mecChoices.set(choice);
                    }
                }
                storm::storage::BitVector markovianMecStates = mecStates & markovianStates;
                storm::storage::BitVector probabilisticMecStates = mecStates & ~markovianStates;
                storm::storage::BitVector probabilisticMecChoices = transitionMatrix.getRowFilter(probabilisticMecStates) & mecChoices;
                STORM_LOG_THROW(!markovianMecStates.empty(), storm::exceptions::InvalidOperationException, "Markov Automaton has Zeno behavior. Computation of Long Run Average values not supported.");
                
                // Get the uniformization rate
                
                ValueType uniformizationRate = storm::utility::vector::max_if(exitRateVector, markovianMecStates);
                // To ensure that the model is aperiodic, we need to make sure that every Markovian state gets a self loop.
                // Hence, we increase the uniformization rate a little.
                uniformizationRate += storm::utility::one<ValueType>(); // Todo: try other values such as *=1.01

                // Get the transitions of the submodel, that is
                // * a matrix aMarkovian with all (uniformized) transitions from Markovian mec states to all Markovian mec states.
                // * a matrix aMarkovianToProbabilistic with all (uniformized) transitions from Markovian mec states to all probabilistic mec states.
                // * a matrix aProbabilistic with all transitions from probabilistic mec states to other probabilistic mec states.
                // * a matrix aProbabilisticToMarkovian with all  transitions from probabilistic mec states to all Markovian mec states.
                typename storm::storage::SparseMatrix<ValueType> aMarkovian = transitionMatrix.getSubmatrix(true, markovianMecStates, markovianMecStates, true);
                typename storm::storage::SparseMatrix<ValueType> aMarkovianToProbabilistic = transitionMatrix.getSubmatrix(true, markovianMecStates, probabilisticMecStates);
                typename storm::storage::SparseMatrix<ValueType> aProbabilistic = transitionMatrix.getSubmatrix(false, probabilisticMecChoices, probabilisticMecStates);
                typename storm::storage::SparseMatrix<ValueType> aProbabilisticToMarkovian = transitionMatrix.getSubmatrix(false, probabilisticMecChoices, markovianMecStates);
                // The matrices with transitions from Markovian states need to be uniformized.
                uint64_t subState = 0;
                for (auto state : markovianMecStates) {
                    ValueType uniformizationFactor = exitRateVector[state] / uniformizationRate;
                    for (auto& entry : aMarkovianToProbabilistic.getRow(subState)) {
                        entry.setValue(entry.getValue() * uniformizationFactor);
                    }
                    for (auto& entry : aMarkovian.getRow(subState)) {
                        if (entry.getColumn() == subState) {
                            entry.setValue(storm::utility::one<ValueType>() - uniformizationFactor * (storm::utility::one<ValueType>() - entry.getValue()));
                        } else {
                            entry.setValue(entry.getValue() * uniformizationFactor);
                        }
                    }
                    ++subState;
                }

                // Compute the rewards obtained in a single uniformization step
                
                std::vector<ValueType> markovianChoiceRewards;
                markovianChoiceRewards.reserve(aMarkovian.getRowCount());
                for (auto const& state : markovianMecStates) {
                    ValueType stateRewardScalingFactor = storm::utility::one<ValueType>() / uniformizationRate;
                    ValueType actionRewardScalingFactor = exitRateVector[state] / uniformizationRate;
                    assert(transitionMatrix.getRowGroupSize(state) == 1);
                    uint64_t choice = transitionMatrix.getRowGroupIndices()[state];
                    markovianChoiceRewards.push_back(rewardModel.getTotalStateActionReward(state, choice, transitionMatrix, stateRewardScalingFactor, actionRewardScalingFactor));
                }
                
                std::vector<ValueType> probabilisticChoiceRewards;
                probabilisticChoiceRewards.reserve(aProbabilistic.getRowCount());
                for (auto const& state : probabilisticMecStates) {
                    uint64_t groupStart = transitionMatrix.getRowGroupIndices()[state];
                    uint64_t groupEnd = transitionMatrix.getRowGroupIndices()[state + 1];
                    for (uint64_t choice = probabilisticMecChoices.getNextSetIndex(groupStart); choice < groupEnd; choice = probabilisticMecChoices.getNextSetIndex(choice + 1)) {
                        probabilisticChoiceRewards.push_back(rewardModel.getTotalStateActionReward(state, choice, transitionMatrix, storm::utility::zero<ValueType>()));
                    }
                }
                
                // start the iterations
                
                ValueType precision = storm::utility::convertNumber<ValueType>(storm::settings::getModule<storm::settings::modules::GeneralSettings>().getPrecision()) / uniformizationRate;
                std::vector<ValueType> v(aMarkovian.getRowCount(), storm::utility::zero<ValueType>());
                std::vector<ValueType> w = v;
                std::vector<ValueType> x(aProbabilistic.getRowGroupCount(), storm::utility::zero<ValueType>());
                std::vector<ValueType> b = probabilisticChoiceRewards;
                
                // Check for requirements of the solver.
                // The solution is unique as we assume non-zeno MAs.
                storm::solver::MinMaxLinearEquationSolverRequirements requirements = minMaxLinearEquationSolverFactory.getRequirements(env, true, dir, true);
                requirements.clearLowerBounds();
                STORM_LOG_THROW(requirements.empty(), storm::exceptions::UncheckedRequirementException, "Cannot establish requirements for solver.");

                auto solver = minMaxLinearEquationSolverFactory.create(env, std::move(aProbabilistic));
                solver->setLowerBound(storm::utility::zero<ValueType>());
                solver->setHasUniqueSolution(true);
                solver->setRequirementsChecked(true);
                solver->setCachingEnabled(true);
                
                while (true) {
                    // Compute the expected total rewards for the probabilistic states
                    solver->solveEquations(env, dir, x, b);
                    
                    // now compute the values for the markovian states. We also keep track of the maximal and minimal difference between two values (for convergence checking)
                    auto vIt = v.begin();
                    uint64_t row = 0;
                    ValueType newValue = markovianChoiceRewards[row] + aMarkovianToProbabilistic.multiplyRowWithVector(row, x) + aMarkovian.multiplyRowWithVector(row, w);
                    ValueType maxDiff = newValue - *vIt;
                    ValueType minDiff = maxDiff;
                    *vIt = newValue;
                    for (++vIt, ++row; row < aMarkovian.getRowCount(); ++vIt, ++row) {
                        newValue = markovianChoiceRewards[row] + aMarkovianToProbabilistic.multiplyRowWithVector(row, x) + aMarkovian.multiplyRowWithVector(row, w);
                        ValueType diff = newValue - *vIt;
                        maxDiff = std::max(maxDiff, diff);
                        minDiff = std::min(minDiff, diff);
                        *vIt = newValue;
                    }

                    // Check for convergence
                    if (maxDiff - minDiff < precision) {
                        break;
                    }
                    
                    // update the rhs of the MinMax equation system
                    ValueType referenceValue = v.front();
                    storm::utility::vector::applyPointwise<ValueType, ValueType>(v, w, [&referenceValue] (ValueType const& v_i) -> ValueType { return v_i - referenceValue; });
                    aProbabilisticToMarkovian.multiplyWithVector(w, b);
                    storm::utility::vector::addVectors(b, probabilisticChoiceRewards, b);

                }
                return v.front() * uniformizationRate;
            
            }
            
            template std::vector<double> SparseMarkovAutomatonCslHelper::computeBoundedUntilProbabilities(Environment const& env, OptimizationDirection dir, storm::storage::SparseMatrix<double> const& transitionMatrix, std::vector<double> const& exitRateVector, storm::storage::BitVector const& markovianStates, storm::storage::BitVector const& psiStates, std::pair<double, double> const& boundsPair, storm::solver::MinMaxLinearEquationSolverFactory<double> const& minMaxLinearEquationSolverFactory);
                
            template std::vector<double> SparseMarkovAutomatonCslHelper::computeUntilProbabilities(Environment const& env, OptimizationDirection dir, storm::storage::SparseMatrix<double> const& transitionMatrix, storm::storage::SparseMatrix<double> const& backwardTransitions, storm::storage::BitVector const& phiStates, storm::storage::BitVector const& psiStates, bool qualitative, storm::solver::MinMaxLinearEquationSolverFactory<double> const& minMaxLinearEquationSolverFactory);
                
            template std::vector<double> SparseMarkovAutomatonCslHelper::computeReachabilityRewards(Environment const& env, OptimizationDirection dir, storm::storage::SparseMatrix<double> const& transitionMatrix, storm::storage::SparseMatrix<double> const& backwardTransitions, std::vector<double> const& exitRateVector, storm::storage::BitVector const& markovianStates, storm::models::sparse::StandardRewardModel<double> const& rewardModel, storm::storage::BitVector const& psiStates, storm::solver::MinMaxLinearEquationSolverFactory<double> const& minMaxLinearEquationSolverFactory);

            template std::vector<double> SparseMarkovAutomatonCslHelper::computeLongRunAverageProbabilities(Environment const& env, OptimizationDirection dir, storm::storage::SparseMatrix<double> const& transitionMatrix, storm::storage::SparseMatrix<double> const& backwardTransitions, std::vector<double> const& exitRateVector, storm::storage::BitVector const& markovianStates, storm::storage::BitVector const& psiStates, storm::solver::MinMaxLinearEquationSolverFactory<double> const& minMaxLinearEquationSolverFactory);
                
            template std::vector<double> SparseMarkovAutomatonCslHelper::computeLongRunAverageRewards(Environment const& env, OptimizationDirection dir, storm::storage::SparseMatrix<double> const& transitionMatrix, storm::storage::SparseMatrix<double> const& backwardTransitions, std::vector<double> const& exitRateVector, storm::storage::BitVector const& markovianStates, storm::models::sparse::StandardRewardModel<double> const& rewardModel, storm::solver::MinMaxLinearEquationSolverFactory<double> const& minMaxLinearEquationSolverFactory);
            
            template std::vector<double> SparseMarkovAutomatonCslHelper::computeReachabilityTimes(Environment const& env, OptimizationDirection dir, storm::storage::SparseMatrix<double> const& transitionMatrix, storm::storage::SparseMatrix<double> const& backwardTransitions, std::vector<double> const& exitRateVector, storm::storage::BitVector const& markovianStates, storm::storage::BitVector const& psiStates, storm::solver::MinMaxLinearEquationSolverFactory<double> const& minMaxLinearEquationSolverFactory);
                
            template void SparseMarkovAutomatonCslHelper::computeBoundedReachabilityProbabilities(Environment const& env, OptimizationDirection dir, storm::storage::SparseMatrix<double> const& transitionMatrix, std::vector<double> const& exitRates, storm::storage::BitVector const& goalStates, storm::storage::BitVector const& markovianNonGoalStates, storm::storage::BitVector const& probabilisticNonGoalStates, std::vector<double>& markovianNonGoalValues, std::vector<double>& probabilisticNonGoalValues, double delta, uint64_t numberOfSteps, storm::solver::MinMaxLinearEquationSolverFactory<double> const& minMaxLinearEquationSolverFactory);
                
            template double SparseMarkovAutomatonCslHelper::computeLraForMaximalEndComponent(Environment const& env, OptimizationDirection dir, storm::storage::SparseMatrix<double> const& transitionMatrix, std::vector<double> const& exitRateVector, storm::storage::BitVector const& markovianStates, storm::models::sparse::StandardRewardModel<double> const& rewardModel, storm::storage::MaximalEndComponent const& mec, storm::solver::MinMaxLinearEquationSolverFactory<double> const& minMaxLinearEquationSolverFactory);
                
            template double SparseMarkovAutomatonCslHelper::computeLraForMaximalEndComponentLP(Environment const& env, OptimizationDirection dir, storm::storage::SparseMatrix<double> const& transitionMatrix, std::vector<double> const& exitRateVector, storm::storage::BitVector const& markovianStates, storm::models::sparse::StandardRewardModel<double> const& rewardModel, storm::storage::MaximalEndComponent const& mec);
            
            template double SparseMarkovAutomatonCslHelper::computeLraForMaximalEndComponentVI(Environment const& env, OptimizationDirection dir, storm::storage::SparseMatrix<double> const& transitionMatrix, std::vector<double> const& exitRateVector, storm::storage::BitVector const& markovianStates, storm::models::sparse::StandardRewardModel<double> const& rewardModel, storm::storage::MaximalEndComponent const& mec, storm::solver::MinMaxLinearEquationSolverFactory<double> const& minMaxLinearEquationSolverFactory);
            
            template std::vector<storm::RationalNumber> SparseMarkovAutomatonCslHelper::computeBoundedUntilProbabilities(Environment const& env, OptimizationDirection dir, storm::storage::SparseMatrix<storm::RationalNumber> const& transitionMatrix, std::vector<storm::RationalNumber> const& exitRateVector, storm::storage::BitVector const& markovianStates, storm::storage::BitVector const& psiStates, std::pair<double, double> const& boundsPair, storm::solver::MinMaxLinearEquationSolverFactory<storm::RationalNumber> const& minMaxLinearEquationSolverFactory);
                
            template std::vector<storm::RationalNumber> SparseMarkovAutomatonCslHelper::computeUntilProbabilities(Environment const& env, OptimizationDirection dir, storm::storage::SparseMatrix<storm::RationalNumber> const& transitionMatrix, storm::storage::SparseMatrix<storm::RationalNumber> const& backwardTransitions, storm::storage::BitVector const& phiStates, storm::storage::BitVector const& psiStates, bool qualitative, storm::solver::MinMaxLinearEquationSolverFactory<storm::RationalNumber> const& minMaxLinearEquationSolverFactory);
                
            template std::vector<storm::RationalNumber> SparseMarkovAutomatonCslHelper::computeReachabilityRewards(Environment const& env, OptimizationDirection dir, storm::storage::SparseMatrix<storm::RationalNumber> const& transitionMatrix, storm::storage::SparseMatrix<storm::RationalNumber> const& backwardTransitions, std::vector<storm::RationalNumber> const& exitRateVector, storm::storage::BitVector const& markovianStates, storm::models::sparse::StandardRewardModel<storm::RationalNumber> const& rewardModel, storm::storage::BitVector const& psiStates, storm::solver::MinMaxLinearEquationSolverFactory<storm::RationalNumber> const& minMaxLinearEquationSolverFactory);

            template std::vector<storm::RationalNumber> SparseMarkovAutomatonCslHelper::computeLongRunAverageProbabilities(Environment const& env, OptimizationDirection dir, storm::storage::SparseMatrix<storm::RationalNumber> const& transitionMatrix, storm::storage::SparseMatrix<storm::RationalNumber> const& backwardTransitions, std::vector<storm::RationalNumber> const& exitRateVector, storm::storage::BitVector const& markovianStates, storm::storage::BitVector const& psiStates, storm::solver::MinMaxLinearEquationSolverFactory<storm::RationalNumber> const& minMaxLinearEquationSolverFactory);
            
            template std::vector<storm::RationalNumber> SparseMarkovAutomatonCslHelper::computeLongRunAverageRewards(Environment const& env, OptimizationDirection dir, storm::storage::SparseMatrix<storm::RationalNumber> const& transitionMatrix, storm::storage::SparseMatrix<storm::RationalNumber> const& backwardTransitions, std::vector<storm::RationalNumber> const& exitRateVector, storm::storage::BitVector const& markovianStates, storm::models::sparse::StandardRewardModel<storm::RationalNumber> const& rewardModel, storm::solver::MinMaxLinearEquationSolverFactory<storm::RationalNumber> const& minMaxLinearEquationSolverFactory);
            
            template std::vector<storm::RationalNumber> SparseMarkovAutomatonCslHelper::computeReachabilityTimes(Environment const& env, OptimizationDirection dir, storm::storage::SparseMatrix<storm::RationalNumber> const& transitionMatrix, storm::storage::SparseMatrix<storm::RationalNumber> const& backwardTransitions, std::vector<storm::RationalNumber> const& exitRateVector, storm::storage::BitVector const& markovianStates, storm::storage::BitVector const& psiStates, storm::solver::MinMaxLinearEquationSolverFactory<storm::RationalNumber> const& minMaxLinearEquationSolverFactory);
                
            template void SparseMarkovAutomatonCslHelper::computeBoundedReachabilityProbabilities(Environment const& env, OptimizationDirection dir, storm::storage::SparseMatrix<storm::RationalNumber> const& transitionMatrix, std::vector<storm::RationalNumber> const& exitRates, storm::storage::BitVector const& goalStates, storm::storage::BitVector const& markovianNonGoalStates, storm::storage::BitVector const& probabilisticNonGoalStates, std::vector<storm::RationalNumber>& markovianNonGoalValues, std::vector<storm::RationalNumber>& probabilisticNonGoalValues, storm::RationalNumber delta, uint64_t numberOfSteps, storm::solver::MinMaxLinearEquationSolverFactory<storm::RationalNumber> const& minMaxLinearEquationSolverFactory);
                
            template storm::RationalNumber SparseMarkovAutomatonCslHelper::computeLraForMaximalEndComponent(Environment const& env, OptimizationDirection dir, storm::storage::SparseMatrix<storm::RationalNumber> const& transitionMatrix, std::vector<storm::RationalNumber> const& exitRateVector, storm::storage::BitVector const& markovianStates, storm::models::sparse::StandardRewardModel<storm::RationalNumber> const& rewardModel, storm::storage::MaximalEndComponent const& mec, storm::solver::MinMaxLinearEquationSolverFactory<storm::RationalNumber> const& minMaxLinearEquationSolverFactory);
            
            template storm::RationalNumber SparseMarkovAutomatonCslHelper::computeLraForMaximalEndComponentLP(Environment const& env, OptimizationDirection dir, storm::storage::SparseMatrix<storm::RationalNumber> const& transitionMatrix, std::vector<storm::RationalNumber> const& exitRateVector, storm::storage::BitVector const& markovianStates, storm::models::sparse::StandardRewardModel<storm::RationalNumber> const& rewardModel, storm::storage::MaximalEndComponent const& mec);
            
            template storm::RationalNumber SparseMarkovAutomatonCslHelper::computeLraForMaximalEndComponentVI(Environment const& env, OptimizationDirection dir, storm::storage::SparseMatrix<storm::RationalNumber> const& transitionMatrix, std::vector<storm::RationalNumber> const& exitRateVector, storm::storage::BitVector const& markovianStates, storm::models::sparse::StandardRewardModel<storm::RationalNumber> const& rewardModel, storm::storage::MaximalEndComponent const& mec, storm::solver::MinMaxLinearEquationSolverFactory<storm::RationalNumber> const& minMaxLinearEquationSolverFactory);
                
        }
    }
}<|MERGE_RESOLUTION|>--- conflicted
+++ resolved
@@ -230,15 +230,13 @@
             }
 
             template <typename ValueType, typename std::enable_if<storm::NumberTraits<ValueType>::SupportsExponential, int>::type>
-<<<<<<< HEAD
+            std::vector<ValueType> SparseMarkovAutomatonCslHelper::computeBoundedUntilProbabilities(Environment const& env, OptimizationDirection dir, storm::storage::SparseMatrix<ValueType> const& transitionMatrix, std::vector<ValueType> const& exitRateVector, storm::storage::BitVector const& markovianStates, storm::storage::BitVector const& psiStates, std::pair<double, double> const& boundsPair, storm::solver::MinMaxLinearEquationSolverFactory<ValueType> const& minMaxLinearEquationSolverFactory) {
+            }
+                
             void SparseMarkovAutomatonCslHelper::calculateVu(OptimizationDirection dir, uint64_t k, uint64_t node, ValueType lambda, std::vector<std::vector<ValueType>>& vu, std::vector<std::vector<ValueType>>& wu, storm::storage::SparseMatrix<ValueType> const& fullTransitionMatrix, storm::storage::BitVector const& markovianStates, storm::storage::BitVector const& psiStates){
                 if (vu[k][node]!=-1){return;} //dynamic programming. avoiding multiple calculation.
                 uint64_t N = vu.size()-1;
                 auto rowGroupIndices = fullTransitionMatrix.getRowGroupIndices();
-=======
-            std::vector<ValueType> SparseMarkovAutomatonCslHelper::computeBoundedUntilProbabilities(Environment const& env, OptimizationDirection dir, storm::storage::SparseMatrix<ValueType> const& transitionMatrix, std::vector<ValueType> const& exitRateVector, storm::storage::BitVector const& markovianStates, storm::storage::BitVector const& psiStates, std::pair<double, double> const& boundsPair, storm::solver::MinMaxLinearEquationSolverFactory<ValueType> const& minMaxLinearEquationSolverFactory) {
->>>>>>> 88851f01
-
                 ValueType res =0;
                 for (uint64_t i = k ; i < N ; i++ ){
                     if (wu[N-1-(i-k)][node]==-1){
