--- conflicted
+++ resolved
@@ -80,11 +80,7 @@
             error = GRBsetintparam(env, "MIPFocus", storm::settings::getModule<storm::settings::modules::GurobiSettings>().getMIPFocus());
             STORM_LOG_THROW(error == 0, storm::exceptions::InvalidStateException, "Unable to set Gurobi Parameter MIPFocus (" << GRBgeterrormsg(env) << ", error code " << error << ").");
             
-<<<<<<< HEAD
-            error = GRBsetintparam(env, "ConcurrentMIP", storm::settings::getModule<storm::settings::modules::GurobiSettings>().getMIPFocus());
-=======
             error = GRBsetintparam(env, "ConcurrentMIP", storm::settings::getModule<storm::settings::modules::GurobiSettings>().getNumberOfConcurrentMipThreads());
->>>>>>> cc023835
             STORM_LOG_THROW(error == 0, storm::exceptions::InvalidStateException, "Unable to set Gurobi Parameter ConcurrentMIP (" << GRBgeterrormsg(env) << ", error code " << error << ").");
             
             // Enable the following line to force Gurobi to be as precise about the binary variables as required by the given precision option.
