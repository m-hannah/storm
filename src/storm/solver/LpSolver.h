--- conflicted
+++ resolved
@@ -7,7 +7,6 @@
 #include <string>
 #include <vector>
 #include "OptimizationDirection.h"
-#include "storm/utility/macros.h"
 
 namespace storm {
 namespace expressions {
@@ -38,17 +37,10 @@
      */
     void addToLhs(VariableIndexType const& variable, ValueType const& coefficient);
 
-<<<<<<< HEAD
-    std::vector<VariableIndexType> _lhsVariableIndices;
-    std::vector<ValueType> _lhsCoefficients;
-    storm::expressions::RelationType _relationType;
-    ValueType _rhs;
-=======
     std::vector<VariableIndexType> lhsVariableIndices;
     std::vector<ValueType> lhsCoefficients;
     storm::expressions::RelationType relationType;
     ValueType rhs;
->>>>>>> f578e028
 };
 
 /*!
@@ -365,14 +357,7 @@
      *
      * @return The manager for the variables created for this solver.
      */
-<<<<<<< HEAD
-    storm::expressions::ExpressionManager const& getManager() const {
-        STORM_LOG_ASSERT(!RawMode, "Asking for a manager in raw mode which does not make sense.");
-        return *manager;
-    }
-=======
     storm::expressions::ExpressionManager const& getManager() const;
->>>>>>> f578e028
 
     /*!
      * Pushes a backtracking point on the solver's stack. A following call to pop() deletes exactly those
