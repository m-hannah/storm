#ifndef STORM_SOLVER_GUROBILPSOLVER
#define STORM_SOLVER_GUROBILPSOLVER

#include <map>
#include <optional>
#include "storm/solver/LpSolver.h"
// To detect whether the usage of Gurobi is possible, this include is neccessary.
#include "storm-config.h"

#ifdef STORM_HAVE_GUROBI
extern "C" {
#include "gurobi_c.h"

int __stdcall GRBislp(GRBenv**, const char*, const char*, const char*, const char*);
}
#endif

namespace storm {
namespace solver {

class GurobiEnvironment {
   public:
    GurobiEnvironment() = default;
    GurobiEnvironment(GurobiEnvironment const&) = delete;
    GurobiEnvironment& operator=(GurobiEnvironment const&) = delete;
    virtual ~GurobiEnvironment();
    /*!
     * Sets some properties of the Gurobi environment according to parameters given by the options.
     */
    void initialize();
    void setOutput(bool set = false);
#ifdef STORM_HAVE_GUROBI
    GRBenv* operator*();
#endif
   private:
    bool initialized = false;
#ifdef STORM_HAVE_GUROBI
    GRBenv* env = nullptr;
#endif
};

/*!
 * A class that implements the LpSolver interface using Gurobi.
 */
template<typename ValueType, bool RawMode = false>
class GurobiLpSolver : public LpSolver<ValueType, RawMode> {
   public:
    using VariableType = typename LpSolver<ValueType, RawMode>::VariableType;
    using Variable = typename LpSolver<ValueType, RawMode>::Variable;
    using Constant = typename LpSolver<ValueType, RawMode>::Constant;
    using Constraint = typename LpSolver<ValueType, RawMode>::Constraint;

    /*!
     * Constructs a solver with the given name and model sense.
     *
     * @param name The name of the LP problem.
     * @param modelSense A value indicating whether the value of the objective function is to be minimized or
     * maximized.
     */
    GurobiLpSolver(std::shared_ptr<GurobiEnvironment> const& environment, std::string const& name, OptimizationDirection const& optDir);

    /*!
     * Constructs a solver with the given name. By default the objective function is assumed to be minimized,
     * but this may be altered later using a call to setModelSense.
     *
     * @param name The name of the LP problem.
     */
    GurobiLpSolver(std::shared_ptr<GurobiEnvironment> const& environment, std::string const& name);

    /*!
     * Constructs a solver without a name and the given model sense.
     *
     * @param modelSense A value indicating whether the value of the objective function is to be minimized or
     * maximized.
     */
    GurobiLpSolver(std::shared_ptr<GurobiEnvironment> const& environment, OptimizationDirection const& optDir);

    /*!
     * Constructs a solver without a name. By default the objective function is assumed to be minimized,
     * but this may be altered later using a call to setModelSense.
     */
    GurobiLpSolver(std::shared_ptr<GurobiEnvironment> const& environment);

    /*!
     * Creates a (deep) copy of this solver.
     * @param other
     */
    GurobiLpSolver(GurobiLpSolver<ValueType> const& other);

    /*!
     * Destructs a solver by freeing the pointers to Gurobi's structures.
     */
    virtual ~GurobiLpSolver();

    // Methods to add variables.
    virtual Variable addVariable(std::string const& name, VariableType const& type, std::optional<ValueType> const& lowerBound = std::nullopt,
                                 std::optional<ValueType> const& upperBound = std::nullopt, ValueType objectiveFunctionCoefficient = 0) override;

    // Methods to incorporate recent changes.
    virtual void update() const override;

    // Methods to add constraints
    virtual void addConstraint(std::string const& name, Constraint const& constraint) override;
    virtual void addIndicatorConstraint(std::string const& name, Variable indicatorVariable, bool indicatorValue, Constraint const& constraint) override;

    // Methods to optimize and retrieve optimality status.
    virtual void optimize() const override;
    virtual bool isInfeasible() const override;
    virtual bool isUnbounded() const override;
    virtual bool isOptimal() const override;

    // Methods to retrieve values of variables and the objective function in the optimal solutions.
    virtual ValueType getContinuousValue(Variable const& name) const override;
    virtual int_fast64_t getIntegerValue(Variable const& name) const override;
    virtual bool getBinaryValue(Variable const& name) const override;
    virtual ValueType getObjectiveValue() const override;
    // Methods to print the LP problem to a file.
    virtual void writeModelToFile(std::string const& filename) const override;

    virtual void push() override;
    virtual void pop() override;

    virtual void setMaximalMILPGap(ValueType const& gap, bool relative) override;
    virtual ValueType getMILPGap(bool relative) const override;

    // Methods to retrieve values of sub-optimal solutions found along the way.
    void setMaximalSolutionCount(uint64_t value);  // How many solutions will be stored (at max)
    uint64_t getSolutionCount() const;             // How many solutions have been found
    ValueType getContinuousValue(Variable const& name, uint64_t const& solutionIndex) const;
    int_fast64_t getIntegerValue(Variable const& name, uint64_t const& solutionIndex) const;
    bool getBinaryValue(Variable const& name, uint64_t const& solutionIndex) const;
<<<<<<< HEAD
    ValueType getObjectiveValue(uint64_t const& solutionIndex) const;
=======
    ValueType getObjectiveValue(uint64_t solutionIndex) const;
>>>>>>> f578e028

   private:
#ifdef STORM_HAVE_GUROBI
    // The Gurobi model.
    GRBmodel* model;
#endif

    std::shared_ptr<GurobiEnvironment> environment;

    // The index of the next variable.
    int nextVariableIndex;

    // A mapping from variables to their indices.
    std::map<storm::expressions::Variable, int> variableToIndexMap;

    struct IncrementalLevel {
        std::vector<storm::expressions::Variable> variables;
        // Gurobi considers a different set of indices for linear constraints and general constraints.
        // The term "general constraints" is used by Gurobi to refer to "non-standard" constraints, e.g., indicator constraint.
        int firstConstraintIndex;
        int firstGenConstraintIndex;
    };
    std::vector<IncrementalLevel> incrementalData;
};

enum class GurobiSolverMethod { AUTOMATIC = -1, PRIMALSIMPLEX = 0, DUALSIMPLEX = 1, BARRIER = 2, CONCURRENT = 3, DETCONCURRENT = 4, DETCONCURRENTSIMPLEX = 5 };

/**
 * Yields a string representation of the GurobiSolverMethod
 * @param method
 * @return
 */
std::string toString(GurobiSolverMethod const& method);
std::optional<GurobiSolverMethod> gurobiSolverMethodFromString(std::string const&);
std::vector<GurobiSolverMethod> getGurobiSolverMethods();

}  // namespace solver
}  // namespace storm

#endif /* STORM_SOLVER_GUROBILPSOLVER */<|MERGE_RESOLUTION|>--- conflicted
+++ resolved
@@ -129,11 +129,7 @@
     ValueType getContinuousValue(Variable const& name, uint64_t const& solutionIndex) const;
     int_fast64_t getIntegerValue(Variable const& name, uint64_t const& solutionIndex) const;
     bool getBinaryValue(Variable const& name, uint64_t const& solutionIndex) const;
-<<<<<<< HEAD
-    ValueType getObjectiveValue(uint64_t const& solutionIndex) const;
-=======
     ValueType getObjectiveValue(uint64_t solutionIndex) const;
->>>>>>> f578e028
 
    private:
 #ifdef STORM_HAVE_GUROBI
