#include "storm/solver/GlpkLpSolver.h"

#include <cmath>
#include <iostream>

#include "storm/storage/expressions/LinearCoefficientVisitor.h"

#include "storm/settings/SettingsManager.h"
#include "storm/storage/expressions/BinaryRelationType.h"
#include "storm/storage/expressions/Expression.h"
#include "storm/storage/expressions/ExpressionManager.h"
#include "storm/storage/expressions/OperatorType.h"

#include "storm/utility/constants.h"
#include "storm/utility/macros.h"
#include "storm/utility/vector.h"

#include "storm/exceptions/InvalidAccessException.h"
#include "storm/exceptions/InvalidArgumentException.h"
#include "storm/exceptions/InvalidOperationException.h"
#include "storm/exceptions/InvalidStateException.h"
#include "storm/exceptions/NotSupportedException.h"

#include "storm/settings/modules/DebugSettings.h"
#include "storm/settings/modules/GlpkSettings.h"

namespace storm {
namespace solver {

#ifdef STORM_HAVE_GLPK
template<typename ValueType, bool RawMode>
GlpkLpSolver<ValueType, RawMode>::GlpkLpSolver(std::string const& name, OptimizationDirection const& optDir)
    : LpSolver<ValueType, RawMode>(optDir),
      lp(nullptr),
      variableToIndexMap(),
      modelContainsIntegerVariables(false),
      isInfeasibleFlag(false),
      isUnboundedFlag(false) {
    // Create the LP problem for glpk.
    lp = glp_create_prob();

    // Set its name and model sense.
    glp_set_prob_name(lp, name.c_str());

    // Set whether the glpk output shall be printed to the command line.
    glp_term_out(storm::settings::getModule<storm::settings::modules::DebugSettings>().isDebugSet() ||
                         storm::settings::getModule<storm::settings::modules::GlpkSettings>().isOutputSet()
                     ? GLP_ON
                     : GLP_OFF);

    // Set the maximal allowed MILP gap to its default value
    glp_iocp* defaultParameters = new glp_iocp();
    glp_init_iocp(defaultParameters);
    this->maxMILPGap = defaultParameters->mip_gap;
    this->maxMILPGapRelative = true;
}

template<typename ValueType, bool RawMode>
GlpkLpSolver<ValueType, RawMode>::GlpkLpSolver(std::string const& name) : GlpkLpSolver(name, OptimizationDirection::Minimize) {
    // Intentionally left empty.
}

template<typename ValueType, bool RawMode>
GlpkLpSolver<ValueType, RawMode>::GlpkLpSolver() : GlpkLpSolver("", OptimizationDirection::Minimize) {
    // Intentionally left empty.
}

template<typename ValueType, bool RawMode>
GlpkLpSolver<ValueType, RawMode>::GlpkLpSolver(OptimizationDirection const& optDir) : GlpkLpSolver("", optDir) {
    // Intentionally left empty.
}

template<typename ValueType, bool RawMode>
GlpkLpSolver<ValueType, RawMode>::~GlpkLpSolver() {
    // Dispose of all objects allocated dynamically by glpk.
    glp_delete_prob(this->lp);
    glp_free_env();
}

template<typename ValueType, bool RawMode>
int getGlpkType(typename GlpkLpSolver<ValueType, RawMode>::VariableType const& type) {
    switch (type) {
        case GlpkLpSolver<ValueType, RawMode>::VariableType::Continuous:
            return GLP_CV;
        case GlpkLpSolver<ValueType, RawMode>::VariableType::Integer:
            return GLP_IV;
        case GlpkLpSolver<ValueType, RawMode>::VariableType::Binary:
            return GLP_BV;
    }
<<<<<<< HEAD
    assert(false);
=======
    STORM_LOG_ASSERT(false, "Unexpected variable type.");
>>>>>>> f578e028
    return -1;
}

template<typename ValueType, bool RawMode>
typename GlpkLpSolver<ValueType, RawMode>::Variable GlpkLpSolver<ValueType, RawMode>::addVariable(std::string const& name, VariableType const& type,
                                                                                                  std::optional<ValueType> const& lowerBound,
                                                                                                  std::optional<ValueType> const& upperBound,
                                                                                                  ValueType objectiveFunctionCoefficient) {
    Variable resultVar;
    if constexpr (RawMode) {
        resultVar = variableToIndexMap.size();
    } else {
        resultVar = this->declareOrGetExpressionVariable(name, type);
        //  Assert whether the variable does not exist yet.
        //  Due to incremental usage (push(), pop()), a variable might be declared in the manager but not in the lp model.
        STORM_LOG_ASSERT(variableToIndexMap.count(resultVar) == 0, "Variable " << resultVar.getName() << " exists already in the model.");
    }

    int boundType;
    if (lowerBound.has_value()) {
        boundType = upperBound.has_value() ? GLP_DB : GLP_LO;
    } else {
        boundType = upperBound.has_value() ? GLP_UP : GLP_FR;
    }

    if (type == VariableType::Integer || type == VariableType::Binary) {
        this->modelContainsIntegerVariables = true;
    }

    // Create the variable in glpk.
    int variableIndex = glp_add_cols(this->lp, 1);
    glp_set_col_name(this->lp, variableIndex, name.c_str());
    glp_set_col_bnds(lp, variableIndex, boundType, lowerBound.has_value() ? storm::utility::convertNumber<double>(*lowerBound) : 0.0,
                     upperBound.has_value() ? storm::utility::convertNumber<double>(*upperBound) : 0.0);
    glp_set_col_kind(this->lp, variableIndex, getGlpkType<ValueType, RawMode>(type));
    glp_set_obj_coef(this->lp, variableIndex, storm::utility::convertNumber<double>(objectiveFunctionCoefficient));

    if constexpr (RawMode) {
        this->variableToIndexMap.push_back(variableIndex);
    } else {
        this->variableToIndexMap.emplace(resultVar, variableIndex);
        if (!incrementalData.empty()) {
            incrementalData.back().variables.push_back(resultVar);
        }
    }

    return resultVar;
}

template<typename ValueType, bool RawMode>
void GlpkLpSolver<ValueType, RawMode>::update() const {
    // Intentionally left empty.
}

template<typename ValueType, bool RawMode>
void GlpkLpSolver<ValueType, RawMode>::addConstraint(std::string const& name, Constraint const& constraint) {
    // Add the row that will represent this constraint.
    int constraintIndex = glp_add_rows(this->lp, 1);
    glp_set_row_name(this->lp, constraintIndex, name.c_str());

    // Extract constraint data
    double rhs;
    storm::expressions::RelationType relationType;
    // glpk uses 1-based indexing (wtf!?)...
    std::vector<int> variableIndices(1, -1);
    std::vector<double> coefficients(1, 0.0);
    if constexpr (RawMode) {
<<<<<<< HEAD
        rhs = storm::utility::convertNumber<double>(constraint._rhs);
        relationType = constraint._relationType;
        variableIndices.reserve(constraint._lhsVariableIndices.size() + 1);
        for (auto const& var : constraint._lhsVariableIndices) {
            variableIndices.push_back(this->variableToIndexMap.at(var));
        }
        coefficients.reserve(constraint._lhsCoefficients.size() + 1);
        for (auto const& coef : constraint._lhsCoefficients) {
=======
        rhs = storm::utility::convertNumber<double>(constraint.rhs);
        relationType = constraint.relationType;
        variableIndices.reserve(constraint.lhsVariableIndices.size() + 1);
        for (auto const& var : constraint.lhsVariableIndices) {
            variableIndices.push_back(this->variableToIndexMap.at(var));
        }
        coefficients.reserve(constraint.lhsCoefficients.size() + 1);
        for (auto const& coef : constraint.lhsCoefficients) {
>>>>>>> f578e028
            coefficients.push_back(storm::utility::convertNumber<double>(coef));
        }
    } else {
        STORM_LOG_THROW(constraint.getManager() == this->getManager(), storm::exceptions::InvalidArgumentException,
                        "Constraint was not built over the proper variables.");
        STORM_LOG_THROW(constraint.isRelationalExpression(), storm::exceptions::InvalidArgumentException, "Illegal constraint is not a relational expression.");

        storm::expressions::LinearCoefficientVisitor::VariableCoefficients leftCoefficients =
            storm::expressions::LinearCoefficientVisitor().getLinearCoefficients(constraint.getOperand(0));
        storm::expressions::LinearCoefficientVisitor::VariableCoefficients rightCoefficients =
            storm::expressions::LinearCoefficientVisitor().getLinearCoefficients(constraint.getOperand(1));
        leftCoefficients.separateVariablesFromConstantPart(rightCoefficients);
        rhs = rightCoefficients.getConstantPart();
        relationType = constraint.getBaseExpression().asBinaryRelationExpression().getRelationType();
        int len = std::distance(leftCoefficients.begin(), leftCoefficients.end());
        variableIndices.reserve(len + 1);
        coefficients.reserve(len + 1);
        for (auto const& variableCoefficientPair : leftCoefficients) {
            auto variableIndexPair = this->variableToIndexMap.find(variableCoefficientPair.first);
            variableIndices.push_back(variableIndexPair->second);
            coefficients.push_back(variableCoefficientPair.second);
        }
    }

    // Determine the type of the constraint and add it properly.
    switch (relationType) {
        case storm::expressions::RelationType::Less:
            glp_set_row_bnds(this->lp, constraintIndex, GLP_UP, 0,
                             rhs - storm::settings::getModule<storm::settings::modules::GlpkSettings>().getIntegerTolerance());
            break;
        case storm::expressions::RelationType::LessOrEqual:
            glp_set_row_bnds(this->lp, constraintIndex, GLP_UP, 0, rhs);
            break;
        case storm::expressions::RelationType::Greater:
            glp_set_row_bnds(this->lp, constraintIndex, GLP_LO,
                             rhs + storm::settings::getModule<storm::settings::modules::GlpkSettings>().getIntegerTolerance(), 0);
            break;
        case storm::expressions::RelationType::GreaterOrEqual:
            glp_set_row_bnds(this->lp, constraintIndex, GLP_LO, rhs, 0);
            break;
        case storm::expressions::RelationType::Equal:
            glp_set_row_bnds(this->lp, constraintIndex, GLP_FX, rhs, rhs);
            break;
        default:
            STORM_LOG_ASSERT(false, "Illegal operator in LP solver constraint.");
    }

    // Add the constraints
    glp_set_mat_row(this->lp, constraintIndex, variableIndices.size() - 1, variableIndices.data(), coefficients.data());

    this->currentModelHasBeenOptimized = false;
}

template<typename ValueType, bool RawMode>
void GlpkLpSolver<ValueType, RawMode>::addIndicatorConstraint(std::string const&, Variable, bool, Constraint const&) {
    STORM_LOG_THROW(false, storm::exceptions::NotSupportedException, "Indicator Constraints not supported for SoPlex.");
}

// Method used within the MIP solver to terminate early
void callback(glp_tree* t, void* info) {
    auto& mipgap = *static_cast<std::pair<double, bool>*>(info);
    double actualRelativeGap = glp_ios_mip_gap(t);
    double factor = storm::utility::one<double>();
    if (!mipgap.second) {
        // Compute absolute gap
        factor = storm::utility::abs(glp_mip_obj_val(glp_ios_get_prob(t))) + DBL_EPSILON;
        assert(factor >= 0.0);
    }
    if (actualRelativeGap * factor <= mipgap.first) {
        // Terminate early
        mipgap.first = actualRelativeGap;
        mipgap.second = true;  // The gap is relative.
        glp_ios_terminate(t);
    }
}

template<typename ValueType, bool RawMode>
void GlpkLpSolver<ValueType, RawMode>::optimize() const {
    // First, reset the flags.
    this->isInfeasibleFlag = false;
    this->isUnboundedFlag = false;

    // Start by setting the model sense.
    glp_set_obj_dir(this->lp, this->getOptimizationDirection() == OptimizationDirection::Minimize ? GLP_MIN : GLP_MAX);

    int error = 0;
    if (this->modelContainsIntegerVariables) {
        glp_iocp* parameters = new glp_iocp();
        glp_init_iocp(parameters);
        parameters->tol_int = storm::settings::getModule<storm::settings::modules::GlpkSettings>().getIntegerTolerance();
        this->isInfeasibleFlag = false;
        if (storm::settings::getModule<storm::settings::modules::GlpkSettings>().isMILPPresolverEnabled()) {
            parameters->presolve = GLP_ON;
        } else {
            // Without presolving, we solve the relaxed model first. This is required because
            // glp_intopt requires that either presolving is enabled or an optimal initial basis is provided.
            error = glp_simplex(this->lp, nullptr);
            STORM_LOG_THROW(error == 0, storm::exceptions::InvalidStateException, "Unable to optimize relaxed glpk model (" << error << ").");
            // If the relaxed model is already not feasible, we don't have to solve the actual model.
            if (glp_get_status(this->lp) == GLP_INFEAS || glp_get_status(this->lp) == GLP_NOFEAS) {
                this->isInfeasibleFlag = true;
            }
            // If the relaxed model is unbounded, there could still be no feasible integer solution.
            // However, since we can not provide an optimal initial basis, we will need to enable presolving
            if (glp_get_status(this->lp) == GLP_UNBND) {
                parameters->presolve = GLP_ON;
            } else {
                parameters->presolve = GLP_OFF;
            }
        }
        if (!this->isInfeasibleFlag) {
            // Check whether we allow sub-optimal solutions via a non-zero MIP gap.
            // parameters->mip_gap = this->maxMILPGap; (only works for relative values. Also, we need to obtain the actual gap anyway.
            std::pair<double, bool> mipgap(this->maxMILPGap, this->maxMILPGapRelative);
            if (!storm::utility::isZero(this->maxMILPGap)) {
                parameters->cb_func = &callback;
                parameters->cb_info = &mipgap;
            }

            // Invoke mip solving
            error = glp_intopt(this->lp, parameters);
            int status = glp_mip_status(this->lp);
            delete parameters;

            // mipgap.first has been set to the achieved mipgap (either within the callback function or because it has been set to this->maxMILPGap)
            this->actualRelativeMILPGap = mipgap.first;

            // In case the error is caused by an infeasible problem, we do not want to view this as an error and
            // reset the error code.
            if (error == GLP_ENOPFS || status == GLP_NOFEAS) {
                this->isInfeasibleFlag = true;
                error = 0;
            } else if (error == GLP_ENODFS) {
                this->isUnboundedFlag = true;
                error = 0;
            } else if (error == GLP_ESTOP) {
                // Early termination due to achieved MIP Gap. That's fine.
                error = 0;
            } else if (error == GLP_EBOUND) {
                throw storm::exceptions::InvalidStateException()
                    << "The bounds of some variables are illegal. Note that glpk only accepts integer bounds for integer variables.";
            }
        }
    } else {
        error = glp_simplex(this->lp, nullptr);
    }

    STORM_LOG_THROW(error == 0, storm::exceptions::InvalidStateException, "Unable to optimize glpk model (" << error << ").");
    this->currentModelHasBeenOptimized = true;
}

template<typename ValueType, bool RawMode>
bool GlpkLpSolver<ValueType, RawMode>::isInfeasible() const {
    if (!this->currentModelHasBeenOptimized) {
        throw storm::exceptions::InvalidStateException() << "Illegal call to GlpkLpSolver::isInfeasible: model has not been optimized.";
    }

    if (this->modelContainsIntegerVariables) {
        return isInfeasibleFlag;
    } else {
        return glp_get_status(this->lp) == GLP_INFEAS || glp_get_status(this->lp) == GLP_NOFEAS;
    }
}

template<typename ValueType, bool RawMode>
bool GlpkLpSolver<ValueType, RawMode>::isUnbounded() const {
    if (!this->currentModelHasBeenOptimized) {
        throw storm::exceptions::InvalidStateException() << "Illegal call to GlpkLpSolver::isUnbounded: model has not been optimized.";
    }

    if (this->modelContainsIntegerVariables) {
        return isUnboundedFlag;
    } else {
        return glp_get_status(this->lp) == GLP_UNBND;
    }
}

template<typename ValueType, bool RawMode>
bool GlpkLpSolver<ValueType, RawMode>::isOptimal() const {
    if (!this->currentModelHasBeenOptimized) {
        return false;
    }

    return !isInfeasible() && !isUnbounded();
}

template<typename ValueType, bool RawMode>
ValueType GlpkLpSolver<ValueType, RawMode>::getContinuousValue(Variable const& variable) const {
    if (!this->isOptimal()) {
        STORM_LOG_THROW(!this->isInfeasible(), storm::exceptions::InvalidAccessException, "Unable to get glpk solution from infeasible model.");
        STORM_LOG_THROW(!this->isUnbounded(), storm::exceptions::InvalidAccessException, "Unable to get glpk solution from unbounded model.");
        STORM_LOG_THROW(false, storm::exceptions::InvalidAccessException, "Unable to get glpk solution from unoptimized model.");
    }

    int variableIndex = variableToIndexMap.at(variable);

    double value = 0;
    if (this->modelContainsIntegerVariables) {
        value = glp_mip_col_val(this->lp, static_cast<int>(variableIndex));
    } else {
        value = glp_get_col_prim(this->lp, static_cast<int>(variableIndex));
    }
    return storm::utility::convertNumber<ValueType>(value);
}

template<typename ValueType, bool RawMode>
int_fast64_t GlpkLpSolver<ValueType, RawMode>::getIntegerValue(Variable const& variable) const {
    if (!this->isOptimal()) {
        STORM_LOG_THROW(!this->isInfeasible(), storm::exceptions::InvalidAccessException, "Unable to get glpk solution from infeasible model.");
        STORM_LOG_THROW(!this->isUnbounded(), storm::exceptions::InvalidAccessException, "Unable to get glpk solution from unbounded model.");
        STORM_LOG_THROW(false, storm::exceptions::InvalidAccessException, "Unable to get glpk solution from unoptimized model.");
    }

    int variableIndex = variableToIndexMap.at(variable);

    double value = 0;
    if (this->modelContainsIntegerVariables) {
        value = glp_mip_col_val(this->lp, variableIndex);
    } else {
        value = glp_get_col_prim(this->lp, variableIndex);
    }

    double roundedValue = std::round(value);
    double diff = std::abs(roundedValue - value);
    STORM_LOG_ERROR_COND(diff <= storm::settings::getModule<storm::settings::modules::GlpkSettings>().getIntegerTolerance(),
                         "Illegal value for integer variable in GLPK solution (" << value << "). Difference to nearest int is " << diff);
    return static_cast<int_fast64_t>(roundedValue);
}

template<typename ValueType, bool RawMode>
bool GlpkLpSolver<ValueType, RawMode>::getBinaryValue(Variable const& variable) const {
    if (!this->isOptimal()) {
        STORM_LOG_THROW(!this->isInfeasible(), storm::exceptions::InvalidAccessException, "Unable to get glpk solution from infeasible model.");
        STORM_LOG_THROW(!this->isUnbounded(), storm::exceptions::InvalidAccessException, "Unable to get glpk solution from unbounded model.");
        STORM_LOG_THROW(false, storm::exceptions::InvalidAccessException, "Unable to get glpk solution from unoptimized model.");
    }

    int variableIndex = variableToIndexMap.at(variable);

    double value = 0;
    if (this->modelContainsIntegerVariables) {
        value = glp_mip_col_val(this->lp, variableIndex);
    } else {
        value = glp_get_col_prim(this->lp, variableIndex);
    }

    if (value > 0.5) {
        STORM_LOG_ERROR_COND(std::abs(value - 1.0) <= storm::settings::getModule<storm::settings::modules::GlpkSettings>().getIntegerTolerance(),
                             "Illegal value for binary variable in GLPK solution (" << value << ").");
        return true;
    } else {
        STORM_LOG_ERROR_COND(std::abs(value) <= storm::settings::getModule<storm::settings::modules::GlpkSettings>().getIntegerTolerance(),
                             "Illegal value for binary variable in GLPK solution (" << value << ").");
        return false;
    }

    return static_cast<bool>(value);
}

template<typename ValueType, bool RawMode>
ValueType GlpkLpSolver<ValueType, RawMode>::getObjectiveValue() const {
    if (!this->isOptimal()) {
        STORM_LOG_THROW(!this->isInfeasible(), storm::exceptions::InvalidAccessException, "Unable to get glpk solution from infeasible model.");
        STORM_LOG_THROW(!this->isUnbounded(), storm::exceptions::InvalidAccessException, "Unable to get glpk solution from unbounded model.");
        STORM_LOG_THROW(false, storm::exceptions::InvalidAccessException, "Unable to get glpk solution from unoptimized model.");
    }

    double value = 0;
    if (this->modelContainsIntegerVariables) {
        value = glp_mip_obj_val(this->lp);
    } else {
        value = glp_get_obj_val(this->lp);
    }

    return storm::utility::convertNumber<ValueType>(value);
}

template<typename ValueType, bool RawMode>
void GlpkLpSolver<ValueType, RawMode>::writeModelToFile(std::string const& filename) const {
    glp_write_lp(this->lp, 0, filename.c_str());
}

template<typename ValueType, bool RawMode>
void GlpkLpSolver<ValueType, RawMode>::push() {
    if constexpr (RawMode) {
        STORM_LOG_THROW(false, storm::exceptions::InvalidOperationException, "Incremental LP solving not supported in raw mode");
    } else {
        IncrementalLevel lvl;
        lvl.firstConstraintIndex = glp_get_num_rows(this->lp) + 1;
        incrementalData.push_back(lvl);
    }
}

template<typename ValueType, bool RawMode>
void GlpkLpSolver<ValueType, RawMode>::pop() {
    if constexpr (RawMode) {
        STORM_LOG_THROW(false, storm::exceptions::InvalidOperationException, "Incremental LP solving not supported in raw mode");
    } else {
        if (incrementalData.empty()) {
            STORM_LOG_ERROR("Tried to pop from a solver without pushing before.");
        } else {
            IncrementalLevel const& lvl = incrementalData.back();
            // Since glpk uses 1-based indexing, we need to prepend an additional index
            std::vector<int> indicesToBeRemoved = storm::utility::vector::buildVectorForRange(lvl.firstConstraintIndex - 1, glp_get_num_rows(this->lp) + 1);
            if (indicesToBeRemoved.size() > 1) {
                glp_del_rows(this->lp, indicesToBeRemoved.size() - 1, indicesToBeRemoved.data());
            }
            indicesToBeRemoved.clear();

            if (!lvl.variables.empty()) {
                int firstIndex = -1;
                bool first = true;
                for (auto const& var : lvl.variables) {
                    if (first) {
                        auto it = variableToIndexMap.find(var);
                        firstIndex = it->second;
                        variableToIndexMap.erase(it);
                        first = false;
                    } else {
                        variableToIndexMap.erase(var);
                    }
                }
                // Since glpk uses 1-based indexing, we need to prepend an additional index
                std::vector<int> indicesToBeRemoved = storm::utility::vector::buildVectorForRange(firstIndex - 1, glp_get_num_cols(this->lp) + 1);
                glp_del_cols(this->lp, indicesToBeRemoved.size() - 1, indicesToBeRemoved.data());
            }
            incrementalData.pop_back();
            update();
            // Check whether we need to adapt the current basis (i.e. the number of basic variables does not equal the number of constraints)
            int n = glp_get_num_rows(lp);
            int m = glp_get_num_cols(lp);
            int nb(0), mb(0);
            for (int i = 1; i <= n; ++i) {
                if (glp_get_row_stat(lp, i) == GLP_BS) {
                    ++nb;
                }
            }
            for (int j = 1; j <= m; ++j) {
                if (glp_get_col_stat(lp, j) == GLP_BS) {
                    ++mb;
                }
            }
            if (n != (nb + mb)) {
                glp_std_basis(this->lp);
            }
        }
    }
}

template<typename ValueType, bool RawMode>
void GlpkLpSolver<ValueType, RawMode>::setMaximalMILPGap(ValueType const& gap, bool relative) {
    this->maxMILPGap = storm::utility::convertNumber<double>(gap);
    this->maxMILPGapRelative = relative;
}

template<typename ValueType, bool RawMode>
ValueType GlpkLpSolver<ValueType, RawMode>::getMILPGap(bool relative) const {
    STORM_LOG_ASSERT(this->isOptimal(), "Asked for the MILP gap although there is no (bounded) solution.");
    if (relative) {
        return storm::utility::convertNumber<ValueType>(this->actualRelativeMILPGap);
    } else {
        return storm::utility::abs<ValueType>(storm::utility::convertNumber<ValueType>(this->actualRelativeMILPGap) * getObjectiveValue());
    }
}

template class GlpkLpSolver<double, true>;
template class GlpkLpSolver<double, false>;
template class GlpkLpSolver<storm::RationalNumber, true>;
template class GlpkLpSolver<storm::RationalNumber, false>;
#endif
}  // namespace solver
}  // namespace storm<|MERGE_RESOLUTION|>--- conflicted
+++ resolved
@@ -87,11 +87,7 @@
         case GlpkLpSolver<ValueType, RawMode>::VariableType::Binary:
             return GLP_BV;
     }
-<<<<<<< HEAD
-    assert(false);
-=======
     STORM_LOG_ASSERT(false, "Unexpected variable type.");
->>>>>>> f578e028
     return -1;
 }
 
@@ -159,16 +155,6 @@
     std::vector<int> variableIndices(1, -1);
     std::vector<double> coefficients(1, 0.0);
     if constexpr (RawMode) {
-<<<<<<< HEAD
-        rhs = storm::utility::convertNumber<double>(constraint._rhs);
-        relationType = constraint._relationType;
-        variableIndices.reserve(constraint._lhsVariableIndices.size() + 1);
-        for (auto const& var : constraint._lhsVariableIndices) {
-            variableIndices.push_back(this->variableToIndexMap.at(var));
-        }
-        coefficients.reserve(constraint._lhsCoefficients.size() + 1);
-        for (auto const& coef : constraint._lhsCoefficients) {
-=======
         rhs = storm::utility::convertNumber<double>(constraint.rhs);
         relationType = constraint.relationType;
         variableIndices.reserve(constraint.lhsVariableIndices.size() + 1);
@@ -177,7 +163,6 @@
         }
         coefficients.reserve(constraint.lhsCoefficients.size() + 1);
         for (auto const& coef : constraint.lhsCoefficients) {
->>>>>>> f578e028
             coefficients.push_back(storm::utility::convertNumber<double>(coef));
         }
     } else {
