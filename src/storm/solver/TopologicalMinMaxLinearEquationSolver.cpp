--- conflicted
+++ resolved
@@ -286,11 +286,7 @@
     }
     auto req = this->sccSolver->getRequirements(sccSolverEnvironment, dir);
     if ((req.lowerBounds() || req.upperBounds()) && this->oneMinusRowSumVector) {
-<<<<<<< HEAD
-        helper::computeLowerUpperBounds(*this->sccSolver, *this->A, b, *this->oneMinusRowSumVector, req.lowerBounds(), req.upperBounds(), dir);
-=======
         helper::computeLowerUpperBounds(*this->sccSolver, *this->A, b, *this->oneMinusRowSumVector, req.lowerBounds(), req.upperBounds(), true, dir);
->>>>>>> 4575c860
         req.clearUpperBounds();
         req.clearLowerBounds();
     } else {
@@ -381,11 +377,7 @@
     auto req = this->sccSolver->getRequirements(sccSolverEnvironment, dir);
     if ((req.lowerBounds() || req.upperBounds()) && this->oneMinusRowSumVector) {
         helper::computeLowerUpperBounds(*this->sccSolver, sccA, sccB, computeSccExitProbabilities(sccRowGroups, sccRows), req.lowerBounds(), req.upperBounds(),
-<<<<<<< HEAD
-                                        dir);
-=======
                                         true, dir);
->>>>>>> 4575c860
         req.clearUpperBounds();
         req.clearLowerBounds();
     } else {
