--- conflicted
+++ resolved
@@ -191,11 +191,7 @@
         }
 
         
-<<<<<<< HEAD
-        std::shared_ptr<storm::logic::Formula const> JaniParser::parseFormula(json const& propertyStructure, storm::logic::FormulaContext formulaContext,std::unordered_map<std::string, std::shared_ptr<storm::jani::Variable>> const& globalVars, std::unordered_map<std::string, std::shared_ptr<storm::jani::Constant>> const& constants, std::string const& context, boost::optional<storm::logic::Bound<storm::RationalNumber>> bound) {
-=======
-        std::shared_ptr<storm::logic::Formula const> JaniParser::parseFormula(json const& propertyStructure, storm::logic::FormulaContext formulaContext, std::string const& context, boost::optional<storm::logic::Bound> bound) {
->>>>>>> 7aa6215e
+        std::shared_ptr<storm::logic::Formula const> JaniParser::parseFormula(json const& propertyStructure, storm::logic::FormulaContext formulaContext,std::unordered_map<std::string, std::shared_ptr<storm::jani::Variable>> const& globalVars, std::unordered_map<std::string, std::shared_ptr<storm::jani::Constant>> const& constants, std::string const& context, boost::optional<storm::logic::Bound> bound) {
             if (propertyStructure.is_boolean()) {
                 return std::make_shared<storm::logic::BooleanLiteralFormula>(propertyStructure.get<bool>());
             }
@@ -204,11 +200,7 @@
                     return std::make_shared<storm::logic::AtomicLabelFormula>(propertyStructure.get<std::string>());
                 }
             }
-<<<<<<< HEAD
             storm::expressions::Expression expr = parseExpression(propertyStructure, "expression in property", globalVars, constants, {}, true);
-=======
-            storm::expressions::Expression expr = parseExpression(propertyStructure, "expression in property", std::unordered_map<std::string, std::shared_ptr<storm::jani::Variable>>(), true);
->>>>>>> 7aa6215e
             if(expr.isInitialized()) {
                 assert(bound == boost::none);
                 return std::make_shared<storm::logic::AtomicExpressionFormula>(expr);
@@ -263,13 +255,9 @@
                     
                     
                     if (propertyStructure.count("step-instant") > 0) {
-<<<<<<< HEAD
                         storm::expressions::Expression stepInstantExpr = parseExpression(propertyStructure.at("step-instant"), "Step instant in " + context, globalVars, constants);
-                        STORM_LOG_THROW(!stepInstantExpr.containsVariables(), storm::exceptions::NotSupportedException, "storm only allows constant step-instants");
-=======
-                        storm::expressions::Expression stepInstantExpr = parseExpression(propertyStructure.at("step-instant"), "Step instant in " + context);
                         STORM_LOG_THROW(!stepInstantExpr.containsVariables(), storm::exceptions::NotSupportedException, "Storm only allows constant step-instants");
->>>>>>> 7aa6215e
+
                         int64_t stepInstant = stepInstantExpr.evaluateAsInt();
                         STORM_LOG_THROW(stepInstant >= 0, storm::exceptions::InvalidJaniException, "Only non-negative step-instants are allowed");
                         if(!accTime && !accSteps) {
@@ -288,13 +276,9 @@
                             }
                         }
                     } else if (propertyStructure.count("time-instant") > 0) {
-<<<<<<< HEAD
                         storm::expressions::Expression timeInstantExpr = parseExpression(propertyStructure.at("time-instant"), "time instant in " + context, globalVars, constants);
-                        STORM_LOG_THROW(!timeInstantExpr.containsVariables(), storm::exceptions::NotSupportedException, "storm only allows constant time-instants");
-=======
-                        storm::expressions::Expression timeInstantExpr = parseExpression(propertyStructure.at("time-instant"), "time instant in " + context);
                         STORM_LOG_THROW(!timeInstantExpr.containsVariables(), storm::exceptions::NotSupportedException, "Storm only allows constant time-instants");
->>>>>>> 7aa6215e
+
                         double timeInstant = timeInstantExpr.evaluateAsDouble();
                         STORM_LOG_THROW(timeInstant >= 0, storm::exceptions::InvalidJaniException, "Only non-negative time-instants are allowed");
                         if(!accTime && !accSteps) {
@@ -435,22 +419,13 @@
                     if (propertyStructure.at("left").count("op") > 0 && (propertyStructure.at("left").at("op") == "Pmin" || propertyStructure.at("left").at("op") == "Pmax" || propertyStructure.at("left").at("op") == "Emin" || propertyStructure.at("left").at("op") == "Emax" || propertyStructure.at("left").at("op") == "Smin" || propertyStructure.at("left").at("op") == "Smax")) {
                         auto expr = parseExpression(propertyStructure.at("right"), "Threshold for operator " + propertyStructure.at("left").at("op").get<std::string>(),{},{});
                         STORM_LOG_THROW(expr.getVariables().empty(), storm::exceptions::NotSupportedException, "Only constant thresholds supported");
-<<<<<<< HEAD
-                        // TODO evaluate this expression directly as rational number
-                        return parseFormula(propertyStructure.at("left"), formulaContext, globalVars, constants, "", storm::logic::Bound<storm::RationalNumber>(ct, storm::utility::convertNumber<storm::RationalNumber>(expr.evaluateAsDouble())));
-=======
-                        return parseFormula(propertyStructure.at("left"), formulaContext, "", storm::logic::Bound(ct, expr));
->>>>>>> 7aa6215e
+                        return parseFormula(propertyStructure.at("left"), formulaContext, globalVars, constants, "", storm::logic::Bound(ct, expr));
+
                     } else if(propertyStructure.at("right").count("op") > 0 && (propertyStructure.at("right").at("op") == "Pmin" || propertyStructure.at("right").at("op") == "Pmax" || propertyStructure.at("right").at("op") == "Emin" || propertyStructure.at("right").at("op") == "Emax" || propertyStructure.at("right").at("op") == "Smin" || propertyStructure.at("right").at("op") == "Smax")) {
                         auto expr = parseExpression(propertyStructure.at("left"), "Threshold for operator " + propertyStructure.at("right").at("op").get<std::string>(),{},{});
                         STORM_LOG_THROW(expr.getVariables().empty(), storm::exceptions::NotSupportedException, "Only constant thresholds supported");
-<<<<<<< HEAD
                         // TODO evaluate this expression directly as rational number
-                        return parseFormula(propertyStructure.at("right"),formulaContext, globalVars, constants, "", storm::logic::Bound<storm::RationalNumber>(ct, storm::utility::convertNumber<storm::RationalNumber>(expr.evaluateAsDouble())));
-=======
-                        return parseFormula(propertyStructure.at("right"),formulaContext, "", storm::logic::Bound(ct, expr));
->>>>>>> 7aa6215e
-                        
+                        return parseFormula(propertyStructure.at("right"),formulaContext, globalVars, constants, "", storm::logic::Bound(ct, expr));
                     } else {
                          STORM_LOG_THROW(false, storm::exceptions::NotSupportedException, "No complex comparisons are allowed.");
                     }
