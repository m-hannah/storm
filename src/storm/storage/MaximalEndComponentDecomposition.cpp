--- conflicted
+++ resolved
@@ -106,11 +106,7 @@
             auto const sccIndex = sccDecRes.stateToSccMapping[state];
             nonTrivSccIndices.set(sccIndex, true);
             bool stateCanStayInScc = false;
-<<<<<<< HEAD
-            for (auto choice = nondeterministicChoiceIndices[state]; choice < nondeterministicChoiceIndices[state + 1]; ++choice) {
-=======
             for (auto const choice : transitionMatrix.getRowGroupIndices(state)) {
->>>>>>> 4575c860
                 if (!ecChoices.get(choice)) {
                     continue;
                 }
@@ -142,16 +138,9 @@
                 remainingEcCandidates.set(state, false);
                 // Add choices to the MEC
                 MaximalEndComponent::set_type containedChoices;
-<<<<<<< HEAD
-                for (auto choice = nondeterministicChoiceIndices[state]; choice < nondeterministicChoiceIndices[state + 1]; ++choice) {
-                    if (ecChoices.get(choice)) {
-                        containedChoices.insert(choice);
-                    }
-=======
                 for (auto ecChoiceIt = ecChoices.begin(nondeterministicChoiceIndices[state]); *ecChoiceIt < nondeterministicChoiceIndices[state + 1];
                      ++ecChoiceIt) {
                     containedChoices.insert(*ecChoiceIt);
->>>>>>> 4575c860
                 }
                 STORM_LOG_ASSERT(!containedChoices.empty(), "The contained choices of any state in an MEC must be non-empty.");
                 newMec.addState(state, std::move(containedChoices));
