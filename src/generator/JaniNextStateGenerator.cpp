#include "src/generator/JaniNextStateGenerator.h"

#include "src/models/sparse/StateLabeling.h"

#include "src/storage/expressions/SimpleValuation.h"

#include "src/solver/SmtSolver.h"

#include "src/utility/constants.h"
#include "src/utility/macros.h"
#include "src/utility/solver.h"
#include "src/exceptions/InvalidSettingsException.h"
#include "src/exceptions/WrongFormatException.h"
#include "src/exceptions/InvalidArgumentException.h"

namespace storm {
    namespace generator {
        
        template<typename ValueType, typename StateType>
        JaniNextStateGenerator<ValueType, StateType>::JaniNextStateGenerator(storm::jani::Model const& model, NextStateGeneratorOptions const& options) : JaniNextStateGenerator(model.substituteConstants(), options, false) {
            // Intentionally left empty.
        }
        
        template<typename ValueType, typename StateType>
        JaniNextStateGenerator<ValueType, StateType>::JaniNextStateGenerator(storm::jani::Model const& model, NextStateGeneratorOptions const& options, bool flag) : NextStateGenerator<ValueType, StateType>(model.getExpressionManager(), options), model(model), rewardVariables(), hasStateActionRewards(false) {
            STORM_LOG_THROW(model.hasStandardComposition(), storm::exceptions::WrongFormatException, "The explicit next-state generator currently does not support custom system compositions.");
            STORM_LOG_THROW(!model.hasNonGlobalTransientVariable(), storm::exceptions::InvalidSettingsException, "The explicit next-state generator currently does not support automata-local transient variables.");
            STORM_LOG_THROW(!this->options.isBuildChoiceLabelsSet(), storm::exceptions::InvalidSettingsException, "JANI next-state generator cannot generate choice labels.");
            
            // Only after checking validity of the program, we initialize the variable information.
            this->checkValid();
            this->variableInformation = VariableInformation(model);
            
            if (this->options.isBuildAllRewardModelsSet()) {
                for (auto const& variable : model.getGlobalVariables()) {
                    if (variable.isTransient()) {
                        rewardVariables.push_back(variable.getExpressionVariable());
                    }
                }
            } else {
                // Extract the reward models from the program based on the names we were given.
                auto const& globalVariables = model.getGlobalVariables();
                for (auto const& rewardModelName : this->options.getRewardModelNames()) {
                    if (globalVariables.hasVariable(rewardModelName)) {
                        rewardVariables.push_back(globalVariables.getVariable(rewardModelName).getExpressionVariable());
                    } else {
                        STORM_LOG_THROW(rewardModelName.empty(), storm::exceptions::InvalidArgumentException, "Cannot build unknown reward model '" << rewardModelName << "'.");
                        STORM_LOG_THROW(globalVariables.getNumberOfTransientVariables() == 1, storm::exceptions::InvalidArgumentException, "Reference to standard reward model is ambiguous.");
                    }
                }
                
                // If no reward model was yet added, but there was one that was given in the options, we try to build the
                // standard reward model.
                if (rewardVariables.empty() && !this->options.getRewardModelNames().empty()) {
                    rewardVariables.push_back(globalVariables.getTransientVariables().front()->getExpressionVariable());
                }
            }
            
            // Build the information structs for the reward models.
            buildRewardModelInformation();
            
            // If there are terminal states we need to handle, we now need to translate all labels to expressions.
            if (this->options.hasTerminalStates()) {
                for (auto const& expressionOrLabelAndBool : this->options.getTerminalStates()) {
                    if (expressionOrLabelAndBool.first.isExpression()) {
                        this->terminalStates.push_back(std::make_pair(expressionOrLabelAndBool.first.getExpression(), expressionOrLabelAndBool.second));
                    } else {
                        STORM_LOG_THROW(expressionOrLabelAndBool.first.getLabel() == "init" || expressionOrLabelAndBool.first.getLabel() == "deadlock", storm::exceptions::InvalidSettingsException, "Terminal states refer to illegal label '" << expressionOrLabelAndBool.first.getLabel() << "'.");
                    }
                }
            }
        }
        
        template<typename ValueType, typename StateType>
        ModelType JaniNextStateGenerator<ValueType, StateType>::getModelType() const {
            switch (model.getModelType()) {
                case storm::jani::ModelType::DTMC: return ModelType::DTMC;
                case storm::jani::ModelType::CTMC: return ModelType::CTMC;
                case storm::jani::ModelType::MDP: return ModelType::MDP;
                case storm::jani::ModelType::MA: return ModelType::MA;
                default:
                    STORM_LOG_THROW(false, storm::exceptions::WrongFormatException, "Invalid model type.");
            }
        }
        
        template<typename ValueType, typename StateType>
        bool JaniNextStateGenerator<ValueType, StateType>::isDeterministicModel() const {
            return model.isDeterministicModel();
        }
        
        template<typename ValueType, typename StateType>
        bool JaniNextStateGenerator<ValueType, StateType>::isDiscreteTimeModel() const {
            return model.isDiscreteTimeModel();
        }
        
        template<typename ValueType, typename StateType>
        uint64_t JaniNextStateGenerator<ValueType, StateType>::getLocation(CompressedState const& state, LocationVariableInformation const& locationVariable) const {
            if (locationVariable.bitWidth == 0) {
                return 0;
            } else {
                return state.getAsInt(locationVariable.bitOffset, locationVariable.bitWidth);
            }
        }
        
        template<typename ValueType, typename StateType>
        void JaniNextStateGenerator<ValueType, StateType>::setLocation(CompressedState& state, LocationVariableInformation const& locationVariable, uint64_t locationIndex) const {
            if (locationVariable.bitWidth != 0) {
                state.setFromInt(locationVariable.bitOffset, locationVariable.bitWidth, locationIndex);
            }
        }
        
        template<typename ValueType, typename StateType>
        std::vector<uint64_t> JaniNextStateGenerator<ValueType, StateType>::getLocations(CompressedState const& state) const {
            std::vector<uint64_t> result(this->variableInformation.locationVariables.size());
            
            auto resultIt = result.begin();
            for (auto it = this->variableInformation.locationVariables.begin(), ite = this->variableInformation.locationVariables.end(); it != ite; ++it, ++resultIt) {
                *resultIt = getLocation(state, *it);
            }
            
            return result;
        }
        
        template<typename ValueType, typename StateType>
        std::vector<StateType> JaniNextStateGenerator<ValueType, StateType>::getInitialStates(StateToIdCallback const& stateToIdCallback) {
            // Prepare an SMT solver to enumerate all initial states.
            storm::utility::solver::SmtSolverFactory factory;
            std::unique_ptr<storm::solver::SmtSolver> solver = factory.create(model.getExpressionManager());
            
            std::vector<storm::expressions::Expression> rangeExpressions = model.getAllRangeExpressions();
            for (auto const& expression : rangeExpressions) {
                solver->add(expression);
            }
            solver->add(model.getInitialStatesExpression(true));
            
            // Proceed as long as the solver can still enumerate initial states.
            std::vector<StateType> initialStateIndices;
            while (solver->check() == storm::solver::SmtSolver::CheckResult::Sat) {
                // Create fresh state.
                CompressedState initialState(this->variableInformation.getTotalBitOffset());
                
                // Read variable assignment from the solution of the solver. Also, create an expression we can use to
                // prevent the variable assignment from being enumerated again.
                storm::expressions::Expression blockingExpression;
                std::shared_ptr<storm::solver::SmtSolver::ModelReference> model = solver->getModel();
                for (auto const& booleanVariable : this->variableInformation.booleanVariables) {
                    bool variableValue = model->getBooleanValue(booleanVariable.variable);
                    storm::expressions::Expression localBlockingExpression = variableValue ? !booleanVariable.variable : booleanVariable.variable;
                    blockingExpression = blockingExpression.isInitialized() ? blockingExpression || localBlockingExpression : localBlockingExpression;
                    initialState.set(booleanVariable.bitOffset, variableValue);
                }
                for (auto const& integerVariable : this->variableInformation.integerVariables) {
                    int_fast64_t variableValue = model->getIntegerValue(integerVariable.variable);
                    storm::expressions::Expression localBlockingExpression = integerVariable.variable != model->getManager().integer(variableValue);
                    blockingExpression = blockingExpression.isInitialized() ? blockingExpression || localBlockingExpression : localBlockingExpression;
                    initialState.setFromInt(integerVariable.bitOffset, integerVariable.bitWidth, static_cast<uint_fast64_t>(variableValue - integerVariable.lowerBound));
                }
                
                // Gather iterators to the initial locations of all the automata.
                std::vector<std::set<uint64_t>::const_iterator> initialLocationsIterators;
                uint64_t currentLocationVariable = 0;
                for (auto const& automaton : this->model.getAutomata()) {
                    initialLocationsIterators.push_back(automaton.getInitialLocationIndices().cbegin());
                    
                    // Initialize the locations to the first possible combination.
                    setLocation(initialState, this->variableInformation.locationVariables[currentLocationVariable], *initialLocationsIterators.back());
                    ++currentLocationVariable;
                }
                
                // Now iterate through all combinations of initial locations.
                while (true) {
                    // Register initial state.
                    StateType id = stateToIdCallback(initialState);
                    initialStateIndices.push_back(id);
                    
                    uint64_t index = 0;
                    for (; index < initialLocationsIterators.size(); ++index) {
                        ++initialLocationsIterators[index];
                        if (initialLocationsIterators[index] == this->model.getAutomata()[index].getInitialLocationIndices().cend()) {
                            initialLocationsIterators[index] = this->model.getAutomata()[index].getInitialLocationIndices().cbegin();
                        } else {
                            break;
                        }
                    }
                    
                    // If we are at the end, leave the loop. Otherwise, create the next initial state.
                    if (index == initialLocationsIterators.size()) {
                        break;
                    } else {
                        for (uint64_t j = 0; j <= index; ++j) {
                            setLocation(initialState, this->variableInformation.locationVariables[j], *initialLocationsIterators[j]);
                        }
                    }
                }
                
                // Block the current initial state to search for the next one.
                if (!blockingExpression.isInitialized()) {
                    break;
                }
                solver->add(blockingExpression);
            }
            
            return initialStateIndices;
        }
        
        template<typename ValueType, typename StateType>
        CompressedState JaniNextStateGenerator<ValueType, StateType>::applyUpdate(CompressedState const& state, storm::jani::EdgeDestination const& destination) {
            CompressedState newState(state);
            
<<<<<<< HEAD
            auto assignmentIt = destination.getAssignments().getNonTransientAssignments().begin();
            auto assignmentIte = destination.getAssignments().getNonTransientAssignments().end();
=======
            auto assignmentIt = destination.getOrderedAssignments().getNonTransientAssignments().begin();
            auto assignmentIte = destination.getOrderedAssignments().getNonTransientAssignments().end();
>>>>>>> 09ea2d68
            
            // Iterate over all boolean assignments and carry them out.
            auto boolIt = this->variableInformation.booleanVariables.begin();
            for (; assignmentIt != assignmentIte && assignmentIt->getAssignedExpression().hasBooleanType(); ++assignmentIt) {
                while (assignmentIt->getExpressionVariable() != boolIt->variable) {
                    ++boolIt;
                }
                newState.set(boolIt->bitOffset, this->evaluator.asBool(assignmentIt->getAssignedExpression()));
            }
            
            // Iterate over all integer assignments and carry them out.
            auto integerIt = this->variableInformation.integerVariables.begin();
            for (; assignmentIt != assignmentIte && assignmentIt->getAssignedExpression().hasIntegerType(); ++assignmentIt) {
                while (assignmentIt->getExpressionVariable() != integerIt->variable) {
                    ++integerIt;
                }
                int_fast64_t assignedValue = this->evaluator.asInt(assignmentIt->getAssignedExpression());
                STORM_LOG_THROW(assignedValue <= integerIt->upperBound, storm::exceptions::WrongFormatException, "The update " << assignmentIt->getExpressionVariable().getName() << " := " << assignmentIt->getAssignedExpression() << " leads to an out-of-bounds value (" << assignedValue << ") for the variable '" << assignmentIt->getExpressionVariable().getName() << "'.");
                newState.setFromInt(integerIt->bitOffset, integerIt->bitWidth, assignedValue - integerIt->lowerBound);
                STORM_LOG_ASSERT(static_cast<int_fast64_t>(newState.getAsInt(integerIt->bitOffset, integerIt->bitWidth)) + integerIt->lowerBound == assignedValue, "Writing to the bit vector bucket failed (read " << newState.getAsInt(integerIt->bitOffset, integerIt->bitWidth) << " but wrote " << assignedValue << ").");
            }
            
            // Check that we processed all assignments.
            STORM_LOG_ASSERT(assignmentIt == assignmentIte, "Not all assignments were consumed.");
            
            return newState;
        }
        
        template<typename ValueType, typename StateType>
        StateBehavior<ValueType, StateType> JaniNextStateGenerator<ValueType, StateType>::expand(StateToIdCallback const& stateToIdCallback) {
            // Prepare the result, in case we return early.
            StateBehavior<ValueType, StateType> result;
            
            // Retrieve the locations from the state.
            std::vector<uint64_t> locations = getLocations(*this->state);

            // First, construct the state rewards, as we may return early if there are no choices later and we already
            // need the state rewards then.
            std::vector<ValueType> stateRewards(this->rewardVariables.size(), storm::utility::zero<ValueType>());
            uint64_t automatonIndex = 0;
            for (auto const& automaton : model.getAutomata()) {
                uint64_t currentLocationIndex = locations[automatonIndex];
                storm::jani::Location const& location = automaton.getLocation(currentLocationIndex);
                auto valueIt = stateRewards.begin();
                performTransientAssignments(location.getAssignments().getTransientAssignments(), [&valueIt] (ValueType const& value) { *valueIt += value; ++valueIt; } );
                ++automatonIndex;
            }
            result.addStateRewards(std::move(stateRewards));
            
            // If a terminal expression was set and we must not expand this state, return now.
            if (!this->terminalStates.empty()) {
                for (auto const& expressionBool : this->terminalStates) {
                    if (this->evaluator.asBool(expressionBool.first) == expressionBool.second) {
                        return result;
                    }
                }
            }
            
            // Get all choices for the state.
            result.setExpanded();
            std::vector<Choice<ValueType>> allChoices = getSilentActionChoices(locations, *this->state, stateToIdCallback);
            std::vector<Choice<ValueType>> allLabeledChoices = getNonsilentActionChoices(locations, *this->state, stateToIdCallback);
            for (auto& choice : allLabeledChoices) {
                allChoices.push_back(std::move(choice));
            }
            
            std::size_t totalNumberOfChoices = allChoices.size();
            
            // If there is not a single choice, we return immediately, because the state has no behavior (other than
            // the state reward).
            if (totalNumberOfChoices == 0) {
                return result;
            }
            
            // If the model is a deterministic model, we need to fuse the choices into one.
            if (this->isDeterministicModel() && totalNumberOfChoices > 1) {
                Choice<ValueType> globalChoice;
                
                // For CTMCs, we need to keep track of the total exit rate to scale the action rewards later. For DTMCs
                // this is equal to the number of choices, which is why we initialize it like this here.
                ValueType totalExitRate = this->isDiscreteTimeModel() ? static_cast<ValueType>(totalNumberOfChoices) : storm::utility::zero<ValueType>();

                // Iterate over all choices and combine the probabilities/rates into one choice.
                for (auto const& choice : allChoices) {
                    for (auto const& stateProbabilityPair : choice) {
                        if (this->isDiscreteTimeModel()) {
                            globalChoice.addProbability(stateProbabilityPair.first, stateProbabilityPair.second / totalNumberOfChoices);
                        } else {
                            globalChoice.addProbability(stateProbabilityPair.first, stateProbabilityPair.second);
                        }
                    }
                    
                    if (hasStateActionRewards && !this->isDiscreteTimeModel()) {
                        totalExitRate += choice.getTotalMass();
                    }
                    
                    if (this->options.isBuildChoiceLabelsSet()) {
                        globalChoice.addLabels(choice.getLabels());
                    }
                }
             
                std::vector<ValueType> stateActionRewards(rewardVariables.size(), storm::utility::zero<ValueType>());
                for (auto const& choice : allChoices) {
                    for (uint_fast64_t rewardVariableIndex = 0; rewardVariableIndex < rewardVariables.size(); ++rewardVariableIndex) {
                        stateActionRewards[rewardVariableIndex] += choice.getRewards()[rewardVariableIndex] * choice.getTotalMass() / totalExitRate;
                    }
                }
                globalChoice.addRewards(std::move(stateActionRewards));
                                
                // Move the newly fused choice in place.
                allChoices.clear();
                allChoices.push_back(std::move(globalChoice));
            }
            
            // Move all remaining choices in place.
            for (auto& choice : allChoices) {
                result.addChoice(std::move(choice));
            }
            
            this->postprocess(result);
            
            return result;
        }
        
        template<typename ValueType, typename StateType>
        std::vector<Choice<ValueType>> JaniNextStateGenerator<ValueType, StateType>::getSilentActionChoices(std::vector<uint64_t> const& locations, CompressedState const& state, StateToIdCallback stateToIdCallback) {
            std::vector<Choice<ValueType>> result;
            
            // Iterate over all automata.
            uint64_t automatonIndex = 0;
            for (auto const& automaton : model.getAutomata()) {
                uint64_t location = locations[automatonIndex];
                
                // Iterate over all edges from the source location.
                for (auto const& edge : automaton.getEdgesFromLocation(location)) {
                    // Skip the edge if it is labeled with a non-silent action.
                    if (edge.getActionIndex() != model.getSilentActionIndex()) {
                        continue;
                    }
                    
                    // Skip the command, if it is not enabled.
                    if (!this->evaluator.asBool(edge.getGuard())) {
                        continue;
                    }
                    
                    // Determine the exit rate if it's a Markovian edge.
                    boost::optional<ValueType> exitRate = boost::none;
                    if (edge.hasRate()) {
                        exitRate = this->evaluator.asRational(edge.getRate());
                    }
                    
                    result.push_back(Choice<ValueType>(edge.getActionIndex(), static_cast<bool>(exitRate)));
                    Choice<ValueType>& choice = result.back();
                    
                    // Iterate over all updates of the current command.
                    ValueType probabilitySum = storm::utility::zero<ValueType>();
                    for (auto const& destination : edge.getDestinations()) {
                        // Obtain target state index and add it to the list of known states. If it has not yet been
                        // seen, we also add it to the set of states that have yet to be explored.
                        StateType stateIndex = stateToIdCallback(applyUpdate(state, destination));
                        
                        // Update the choice by adding the probability/target state to it.
                        ValueType probability = this->evaluator.asRational(destination.getProbability());
                        probability = exitRate ? exitRate.get() * probability : probability;
                        choice.addProbability(stateIndex, probability);
                        probabilitySum += probability;
                    }
                    
                    // Create the state-action reward for the newly created choice.
                    performTransientAssignments(edge.getAssignments().getTransientAssignments(), [&choice] (ValueType const& value) { choice.addReward(value); } );

                    // Check that the resulting distribution is in fact a distribution.
                    STORM_LOG_THROW(!this->isDiscreteTimeModel() || this->comparator.isOne(probabilitySum), storm::exceptions::WrongFormatException, "Probabilities do not sum to one for edge (actually sum to " << probabilitySum << ").");
                }
                
                ++automatonIndex;
            }
            
            return result;
        }
        
        template<typename ValueType, typename StateType>
        std::vector<Choice<ValueType>> JaniNextStateGenerator<ValueType, StateType>::getNonsilentActionChoices(std::vector<uint64_t> const& locations, CompressedState const& state, StateToIdCallback stateToIdCallback) {
            std::vector<Choice<ValueType>> result;
            
            for (uint64_t actionIndex : model.getNonsilentActionIndices()) {
                std::vector<std::vector<storm::jani::Edge const*>> enabledEdges = getEnabledEdges(locations, actionIndex);
                
                // Only process this action, if there is at least one feasible solution.
                if (!enabledEdges.empty()) {
                    // Check whether a global variable is written multiple times in any combination.
                    checkGlobalVariableWritesValid(enabledEdges);
                    
                    std::vector<std::vector<storm::jani::Edge const*>::const_iterator> iteratorList(enabledEdges.size());
                    
                    // Initialize the list of iterators.
                    for (size_t i = 0; i < enabledEdges.size(); ++i) {
                        iteratorList[i] = enabledEdges[i].cbegin();
                    }
                    
                    // As long as there is one feasible combination of commands, keep on expanding it.
                    bool done = false;
                    while (!done) {
                        boost::container::flat_map<CompressedState, ValueType>* currentTargetStates = new boost::container::flat_map<CompressedState, ValueType>();
                        boost::container::flat_map<CompressedState, ValueType>* newTargetStates = new boost::container::flat_map<CompressedState, ValueType>();
                        std::vector<ValueType> stateActionRewards(rewardVariables.size(), storm::utility::zero<ValueType>());
                        
                        currentTargetStates->emplace(state, storm::utility::one<ValueType>());
                        
                        for (uint_fast64_t i = 0; i < iteratorList.size(); ++i) {
                            storm::jani::Edge const& edge = **iteratorList[i];
                            
                            for (auto const& destination : edge.getDestinations()) {
                                for (auto const& stateProbabilityPair : *currentTargetStates) {
                                    // Compute the new state under the current update and add it to the set of new target states.
                                    CompressedState newTargetState = applyUpdate(stateProbabilityPair.first, destination);
                                    
                                    // If the new state was already found as a successor state, update the probability
                                    // and otherwise insert it.
                                    auto targetStateIt = newTargetStates->find(newTargetState);
                                    if (targetStateIt != newTargetStates->end()) {
                                        targetStateIt->second += stateProbabilityPair.second * this->evaluator.asRational(destination.getProbability());
                                    } else {
                                        newTargetStates->emplace(newTargetState, stateProbabilityPair.second * this->evaluator.asRational(destination.getProbability()));
                                    }
                                }
                                
                                // Create the state-action reward for the newly created choice.
                                auto valueIt = stateActionRewards.begin();
                                performTransientAssignments(edge.getAssignments().getTransientAssignments(), [&valueIt] (ValueType const& value) { *valueIt += value; ++valueIt; } );
                            }
                            
                            // If there is one more command to come, shift the target states one time step back.
                            if (i < iteratorList.size() - 1) {
                                delete currentTargetStates;
                                currentTargetStates = newTargetStates;
                                newTargetStates = new boost::container::flat_map<CompressedState, ValueType>();
                            }
                        }
                        
                        // At this point, we applied all commands of the current command combination and newTargetStates
                        // contains all target states and their respective probabilities. That means we are now ready to
                        // add the choice to the list of transitions.
                        result.push_back(Choice<ValueType>(actionIndex));
                        
                        // Now create the actual distribution.
                        Choice<ValueType>& choice = result.back();
                        
                        // Add the rewards to the choice.
                        choice.addRewards(std::move(stateActionRewards));

                        // Add the probabilities/rates to the newly created choice.
                        ValueType probabilitySum = storm::utility::zero<ValueType>();
                        for (auto const& stateProbabilityPair : *newTargetStates) {
                            StateType actualIndex = stateToIdCallback(stateProbabilityPair.first);
                            choice.addProbability(actualIndex, stateProbabilityPair.second);
                            probabilitySum += stateProbabilityPair.second;
                        }
                        
                        // Check that the resulting distribution is in fact a distribution.
                        STORM_LOG_THROW(!this->isDiscreteTimeModel() || !this->comparator.isConstant(probabilitySum) || this->comparator.isOne(probabilitySum), storm::exceptions::WrongFormatException, "Sum of update probabilities do not some to one for some command (actually sum to " << probabilitySum << ").");
                        
                        // Dispose of the temporary maps.
                        delete currentTargetStates;
                        delete newTargetStates;
                        
                        // Now, check whether there is one more command combination to consider.
                        bool movedIterator = false;
                        for (uint64_t j = 0; !movedIterator && j < iteratorList.size(); ++j) {
                            ++iteratorList[j];
                            if (iteratorList[j] != enabledEdges[j].end()) {
                                movedIterator = true;
                            } else {
                                // Reset the iterator to the beginning of the list.
                                iteratorList[j] = enabledEdges[j].begin();
                            }
                        }
                        
                        done = !movedIterator;
                    }
                }
            }
            
            return result;
        }
        
        template<typename ValueType, typename StateType>
        std::vector<std::vector<storm::jani::Edge const*>> JaniNextStateGenerator<ValueType, StateType>::getEnabledEdges(std::vector<uint64_t> const& locationIndices, uint64_t actionIndex) {
            std::vector<std::vector<storm::jani::Edge const*>> result;
            
            // Iterate over all automata.
            uint64_t automatonIndex = 0;
            for (auto const& automaton : model.getAutomata()) {
                
                // If the automaton has no edge labeled with the given action, we can skip it.
                if (!automaton.hasEdgeLabeledWithActionIndex(actionIndex)) {
                    continue;
                }
                
                auto edges = automaton.getEdgesFromLocation(locationIndices[automatonIndex], actionIndex);
                
                // If the automaton contains the action, but there is no edge available labeled with
                // this action, we don't have any feasible command combinations.
                if (edges.empty()) {
                    return std::vector<std::vector<storm::jani::Edge const*>>();
                }
                
                std::vector<storm::jani::Edge const*> edgePointers;
                for (auto const& edge : edges) {
                    if (this->evaluator.asBool(edge.getGuard())) {
                        edgePointers.push_back(&edge);
                    }
                }
                
                // If there was no enabled edge although the automaton has some edge with the required action, we must
                // not return anything.
                if (edgePointers.empty()) {
                    return std::vector<std::vector<storm::jani::Edge const*>>();
                }
                
                result.emplace_back(std::move(edgePointers));
                ++automatonIndex;
            }
            
            return result;
        }
        
        template<typename ValueType, typename StateType>
        void JaniNextStateGenerator<ValueType, StateType>::checkGlobalVariableWritesValid(std::vector<std::vector<storm::jani::Edge const*>> const& enabledEdges) const {
            std::map<storm::expressions::Variable, uint64_t> writtenGlobalVariables;
            for (auto edgeSetIt = enabledEdges.begin(), edgeSetIte = enabledEdges.end(); edgeSetIt != edgeSetIte; ++edgeSetIt) {
                for (auto const& edge : *edgeSetIt) {
                    for (auto const& globalVariable : edge->getWrittenGlobalVariables()) {
                        auto it = writtenGlobalVariables.find(globalVariable);
                        
                        auto index = std::distance(enabledEdges.begin(), edgeSetIt);
                        if (it != writtenGlobalVariables.end()) {
                            STORM_LOG_THROW(it->second == index, storm::exceptions::WrongFormatException, "Multiple writes to global variable '" << globalVariable.getName() << "' in synchronizing edges.");
                        } else {
                            writtenGlobalVariables.emplace(globalVariable, index);
                        }
                    }
                }
            }
        }
        
        template<typename ValueType, typename StateType>
        std::size_t JaniNextStateGenerator<ValueType, StateType>::getNumberOfRewardModels() const {
            return rewardVariables.size();
        }
        
        template<typename ValueType, typename StateType>
        RewardModelInformation JaniNextStateGenerator<ValueType, StateType>::getRewardModelInformation(uint64_t const& index) const {
            return rewardModelInformation[index];
        }
        
        template<typename ValueType, typename StateType>
        storm::models::sparse::StateLabeling JaniNextStateGenerator<ValueType, StateType>::label(storm::storage::BitVectorHashMap<StateType> const& states, std::vector<StateType> const& initialStateIndices, std::vector<StateType> const& deadlockStateIndices) {
            return NextStateGenerator<ValueType, StateType>::label(states, initialStateIndices, deadlockStateIndices, {});
        }
        
        template<typename ValueType, typename StateType>
        void JaniNextStateGenerator<ValueType, StateType>::performTransientAssignments(storm::jani::detail::ConstAssignments const& transientAssignments, std::function<void (ValueType const&)> const& callback) {
            // If there are no reward variables, there is no need to iterate at all.
            if (rewardVariables.empty()) {
                return;
            }
            
            // Otherwise, perform the callback for all selected reward variables.
            auto rewardVariableIt = rewardVariables.begin();
            auto rewardVariableIte = rewardVariables.end();
            for (auto const& assignment : transientAssignments) {
                while (rewardVariableIt != rewardVariableIte && *rewardVariableIt < assignment.getExpressionVariable()) {
                    callback(storm::utility::zero<ValueType>());
                    ++rewardVariableIt;
                }
                if (rewardVariableIt == rewardVariableIte) {
                    break;
                } else if (*rewardVariableIt == assignment.getExpressionVariable()) {
                    callback(ValueType(this->evaluator.asRational(assignment.getAssignedExpression())));
                    ++rewardVariableIt;
                }
            }
            // Add a value of zero for all variables that have no assignment.
            for (; rewardVariableIt != rewardVariableIte; ++rewardVariableIt) {
                callback(storm::utility::zero<ValueType>());
            }
        }
        
        template<typename ValueType, typename StateType>
        void JaniNextStateGenerator<ValueType, StateType>::buildRewardModelInformation() {
            // Prepare all reward model information structs.
            for (auto const& variable : rewardVariables) {
                rewardModelInformation.emplace_back(variable.getName(), false, false, false);
            }
            
            // Then fill them.
            for (auto const& automaton : model.getAutomata()) {
                for (auto const& location : automaton.getLocations()) {
                    auto rewardVariableIt = rewardVariables.begin();
                    auto rewardVariableIte = rewardVariables.end();
                    
                    for (auto const& assignment : location.getAssignments().getTransientAssignments()) {
                        while (rewardVariableIt != rewardVariableIte && *rewardVariableIt < assignment.getExpressionVariable()) {
                            ++rewardVariableIt;
                        }
                        if (rewardVariableIt == rewardVariableIte) {
                            break;
                        }
                        if (*rewardVariableIt == assignment.getExpressionVariable()) {
                            rewardModelInformation[std::distance(rewardVariables.begin(), rewardVariableIt)].setHasStateRewards();
                            ++rewardVariableIt;
                        }
                    }
                }

                for (auto const& edge : automaton.getEdges()) {
                    auto rewardVariableIt = rewardVariables.begin();
                    auto rewardVariableIte = rewardVariables.end();
                    
                    for (auto const& assignment : edge.getAssignments().getTransientAssignments()) {
                        while (rewardVariableIt != rewardVariableIte && *rewardVariableIt < assignment.getExpressionVariable()) {
                            ++rewardVariableIt;
                        }
                        if (rewardVariableIt == rewardVariableIte) {
                            break;
                        }
                        if (*rewardVariableIt == assignment.getExpressionVariable()) {
                            rewardModelInformation[std::distance(rewardVariables.begin(), rewardVariableIt)].setHasStateActionRewards();
                            hasStateActionRewards = true;
                            ++rewardVariableIt;
                        }
                    }
                }
            }
        }
        
        template<typename ValueType, typename StateType>
        void JaniNextStateGenerator<ValueType, StateType>::checkValid() const {
            // If the program still contains undefined constants and we are not in a parametric setting, assemble an appropriate error message.
#ifdef STORM_HAVE_CARL
            if (!std::is_same<ValueType, storm::RationalFunction>::value && model.hasUndefinedConstants()) {
#else
            if (model.hasUndefinedConstants()) {
#endif
                std::vector<std::reference_wrapper<storm::jani::Constant const>> undefinedConstants = model.getUndefinedConstants();
                std::stringstream stream;
                bool printComma = false;
                for (auto const& constant : undefinedConstants) {
                    if (printComma) {
                        stream << ", ";
                    } else {
                        printComma = true;
                    }
                    stream << constant.get().getName() << " (" << constant.get().getType() << ")";
                }
                stream << ".";
                STORM_LOG_THROW(false, storm::exceptions::InvalidArgumentException, "Program still contains these undefined constants: " + stream.str());
            }
                
#ifdef STORM_HAVE_CARL
            else if (std::is_same<ValueType, storm::RationalFunction>::value && !model.undefinedConstantsAreGraphPreserving()) {
                STORM_LOG_THROW(false, storm::exceptions::InvalidArgumentException, "The input model contains undefined constants that influence the graph structure of the underlying model, which is not allowed.");
            }
#endif
        }
        
        template class JaniNextStateGenerator<double>;

#ifdef STORM_HAVE_CARL
        template class JaniNextStateGenerator<storm::RationalNumber>;
        template class JaniNextStateGenerator<storm::RationalFunction>;
#endif
    }
}<|MERGE_RESOLUTION|>--- conflicted
+++ resolved
@@ -207,13 +207,8 @@
         CompressedState JaniNextStateGenerator<ValueType, StateType>::applyUpdate(CompressedState const& state, storm::jani::EdgeDestination const& destination) {
             CompressedState newState(state);
             
-<<<<<<< HEAD
-            auto assignmentIt = destination.getAssignments().getNonTransientAssignments().begin();
-            auto assignmentIte = destination.getAssignments().getNonTransientAssignments().end();
-=======
             auto assignmentIt = destination.getOrderedAssignments().getNonTransientAssignments().begin();
             auto assignmentIte = destination.getOrderedAssignments().getNonTransientAssignments().end();
->>>>>>> 09ea2d68
             
             // Iterate over all boolean assignments and carry them out.
             auto boolIt = this->variableInformation.booleanVariables.begin();
@@ -350,7 +345,7 @@
                 // Iterate over all edges from the source location.
                 for (auto const& edge : automaton.getEdgesFromLocation(location)) {
                     // Skip the edge if it is labeled with a non-silent action.
-                    if (edge.getActionIndex() != model.getSilentActionIndex()) {
+                    if (edge.getActionIndex() != storm::jani::Model::SILENT_ACTION_INDEX) {
                         continue;
                     }
                     
