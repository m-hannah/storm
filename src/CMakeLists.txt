--- conflicted
+++ resolved
@@ -40,17 +40,9 @@
 endif(ADDITIONAL_LINK_DIRS)
 
 ###############################################################################
-<<<<<<< HEAD
 ##                                                                            
 ##	Binary creation (All link_directories() calls must be made before this point.)
 ##
-=======
-##                                                                            #
-##	Executable Creation                                                   #
-##                                                                            #
-##  All link_directories() calls MUST be made before this point               #
-##                                                                            #
->>>>>>> 3793fc05
 ###############################################################################
 
 # Create libstorm.
@@ -75,8 +67,6 @@
 target_link_libraries(storm-pgcl-main storm)
 set_target_properties(storm-pgcl-main PROPERTIES OUTPUT_NAME "storm-pgcl")
 
-<<<<<<< HEAD
-=======
 add_executable(storm-gspn-main ${STORM_GSPN_MAIN_SOURCES} ${STORM_MAIN_HEADERS})
 target_link_libraries(storm-gspn-main storm) # Adding headers for xcode
 set_target_properties(storm-gspn-main PROPERTIES OUTPUT_NAME "storm-gspn")
@@ -84,8 +74,6 @@
 target_link_libraries(storm ${STORM_LINK_LIBRARIES})
 
 
-
->>>>>>> 3793fc05
 INSTALL(TARGETS storm-main
 	RUNTIME DESTINATION bin
 	LIBRARY DESTINATION lib
