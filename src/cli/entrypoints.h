--- conflicted
+++ resolved
@@ -139,35 +139,6 @@
     }
     
         template<typename ValueType, storm::dd::DdType LibraryType>
-<<<<<<< HEAD
-        void buildAndCheckSymbolicModel(storm::prism::Program const& program, std::vector<std::shared_ptr<storm::logic::Formula>> const& formulas) {
-            storm::storage::ModelFormulasPair modelFormulasPair = buildSymbolicModel<ValueType, LibraryType>(program, formulas);
-            STORM_LOG_THROW(modelFormulasPair.model != nullptr, storm::exceptions::InvalidStateException, "Model could not be constructed for an unknown reason.");
-            
-            // Preprocess the model if needed.
-            BRANCH_ON_MODELTYPE(modelFormulasPair.model, modelFormulasPair.model, ValueType, LibraryType, preprocessModel, formulas);
-            
-            // Print some information about the model.
-            modelFormulasPair.model->printModelInformationToStream(std::cout);
-            
-            // Verify the model, if a formula was given.
-            if (!formulas.empty()) {
-
-                if (modelFormulasPair.model->isSparseModel()) {
-                    if(storm::settings::generalSettings().isCounterexampleSet()) {
-                        // If we were requested to generate a counterexample, we now do so for each formula.
-                        for(auto const& formula : modelFormulasPair.formulas) {
-                            generateCounterexample<ValueType>(program, modelFormulasPair.model->as<storm::models::sparse::Model<ValueType>>(), formula);
-                        }
-                    } else {
-                        verifySparseModel<ValueType>(modelFormulasPair.model->as<storm::models::sparse::Model<ValueType>>(), modelFormulasPair.formulas);
-                    }
-                } else if (modelFormulasPair.model->isSymbolicModel()) {
-                    if (storm::settings::generalSettings().getEngine() == storm::settings::modules::GeneralSettings::Engine::Hybrid) {
-                        verifySymbolicModelWithHybridEngine(modelFormulasPair.model->as<storm::models::symbolic::Model<LibraryType>>(), modelFormulasPair.formulas);
-                    } else {
-                        verifySymbolicModelWithSymbolicEngine(modelFormulasPair.model->as<storm::models::symbolic::Model<LibraryType>>(), modelFormulasPair.formulas);
-=======
         void buildAndCheckSymbolicModel(storm::prism::Program const& program, std::vector<std::shared_ptr<const storm::logic::Formula>> const& formulas, bool onlyInitialStatesRelevant = false) {
 
             storm::settings::modules::GeneralSettings const& settings = storm::settings::generalSettings();
@@ -206,7 +177,6 @@
                         }
                     } else {
                         STORM_LOG_THROW(false, storm::exceptions::InvalidSettingsException, "Invalid input model type.");
->>>>>>> 6e59988a
                     }
                 }
             }
