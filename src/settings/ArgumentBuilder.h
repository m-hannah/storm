#ifndef STORM_SETTINGS_ARGUMENTBUILDER_H_
#define STORM_SETTINGS_ARGUMENTBUILDER_H_

#include <iostream>
#include <sstream>
#include <list>
#include <utility>
#include <functional>
#include <unordered_map>
#include <vector>
#include <memory>
#include <string>

#include "src/settings/ArgumentType.h"
#include "src/settings/ArgumentBase.h"
#include "src/settings/Argument.h"
#include "src/settings/ArgumentValidators.h"

#include "src/utility/macros.h"
#include "src/exceptions/IllegalFunctionCallException.h"
#include "src/exceptions/IllegalArgumentTypeException.h"

namespace storm {
	namespace settings {
        
        /*!
         * This class serves as an API for creating arguments.
         */
            class ArgumentBuilder {
		public:
            /*!
             * Creates a string argument with the given parameters.
             *
             * @param name The name of the argument.
             * @param description The description of the argument.
             * @return The builder of the argument.
             */
            static ArgumentBuilder createStringArgument(std::string const& name, std::string const& description) {
                    ArgumentBuilder ab(ArgumentType::String, name, description);
                    return ab;
            }
            
            /*!
             * Creates an integer argument with the given parameters.
             *
             * @param name The name of the argument.
             * @param description The description of the argument.
             * @return The builder of the argument.
             */
            static ArgumentBuilder createIntegerArgument(std::string const& name, std::string const& description) {
                    ArgumentBuilder ab(ArgumentType::Integer, name, description);
                    return ab;
            }
            
            /*!
             * Creates an unsigned integer argument with the given parameters.
             *
             * @param name The name of the argument.
             * @param description The description of the argument.
             * @return The builder of the argument.
             */
            static ArgumentBuilder createUnsignedIntegerArgument(std::string const& name, std::string const& description) {
                    ArgumentBuilder ab(ArgumentType::UnsignedInteger, name, description);
                    return ab;
            }
            
            /*!
             * Creates a double argument with the given parameters.
             *
             * @param name The name of the argument.
             * @param description The description of the argument.
             * @return The builder of the argument.
             */
            static ArgumentBuilder createDoubleArgument(std::string const& name, std::string const& description) {
                    ArgumentBuilder ab(ArgumentType::Double, name, description);
                    return ab;
            }
            
            /*!
             * Creates a boolean argument with the given parameters.
             *
             * @param name The name of the argument.
             * @param description The description of the argument.
             * @return The builder of the argument.
             */
            static ArgumentBuilder createBooleanArgument(std::string const& name, std::string const& description) {
                    ArgumentBuilder ab(ArgumentType::Boolean, name, description);
                    return ab;
            }
            
            /*!
             * Sets whether the argument is to be optional.
             *
             * @param isOptional A flag that indicates whether the argument is to be optional.
             * @return A reference to the argument builder.
             */
            ArgumentBuilder& setIsOptional(bool isOptional) {
                this->isOptional = isOptional;
                STORM_LOG_THROW(this->hasDefaultValue, storm::exceptions::IllegalFunctionCallException, "Unable to make argument '" << this->name << "' optional without default value.");
                return *this;
            }
            
#define PPCAT_NX(A, B) A ## B
#define PPCAT(A, B) PPCAT_NX(A, B)
#define MACROaddValidationFunction(funcName, funcType) 	ArgumentBuilder& PPCAT(addValidationFunction, funcName) (storm::settings::Argument< funcType >::userValidationFunction_t userValidationFunction) { \
STORM_LOG_THROW(this->type == ArgumentType::funcName, storm::exceptions::IllegalFunctionCallException, "Illegal validation function for argument, because it takes arguments of different type."); \
( PPCAT(this->userValidationFunctions_, funcName) ).push_back(userValidationFunction); \
return *this; \
}
            
            // Add the methods to add validation functions.
            MACROaddValidationFunction(String, std::string)
            MACROaddValidationFunction(Integer, int_fast64_t)
            MACROaddValidationFunction(UnsignedInteger, uint_fast64_t)
            MACROaddValidationFunction(Double, double)
            MACROaddValidationFunction(Boolean, bool)

            
#define MACROsetDefaultValue(funcName, funcType) ArgumentBuilder& PPCAT(setDefaultValue, funcName) (funcType const& defaultValue) { \
STORM_LOG_THROW(this->type == ArgumentType::funcName, storm::exceptions::IllegalFunctionCallException, "Illegal default value for argument" << this->name << ", because it is of different type."); \
PPCAT(this->defaultValue_, funcName) = defaultValue; \
this->hasDefaultValue = true; \
return *this; \
}
        
            // Add the methods to set a default value.
            MACROsetDefaultValue(String, std::string)
            MACROsetDefaultValue(Integer, int_fast64_t)
            MACROsetDefaultValue(UnsignedInteger, uint_fast64_t)
            MACROsetDefaultValue(Double, double)
            MACROsetDefaultValue(Boolean, bool)
            
            /*!
             * Builds an argument based on the information that was added to the builder object.
             *
             * @return The resulting argument.
             */
            std::shared_ptr<ArgumentBase> build() {
                STORM_LOG_THROW(!this->hasBeenBuilt, storm::exceptions::IllegalFunctionCallException, "Cannot rebuild argument with builder that was already used to build an argument.");
                this->hasBeenBuilt = true;
                switch (this->type) {
                case ArgumentType::String: {
                        if (this->hasDefaultValue) {
                                return std::shared_ptr<ArgumentBase>(new Argument<std::string>(this->name, this->description, this->userValidationFunctions_String, this->isOptional, this->defaultValue_String));
                        } else {
                                return std::shared_ptr<ArgumentBase>(new Argument<std::string>(this->name, this->description, this->userValidationFunctions_String));
                        }
                        break;
                    }       
                case ArgumentType::Integer:
                    if (this->hasDefaultValue) {
                            return std::shared_ptr<ArgumentBase>(new Argument<int_fast64_t>(this->name, this->description, this->userValidationFunctions_Integer, this->isOptional, this->defaultValue_Integer));
                    } else {
                            return std::shared_ptr<ArgumentBase>(new Argument<int_fast64_t>(this->name, this->description, this->userValidationFunctions_Integer));
                    }
                    break;
                case ArgumentType::UnsignedInteger:
                    if (this->hasDefaultValue) {
                            return std::shared_ptr<ArgumentBase>(new Argument<uint_fast64_t>(this->name, this->description, this->userValidationFunctions_UnsignedInteger, this->isOptional, this->defaultValue_UnsignedInteger));
                    } else {
                            return std::shared_ptr<ArgumentBase>(new Argument<uint_fast64_t>(this->name, this->description, this->userValidationFunctions_UnsignedInteger));
                    }
                    break;
                case ArgumentType::Double:
                    if (this->hasDefaultValue) {
                            return std::shared_ptr<ArgumentBase>(new Argument<double>(this->name, this->description, this->userValidationFunctions_Double, this->isOptional, this->defaultValue_Double));
                    } else {
                            return std::shared_ptr<ArgumentBase>(new Argument<double>(this->name, this->description, this->userValidationFunctions_Double));
                    }
                    break;
                case ArgumentType::Boolean:
                    if (this->hasDefaultValue) {
                            return std::shared_ptr<ArgumentBase>(new Argument<bool>(this->name, this->description, this->userValidationFunctions_Boolean, this->isOptional, this->defaultValue_Boolean));
                    } else {
                            return std::shared_ptr<ArgumentBase>(new Argument<bool>(this->name, this->description, this->userValidationFunctions_Boolean));
                    }
                    break;
                }
                STORM_LOG_THROW(false, storm::exceptions::IllegalArgumentTypeException, "Argument has illegal type.");
			}
            
		private:
            /*!
             * Creates an argument builder for an argument with the given parameters.
             *
             * @param type The type of the argument.
             * @param name The name of the argument.
             * @param description The description of the argument.
             */
<<<<<<< HEAD
			ArgumentBuilder(ArgumentType type, std::string const& name, std::string const& description) : hasBeenBuilt(false), type(type), name(name), description(description), isOptional(false), hasDefaultValue(false), defaultValue_String(), defaultValue_Integer(), defaultValue_UnsignedInteger(), defaultValue_Double(), defaultValue_Boolean(), userValidationFunctions_String(), userValidationFunctions_Integer(), userValidationFunctions_UnsignedInteger(), userValidationFunctions_Double(), userValidationFunctions_Boolean() {
				// Intentionally left empty.
			}

=======
            ArgumentBuilder(ArgumentType type, std::string const& name, std::string const& description) : hasBeenBuilt(false), type(type), name(name), description(description), isOptional(false), hasDefaultValue(false), defaultValue_String(), defaultValue_Integer(), defaultValue_UnsignedInteger(), defaultValue_Double(), defaultValue_Boolean(), userValidationFunctions_String(), userValidationFunctions_Integer(), userValidationFunctions_UnsignedInteger(), userValidationFunctions_Double(), userValidationFunctions_Boolean() {
                    // Intentionally left empty.
            }
            
>>>>>>> 84ecabd2
            // A flag that stores whether an argument has been built using this builder.
            bool hasBeenBuilt;
            
            // The type of the argument.
            ArgumentType type;
            
            // The name of te argument.
            std::string name;
            
            // The description of the argument.
            std::string description;
            
            // A flag indicating whether the argument is optional.
            bool isOptional;
			
            // A flag that stores whether the argument has a default value.
            bool hasDefaultValue;

            // The default value of the argument separated by its type.
            std::string defaultValue_String;
            int_fast64_t defaultValue_Integer;
            uint_fast64_t defaultValue_UnsignedInteger;
            double defaultValue_Double;
            bool defaultValue_Boolean;
            
            // The validation functions separated by their type.
            std::vector<storm::settings::Argument<std::string>::userValidationFunction_t> userValidationFunctions_String;
            std::vector<storm::settings::Argument<int_fast64_t>::userValidationFunction_t> userValidationFunctions_Integer;
            std::vector<storm::settings::Argument<uint_fast64_t>::userValidationFunction_t> userValidationFunctions_UnsignedInteger;
            std::vector<storm::settings::Argument<double>::userValidationFunction_t> userValidationFunctions_Double;
            std::vector<storm::settings::Argument<bool>::userValidationFunction_t> userValidationFunctions_Boolean;
        };
    }
}

#endif // STORM_SETTINGS_ARGUMENTBUILDER_H_<|MERGE_RESOLUTION|>--- conflicted
+++ resolved
@@ -187,17 +187,10 @@
              * @param name The name of the argument.
              * @param description The description of the argument.
              */
-<<<<<<< HEAD
-			ArgumentBuilder(ArgumentType type, std::string const& name, std::string const& description) : hasBeenBuilt(false), type(type), name(name), description(description), isOptional(false), hasDefaultValue(false), defaultValue_String(), defaultValue_Integer(), defaultValue_UnsignedInteger(), defaultValue_Double(), defaultValue_Boolean(), userValidationFunctions_String(), userValidationFunctions_Integer(), userValidationFunctions_UnsignedInteger(), userValidationFunctions_Double(), userValidationFunctions_Boolean() {
-				// Intentionally left empty.
-			}
-
-=======
             ArgumentBuilder(ArgumentType type, std::string const& name, std::string const& description) : hasBeenBuilt(false), type(type), name(name), description(description), isOptional(false), hasDefaultValue(false), defaultValue_String(), defaultValue_Integer(), defaultValue_UnsignedInteger(), defaultValue_Double(), defaultValue_Boolean(), userValidationFunctions_String(), userValidationFunctions_Integer(), userValidationFunctions_UnsignedInteger(), userValidationFunctions_Double(), userValidationFunctions_Boolean() {
                     // Intentionally left empty.
             }
             
->>>>>>> 84ecabd2
             // A flag that stores whether an argument has been built using this builder.
             bool hasBeenBuilt;
             
