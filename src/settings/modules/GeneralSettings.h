#ifndef STORM_SETTINGS_MODULES_GENERALSETTINGS_H_
#define STORM_SETTINGS_MODULES_GENERALSETTINGS_H_

#include "storm-config.h"
#include "src/settings/modules/ModuleSettings.h"

#include "src/builder/ExplorationOrder.h"

namespace storm {
    namespace settings {
        namespace modules {

            /*!
             * This class represents the general settings.
             */
            class GeneralSettings : public ModuleSettings {
            public:

                /*!
                 * Creates a new set of general settings.
                 */
                GeneralSettings();

                /*!
                 * Retrieves whether the help option was set.
                 *
                 * @return True if the help option was set.
                 */
                bool isHelpSet() const;

                /*!
                 * Retrieves whether the version option was set.
                 *
                 * @return True if the version option was set.
                 */
                bool isVersionSet() const;

                /*!
                 * Retrieves the name of the module for which to show the help or "all" to indicate that the full help
                 * needs to be shown.
                 *
                 * @return The name of the module for which to show the help or "all".
                 */
                std::string getHelpModuleName() const;

                /*!
                 * Retrieves whether the verbose option was set.
                 *
                 * @return True if the verbose option was set.
                 */
                bool isVerboseSet() const;

                /*!
                 * Retrieves the precision to use for numerical operations.
                 *
                 * @return The precision to use for numerical operations.
                 */
                double getPrecision() const;

                /*!
                 * Retrieves whether the config option was set.
                 *
                 * @return True if the config option was set.
                 */
                bool isConfigSet() const;

                /*!
                 * Retrieves the name of the file that is to be scanned for settings.
                 *
                 * @return The name of the file that is to be scanned for settings.
                 */
                std::string getConfigFilename() const;

                /*!
                 * Retrieves whether the property option was set.
                 *
                 * @return True if the property option was set.
                 */
                bool isPropertySet() const;

                /*!
                 * Retrieves the property specified with the property option.
                 *
                 * @return The property specified with the property option.
                 */
                std::string getProperty() const;

                /*!
<<<<<<< HEAD
                 * Retrieves whether the transition reward option was set.
                 *
                 * @return True if the transition reward option was set.
                 */
                bool isTransitionRewardsSet() const;

                /*!
                 * Retrieves the name of the file that contains the transition rewards if the model was given using the
                 * explicit option.
                 *
                 * @return The name of the file that contains the transition rewards.
                 */
                std::string getTransitionRewardsFilename() const;

                /*!
                 * Retrieves whether the state reward option was set.
                 *
                 * @return True if the state reward option was set.
                 */
                bool isStateRewardsSet() const;

                /*!
                 * Retrieves the name of the file that contains the state rewards if the model was given using the
                 * explicit option.
                 *
                 * @return The name of the file that contains the state rewards.
                 */
                std::string getStateRewardsFilename() const;

                /*!
                 * Retrieves whether the choice labeling option was set.
                 * 
                 * @return True iff the choice labeling option was set.
                 */
                bool isChoiceLabelingSet() const;

                /*!
                 * Retrieves the name of the file that contains the choice labeling
                 * if the model was given using the explicit option.
                 *
                 * @return The name of the file that contains the choice labeling.
                 */
                std::string getChoiceLabelingFilename() const;

                /*!
                 * Retrieves whether the counterexample option was set.
                 *
                 * @return True if the counterexample option was set.
                 */
                bool isCounterexampleSet() const;

                /*!
                 * Retrieves the name of the file to which the counterexample is to be written if the counterexample
                 * option was set.
                 *
                 * @return The name of the file to which the counterexample is to be written.
                 */
                std::string getCounterexampleFilename() const;

                /*!
                 * Retrieves whether the dont-fix-deadlocks option was set.
                 *
                 * @return True if the dont-fix-deadlocks option was set.
                 */
                bool isDontFixDeadlocksSet() const;
                
                /*!
                 * Retrieves whether the no-cuts option was set.
                 *
                 * @return True if the no-cuts option was set.
                 */
                bool isNoCutsSet() const;

                /*!
                 * Overrides the option to not fix deadlocks by setting it to the specified value. As soon as the
                 * returned memento goes out of scope, the original value is restored.
                 *
                 * @param stateToSet The value that is to be set for the fix-deadlocks option.
                 * @return The memento that will eventually restore the original value.
                 */
                std::unique_ptr<storm::settings::SettingMemento> overrideDontFixDeadlocksSet(bool stateToSet);

                /*!
                 * Overrides the option to enable the PRISM compatibility mode by setting it to the specified value. As
                 * soon as the returned memento goes out of scope, the original value is restored.
                 *
                 * @param stateToSet The value that is to be set for the option.
                 * @return The memento that will eventually restore the original value.
                 */
                std::unique_ptr<storm::settings::SettingMemento> overridePrismCompatibilityMode(bool stateToSet);

                /*!
=======
>>>>>>> 221bb59a
                 * Retrieves whether the timeout option was set.
                 *
                 * @return True if the timeout option was set.
                 */
                bool isTimeoutSet() const;

                /*!
                 * Retrieves the time after which the computation has to be aborted in case the timeout option was set.
                 *
                 * @return The number of seconds after which to timeout.
                 */
                uint_fast64_t getTimeoutInSeconds() const;

                /*!
<<<<<<< HEAD
                 * Retrieves whether the memout option was set.
                 *
                 * @return True if the memout option was set.
                 */
                bool isMemoutSet() const;
                
                /*!
                 * Retrieves the amount of megabytes available.
                 *
                 * @return The avail memory given in megabytes.
                 */
                uint_fast64_t getMemoutInMegabytes() const;
                
                /*!
                 * Retrieves the selected equation solver.
                 *
                 * @return The selected convergence criterion.
                 */
                storm::solver::EquationSolverType getEquationSolver() const;

                /*!
                 * Retrieves whether a equation solver has been set.
                 *
                 * @return True iff an equation solver has been set.
                 */
                bool isEquationSolverSet() const;

                /*!
                 * Retrieves the selected LP solver.
                 *
                 * @return The selected LP solver.
                 */
                storm::solver::LpSolverType getLpSolver() const;

                /*!
                 * Retrieves the selected SMT solver.
                 *
                 * @return The selected SMT solver.
                 */
                storm::solver::SmtSolverType getSmtSolver() const;
                
                /*!
                 * Retrieves the selected library for DD-related operations.
                 *
                 * @return The selected library.
                 */
                storm::dd::DdType getDdLibraryType() const;
                
                /*!
                 * Retrieves whether the export-to-dot option was set.
                 *
                 * @return True if the export-to-dot option was set.
                 */
                bool isConstantsSet() const;

                /*!
                 * Retrieves the string that defines the constants of a symbolic model (given via the symbolic option).
                 *
                 * @return The string that defines the constants of a symbolic model.
                 */
                std::string getConstantDefinitionString() const;

                /*!
                 * Retrieves whether statistics are to be shown for counterexample generation.
                 *
                 * @return True iff statistics are to be shown for counterexample generation.
                 */
                bool isShowStatisticsSet() const;

                /*!
=======
>>>>>>> 221bb59a
                 * Retrieves whether the option to perform bisimulation minimization is set.
                 *
                 * @return True iff the option was set.
                 */
                bool isBisimulationSet() const;

                /*!
                 * Retrieves whether the option enabling parametric model checking is set.
                 *
                 * @return True iff the option was set.
                 */
                bool isParametricSet() const;

                /*!
                 * Retrieves whether the option enabling exact model checking is set.
                 *
                 * @return True iff the option was set.
                 */
                bool isExactSet() const;

                bool check() const override;
                void finalize() override;

                // The name of the module.
                static const std::string moduleName;

            private:
                // Define the string names of the options as constants.
                static const std::string helpOptionName;
                static const std::string helpOptionShortName;
                static const std::string versionOptionName;
                static const std::string verboseOptionName;
                static const std::string verboseOptionShortName;
                static const std::string precisionOptionName;
                static const std::string precisionOptionShortName;
                static const std::string configOptionName;
                static const std::string configOptionShortName;
                static const std::string propertyOptionName;
                static const std::string propertyOptionShortName;
<<<<<<< HEAD
                static const std::string transitionRewardsOptionName;
                static const std::string stateRewardsOptionName;
                static const std::string choiceLabelingOptionName;
                static const std::string counterexampleOptionName;
                static const std::string counterexampleOptionShortName;
                static const std::string noCutsOptionName;
                static const std::string dontFixDeadlockOptionName;
                static const std::string dontFixDeadlockOptionShortName;
                static const std::string timeoutOptionName;
                static const std::string timeoutOptionShortName;
                static const std::string memoutOptionName;
                static const std::string memoutOptionShortName;
                static const std::string eqSolverOptionName;
                static const std::string lpSolverOptionName;
                static const std::string smtSolverOptionName;
                static const std::string constantsOptionName;
                static const std::string constantsOptionShortName;
                static const std::string statisticsOptionName;
                static const std::string statisticsOptionShortName;
=======
                static const std::string timeoutOptionName;
                static const std::string timeoutOptionShortName;
>>>>>>> 221bb59a
                static const std::string bisimulationOptionName;
                static const std::string bisimulationOptionShortName;
                static const std::string parametricOptionName;
                static const std::string exactOptionName;
            };

        } // namespace modules
    } // namespace settings
} // namespace storm

#endif /* STORM_SETTINGS_MODULES_GENERALSETTINGS_H_ */<|MERGE_RESOLUTION|>--- conflicted
+++ resolved
@@ -86,188 +86,6 @@
                 std::string getProperty() const;
 
                 /*!
-<<<<<<< HEAD
-                 * Retrieves whether the transition reward option was set.
-                 *
-                 * @return True if the transition reward option was set.
-                 */
-                bool isTransitionRewardsSet() const;
-
-                /*!
-                 * Retrieves the name of the file that contains the transition rewards if the model was given using the
-                 * explicit option.
-                 *
-                 * @return The name of the file that contains the transition rewards.
-                 */
-                std::string getTransitionRewardsFilename() const;
-
-                /*!
-                 * Retrieves whether the state reward option was set.
-                 *
-                 * @return True if the state reward option was set.
-                 */
-                bool isStateRewardsSet() const;
-
-                /*!
-                 * Retrieves the name of the file that contains the state rewards if the model was given using the
-                 * explicit option.
-                 *
-                 * @return The name of the file that contains the state rewards.
-                 */
-                std::string getStateRewardsFilename() const;
-
-                /*!
-                 * Retrieves whether the choice labeling option was set.
-                 * 
-                 * @return True iff the choice labeling option was set.
-                 */
-                bool isChoiceLabelingSet() const;
-
-                /*!
-                 * Retrieves the name of the file that contains the choice labeling
-                 * if the model was given using the explicit option.
-                 *
-                 * @return The name of the file that contains the choice labeling.
-                 */
-                std::string getChoiceLabelingFilename() const;
-
-                /*!
-                 * Retrieves whether the counterexample option was set.
-                 *
-                 * @return True if the counterexample option was set.
-                 */
-                bool isCounterexampleSet() const;
-
-                /*!
-                 * Retrieves the name of the file to which the counterexample is to be written if the counterexample
-                 * option was set.
-                 *
-                 * @return The name of the file to which the counterexample is to be written.
-                 */
-                std::string getCounterexampleFilename() const;
-
-                /*!
-                 * Retrieves whether the dont-fix-deadlocks option was set.
-                 *
-                 * @return True if the dont-fix-deadlocks option was set.
-                 */
-                bool isDontFixDeadlocksSet() const;
-                
-                /*!
-                 * Retrieves whether the no-cuts option was set.
-                 *
-                 * @return True if the no-cuts option was set.
-                 */
-                bool isNoCutsSet() const;
-
-                /*!
-                 * Overrides the option to not fix deadlocks by setting it to the specified value. As soon as the
-                 * returned memento goes out of scope, the original value is restored.
-                 *
-                 * @param stateToSet The value that is to be set for the fix-deadlocks option.
-                 * @return The memento that will eventually restore the original value.
-                 */
-                std::unique_ptr<storm::settings::SettingMemento> overrideDontFixDeadlocksSet(bool stateToSet);
-
-                /*!
-                 * Overrides the option to enable the PRISM compatibility mode by setting it to the specified value. As
-                 * soon as the returned memento goes out of scope, the original value is restored.
-                 *
-                 * @param stateToSet The value that is to be set for the option.
-                 * @return The memento that will eventually restore the original value.
-                 */
-                std::unique_ptr<storm::settings::SettingMemento> overridePrismCompatibilityMode(bool stateToSet);
-
-                /*!
-=======
->>>>>>> 221bb59a
-                 * Retrieves whether the timeout option was set.
-                 *
-                 * @return True if the timeout option was set.
-                 */
-                bool isTimeoutSet() const;
-
-                /*!
-                 * Retrieves the time after which the computation has to be aborted in case the timeout option was set.
-                 *
-                 * @return The number of seconds after which to timeout.
-                 */
-                uint_fast64_t getTimeoutInSeconds() const;
-
-                /*!
-<<<<<<< HEAD
-                 * Retrieves whether the memout option was set.
-                 *
-                 * @return True if the memout option was set.
-                 */
-                bool isMemoutSet() const;
-                
-                /*!
-                 * Retrieves the amount of megabytes available.
-                 *
-                 * @return The avail memory given in megabytes.
-                 */
-                uint_fast64_t getMemoutInMegabytes() const;
-                
-                /*!
-                 * Retrieves the selected equation solver.
-                 *
-                 * @return The selected convergence criterion.
-                 */
-                storm::solver::EquationSolverType getEquationSolver() const;
-
-                /*!
-                 * Retrieves whether a equation solver has been set.
-                 *
-                 * @return True iff an equation solver has been set.
-                 */
-                bool isEquationSolverSet() const;
-
-                /*!
-                 * Retrieves the selected LP solver.
-                 *
-                 * @return The selected LP solver.
-                 */
-                storm::solver::LpSolverType getLpSolver() const;
-
-                /*!
-                 * Retrieves the selected SMT solver.
-                 *
-                 * @return The selected SMT solver.
-                 */
-                storm::solver::SmtSolverType getSmtSolver() const;
-                
-                /*!
-                 * Retrieves the selected library for DD-related operations.
-                 *
-                 * @return The selected library.
-                 */
-                storm::dd::DdType getDdLibraryType() const;
-                
-                /*!
-                 * Retrieves whether the export-to-dot option was set.
-                 *
-                 * @return True if the export-to-dot option was set.
-                 */
-                bool isConstantsSet() const;
-
-                /*!
-                 * Retrieves the string that defines the constants of a symbolic model (given via the symbolic option).
-                 *
-                 * @return The string that defines the constants of a symbolic model.
-                 */
-                std::string getConstantDefinitionString() const;
-
-                /*!
-                 * Retrieves whether statistics are to be shown for counterexample generation.
-                 *
-                 * @return True iff statistics are to be shown for counterexample generation.
-                 */
-                bool isShowStatisticsSet() const;
-
-                /*!
-=======
->>>>>>> 221bb59a
                  * Retrieves whether the option to perform bisimulation minimization is set.
                  *
                  * @return True iff the option was set.
@@ -307,30 +125,6 @@
                 static const std::string configOptionShortName;
                 static const std::string propertyOptionName;
                 static const std::string propertyOptionShortName;
-<<<<<<< HEAD
-                static const std::string transitionRewardsOptionName;
-                static const std::string stateRewardsOptionName;
-                static const std::string choiceLabelingOptionName;
-                static const std::string counterexampleOptionName;
-                static const std::string counterexampleOptionShortName;
-                static const std::string noCutsOptionName;
-                static const std::string dontFixDeadlockOptionName;
-                static const std::string dontFixDeadlockOptionShortName;
-                static const std::string timeoutOptionName;
-                static const std::string timeoutOptionShortName;
-                static const std::string memoutOptionName;
-                static const std::string memoutOptionShortName;
-                static const std::string eqSolverOptionName;
-                static const std::string lpSolverOptionName;
-                static const std::string smtSolverOptionName;
-                static const std::string constantsOptionName;
-                static const std::string constantsOptionShortName;
-                static const std::string statisticsOptionName;
-                static const std::string statisticsOptionShortName;
-=======
-                static const std::string timeoutOptionName;
-                static const std::string timeoutOptionShortName;
->>>>>>> 221bb59a
                 static const std::string bisimulationOptionName;
                 static const std::string bisimulationOptionShortName;
                 static const std::string parametricOptionName;
