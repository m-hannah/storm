--- conflicted
+++ resolved
@@ -27,11 +27,8 @@
             this->addModule(std::unique_ptr<modules::ModuleSettings>(new modules::BisimulationSettings(*this)));
             this->addModule(std::unique_ptr<modules::ModuleSettings>(new modules::GlpkSettings(*this)));
             this->addModule(std::unique_ptr<modules::ModuleSettings>(new modules::GurobiSettings(*this)));
-<<<<<<< HEAD
             this->addModule(std::unique_ptr<modules::ModuleSettings>(new modules::ParametricSettings(*this)));
-=======
             this->addModule(std::unique_ptr<modules::ModuleSettings>(new modules::SparseDtmcEliminationModelCheckerSettings(*this)));
->>>>>>> f0a2db64
         }
         
         SettingsManager::~SettingsManager() {
@@ -513,13 +510,12 @@
             return dynamic_cast<storm::settings::modules::GurobiSettings const&>(manager().getModule(storm::settings::modules::GurobiSettings::moduleName));
         }
         
-<<<<<<< HEAD
         storm::settings::modules::ParametricSettings const& parametricSettings() {
             return dynamic_cast<storm::settings::modules::ParametricSettings const&>(manager().getModule(storm::settings::modules::ParametricSettings::moduleName));
-=======
+        }
+
         storm::settings::modules::SparseDtmcEliminationModelCheckerSettings const& sparseDtmcEliminationModelCheckerSettings() {
             return dynamic_cast<storm::settings::modules::SparseDtmcEliminationModelCheckerSettings const&>(manager().getModule(storm::settings::modules::SparseDtmcEliminationModelCheckerSettings::moduleName));
->>>>>>> f0a2db64
         }
     }
 }