--- conflicted
+++ resolved
@@ -42,21 +42,12 @@
 	
 	try
 	{
-<<<<<<< HEAD
-		s = mrmc::settings::Settings::instance(argc, argv, NULL);
-	}
-	catch (mrmc::exceptions::InvalidSettings)
-	{
-		std::cout << "Could not recover from settings error, terminating." << std::endl << std::endl;
-		std::cout << mrmc::settings::help << std::endl;
-=======
-		s = new mrmc::settings::Settings(argc, argv, nullptr);
+		s = mrmc::settings::Settings::instance(argc, argv, nullptr);
 	}
 	catch (mrmc::exceptions::InvalidSettings)
 	{
 		std::cout << "Could not recover from settings error, terminating." << std::endl;
 		delete s;
->>>>>>> 5a8c2a8d
 		return 1;
 	}
 	
